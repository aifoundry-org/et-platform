--- conflicted
+++ resolved
@@ -28,18 +28,8 @@
 
     def set_version(self):
         get_version = self.python_requires["conan-common"].module.get_version
-<<<<<<< HEAD
         self.version = get_version(self, "hostUtils")
 
-=======
-        print(f"{self.name}")
-        self.version = get_version(self, self.name)
-        # git = Git(self)
-        # tag = git.run("describe --tags")
-        # self.version = tag
-        # print(f"---{self.version}")
-        # #exit()
->>>>>>> 0108e4d6
     def export(self):
         register_scm_coordinates = self.python_requires["conan-common"].module.register_scm_coordinates
         register_scm_coordinates(self)
