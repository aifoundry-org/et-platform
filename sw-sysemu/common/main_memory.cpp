#include "main_memory.h"
#include "main_memory_region_atomic.h"
#include "main_memory_region_tbox.h"
#include "main_memory_region_rbox.h"
#include "main_memory_region_printf.h"

using namespace std;
using namespace ELFIO;

// Constructor
main_memory::main_memory(std::string logname, enum logLevel log_level)
    : log(logname, log_level)
{
<<<<<<< HEAD
   getthread = NULL;

   // Adds the tbox
   main_memory_region_tbox * tbox = new main_memory_region_tbox(0xFFF80000ULL, 512, log, getthread);
   regions_.push_back((main_memory_region *) tbox);

   // RBOX
   rbox = new main_memory_region_rbox(0xFFF40000ULL, 8, log, getthread);
   regions_.push_back((main_memory_region *) rbox);

   // UC writes to notify completion of kernels to master processor
   main_memory_region * uc_writes = new main_memory_region(0x0108000000ULL, 64, log, getthread, MEM_REGION_WO);
   regions_.push_back((main_memory_region *) uc_writes);

   //For all the shires
   //UC writes to the fast local barrier and mtime/mtimecmp ESRs
   for (int i = 0; i < (EMU_NUM_MINIONS/EMU_MINIONS_PER_SHIRE); i++) {
      for (int n = 0; n < 4; n++) {
         main_memory_region * neigh_esrs = new main_memory_region(0x100100000ULL + i*ESR_REGION_OFFSET + n*ESR_NEIGH_OFFSET, 65536, log, getthread);
         regions_.push_back((main_memory_region *) neigh_esrs);
      }

      //RBOX
      main_memory_region * rbox_esrs  = new main_memory_region(0x100310000ULL + i*ESR_REGION_OFFSET, 131072, log, getthread);
      regions_.push_back((main_memory_region *) rbox_esrs);

      // Shire ESRs 
      main_memory_region * shire_esrs = new main_memory_region(0x100340000ULL + i*ESR_REGION_OFFSET, 131072, log, getthread);
      regions_.push_back((main_memory_region *) shire_esrs);
      // M prot for shire
      shire_esrs = new main_memory_region(0x100340000ULL + (3ULL << 30ULL) + i*ESR_REGION_OFFSET, 131072, log, getthread);
      regions_.push_back((main_memory_region *) shire_esrs);

      main_memory_region * mtm = new main_memory_region(0x1c03001d8ULL + i*ESR_REGION_OFFSET, 64, log, getthread);
      regions_.push_back((main_memory_region *) mtm);
//currently not defined. It is required by the implementation of l2 prefetch scp
//we can use it when the new toolchain is ready and minion dv tests use the proper regions.
#if L2SCP
      // L2 scratchpad
      main_memory_region * l2_scp = new main_memory_region(L2_SCP_BASE + i*L2_SCP_OFFSET, L2_SCP_SIZE, log, getthread);
      regions_.push_back((main_memory_region *) l2_scp);
#endif
   }
=======
    getthread = NULL;
    // Adds the tbox
    main_memory_region_tbox * tbox = new main_memory_region_tbox(0xFFF80000ULL, 512, log, getthread);
    regions_.push_back((main_memory_region *) tbox);
    // RBOX
    rbox = new main_memory_region_rbox(0xFFF40000ULL, 8, log, getthread);
    regions_.push_back((main_memory_region *) rbox);
    // UC writes to notify completion of kernels to master processor
    //main_memory_region * uc_writes = new main_memory_region(0x0108000000ULL, ESR_REGION_OFFSET, log, getthread, MEM_REGION_WO);
    main_memory_region * uc_writes = new main_memory_region(0x0108000800ULL, ESR_REGION_OFFSET, log, getthread, MEM_REGION_WO); //TODO: This line has to survive the merge 
    regions_.push_back((main_memory_region *) uc_writes);

    // Adds the uncacheable regions
    // For all the shires
    for (int i = 0; i < (EMU_NUM_MINIONS/EMU_MINIONS_PER_SHIRE); i++)
    {
        // For all the neighs in each shire
        for (int n = 0; n < 4; n++)
        {
            main_memory_region * neigh_esrs = new main_memory_region(0x100100000ULL + i*ESR_REGION_OFFSET + n*ESR_NEIGH_OFFSET, 65536, log, getthread);
            regions_.push_back((main_memory_region *) neigh_esrs);
        }
        // Shire UC regions
        main_memory_region * rbox_esrs  = new main_memory_region(0x100310000ULL + i*ESR_REGION_OFFSET, 131072, log, getthread);
        regions_.push_back((main_memory_region *) rbox_esrs);
        main_memory_region * shire_esrs = new main_memory_region(0x100340000ULL + i*ESR_REGION_OFFSET, 131072, log, getthread);
        regions_.push_back((main_memory_region *) shire_esrs);
        // M prot for shire
        shire_esrs = new main_memory_region(0x100340000ULL + (3ULL << 30ULL) + i*ESR_REGION_OFFSET, 131072, log, getthread);
        regions_.push_back((main_memory_region *) shire_esrs);
        main_memory_region * mtm = new main_memory_region(0x1c03001d8ULL + i*ESR_REGION_OFFSET, 64, log, getthread);
        regions_.push_back((main_memory_region *) mtm);
    }
>>>>>>> a49c0422
}

void main_memory::setPrintfBase(const char* binary)
{
   uint64_t symbolAddress;
   std::ostringstream command;
   command << "nm " << binary << " 2>/dev/null | grep rtlPrintf_buf | cut -d' ' -f 1";
   FILE *p = popen(command.str().c_str(), "r");
   int c = fscanf(p, "%" PRIx64, &symbolAddress);
   pclose(p);

   if (c==1) {
      // Adds the printf region
      log << LOG_DEBUG << "adding printf region (@=" << hex << symbolAddress << ") from " << binary << dec << endm;
      main_memory_region_printf * printf = new main_memory_region_printf(symbolAddress, getthread);
      regions_.push_back((main_memory_region *) printf);
   }
   else {
      log << LOG_DEBUG << "no printf region from " << binary << endm;
   }
}

// Destructor
main_memory::~main_memory()
{
}

// Create a new memory region on the fly
void main_memory::create_new_region(uint64_t ad, int size)
{
   uint64_t top  = ((ad + size + CACHE_LINE_SIZE - 1) & CACHE_LINE_MASK) - 1;
   uint64_t base = ad & CACHE_LINE_MASK;

   while (find(regions_.begin(), regions_.end(), base) != regions_.end()) base += CACHE_LINE_SIZE;
   while (find(regions_.begin(), regions_.end(), top)  != regions_.end()) top  -= CACHE_LINE_SIZE;
   new_region(base, top - base + 1);
}

// Read a bunch of bytes
void main_memory::read(uint64_t ad, int size, void * data)
{
   log << LOG_DEBUG << "read(" << std::hex << ad << ", " << std::dec << size << ")" << endm;
   rg_it_t r = find(regions_.begin(), regions_.end(), ad);

   if (r == regions_.end()) {
      if (runtime_mem_regions == true) {
         log << LOG_DEBUG << "read(" << std::hex << ad << ", " << std::dec << size << "): ad not in region, creating on the fly" << endm;
         create_new_region(ad, size);
         r = find(regions_.begin(), regions_.end(), ad);
         if (r == regions_.end()) {
            log << LOG_ERR << "read(" << std::hex << ad << ", " << std::dec << size << "): ad not in region, something went wrong when trying to create region" << endm;
            dump_regions();
         }
      }
      else {
         log << LOG_ERR << "read(" << std::hex << ad << ", " << std::dec << size << "): ad not in region" << endm;
         dump_regions();
      }
   }

   if (r != regions_.end()) {
      if (* r != (ad + size - 1)) {
         rg_it_t next_region = find(regions_.begin(), regions_.end(), ad+size-1);
         if ((next_region == regions_.end()) && (runtime_mem_regions == true)) {
            log << LOG_DEBUG << "read(" << std::hex << ad << ", " << std::dec << size << "): crosses section boundaries, creating next section on the fly" << endm;
            create_new_region(ad+size-1, 1);
            next_region = find(regions_.begin(), regions_.end(), ad+size-1);
            if (next_region == regions_.end()) {
               log << LOG_ERR << "read(" << std::hex << ad << ", " << std::dec << size << "): something went wrong when trying to create region next region" << endm;
               dump_regions();
            }
         }
         if (next_region != regions_.end()) {
            // Read part from next region and concatenate
            uint64_t next_cl = (ad + CACHE_LINE_SIZE) & CACHE_LINE_MASK;
            uint64_t next_size = ad + size - next_cl;
            r->read(ad, size-next_size, data);
            next_region->read(next_cl, next_size, (void*)((uint64_t)data+size-next_size));
         } else {
            log << LOG_ERR << "read(" << std::hex << ad << ", " << std::dec << size << "): crosses section boundaries and next region doesn't exist" << endm;
            dump_regions();
         }
      }
      else {
         r->read(ad, size, data);
      }
   }
}

// Writes a bunch of bytes
void main_memory::write(uint64_t ad, int size, const void * data)
{
   log << LOG_DEBUG << "write(" << std::hex << ad << ", " << std::dec << size << ")" << endm;
   rg_it_t r = find(regions_.begin(), regions_.end(), ad);

   if (r == regions_.end()) {
      if (runtime_mem_regions == true) {
         log << LOG_DEBUG << "write(" << std::hex << ad << ", " << std::dec << size << "): ad not in region, creating on the fly" << endm;
         create_new_region(ad, size);
         r = find(regions_.begin(), regions_.end(), ad);
         if (r == regions_.end()) {
            log << LOG_ERR << "write(" << std::hex << ad << ", " << std::dec << size << "): ad not in region, something went wrong when trying to create region" << endm;
            dump_regions();
         }
      }
      else {
         log << LOG_ERR << "write(" << std::hex << ad << ", " << std::dec << size << "): ad not in region" << endm;
         dump_regions();
      }
   }

   if (r != regions_.end()) {
      if (* r != (ad + size - 1)) {
         rg_it_t next_region = find(regions_.begin(), regions_.end(), ad+size-1);
         if ((next_region == regions_.end()) && (runtime_mem_regions == true)) {
            log << LOG_DEBUG << "write(" << std::hex << ad << ", " << std::dec << size << "): crosses section boundaries, creating on the fly" << endm;
            create_new_region(ad+size-1, 1);
            next_region = find(regions_.begin(), regions_.end(), ad+size-1);
            if (next_region == regions_.end()) {
               log << LOG_ERR << "write(" << std::hex << ad << ", " << std::dec << size << "): something went wrong when trying to create region next region" << endm;
               dump_regions();
            }
         }
         if (next_region != regions_.end()) {
            // Read part from next region and concatenate
            uint64_t next_cl = (ad + CACHE_LINE_SIZE) & CACHE_LINE_MASK;
            uint64_t next_size = ad + size - next_cl;
            r->write(ad, size-next_size, data);
            next_region->write(next_cl, next_size, (void*)((uint64_t)data+size-next_size));
         } else {
            log << LOG_ERR << "write(" << std::hex << ad << ", " << std::dec << size << "): crosses section boundaries and next region doesn't exist" << endm;
            dump_regions();
         }
      }
      else {
         r->write(ad, size, data);
      }
   }
}

// Reads a byte
char main_memory::read8(uint64_t ad)
{
    char d;
    read(ad, 1, &d);
    return d;
}

// Writes a byte
void main_memory::write8(uint64_t ad, char d)
{
    write(ad, 1, &d);
}

// Creates a new region
bool main_memory::new_region(uint64_t base, uint64_t size, int flags)
{
   uint64_t top;
   // Regions are always multiple of cache lines
   top  = ((base + size + CACHE_LINE_SIZE - 1) & CACHE_LINE_MASK) - 1;
   base = base & CACHE_LINE_MASK;

   while (find(regions_.begin(), regions_.end(), base) != regions_.end()) base += CACHE_LINE_SIZE;
   while (find(regions_.begin(), regions_.end(), top)  != regions_.end()) top  -= CACHE_LINE_SIZE;

   size = top - base + 1;
   if (size <= 0) return false;

   log << LOG_DEBUG << "new_region(base=0x" << std::hex << base << ", size=0x" << size << ", top=0x" << top << ")" << endm;
   unsigned overlap = std::count(regions_.begin(), regions_.end(), base)
                    + std::count(regions_.begin(), regions_.end(), top);

   if (overlap > 0) {
     log << LOG_ERR << "new_region(base=0x" << std::hex << base << ", size=0x" << size << ", top=0x" << top << "): overlaps with existing region and won't be created" << endm;
      return false;
   }
   else {
      regions_.push_back(new main_memory_region(base, size, log, getthread, flags));
      return true;
   }
}

// Loads a file to memory
bool main_memory::load_file(std::string filename, uint64_t ad, unsigned buf_size)
{
   std::ifstream f(filename.c_str(), std::ios_base::binary);

   if (!f.is_open()) {
      log << LOG_ERR << "cannot open " << filename << endm;
      return false;
   }

   char * buf = new char[buf_size];
   unsigned size;
   do {
      f.read(buf, buf_size);
      size = f.gcount();
      if (size > 0)
         write(ad, size, buf);
      ad += size;
   } while (size > 0);

   delete [] buf;
   return  true;
}

bool main_memory::load_elf(std::string filename)
{
   elfio reader;

   // Load ELF data
   if (!reader.load(filename)) {
      log << LOG_FTL << "cannot open ELF file " << filename << endm;
      return false;
   }

   Elf_Half seg_num = reader.segments.size();
   for (int i = 0; i < seg_num; ++i) {
      const segment* pseg = reader.segments[i];
      bool load = pseg->get_type() & PT_LOAD;
      log << LOG_INFO << "Segment[" << i << "] VA: 0x"
                      << std::hex <<  pseg->get_virtual_address()
                      << "\tType: 0x" << pseg->get_type()
                      << (load ? " (LOAD)" : "") << endm;

      for (int j = 0; j < pseg->get_sections_num(); ++j) {
         const section* psec = reader.sections[pseg->get_section_index_at(j)];
         bool alloc = psec->get_flags() & SHF_ALLOC;

         log << LOG_INFO << "\tSection[" << j << "] "
                         << psec->get_name() << std::hex
                         << "\tVA: 0x" << psec->get_address()
                         << "\tSize: 0x" << psec->get_size()
                         << "\tType: 0x" << psec->get_type()
                         << "\tFlags: 0x" << psec->get_flags()
                         << (alloc ? " (ALLOC)" : "") << endm;
         if (psec->get_size() != 0) {
            if (alloc == true) {
               new_region(psec->get_address(), psec->get_size());
            }
            if ((load == true) && (psec->get_type() != SHT_NOBITS)) {
               write(psec->get_address(), psec->get_size(), (void*)psec->get_data());
            }
         }
      }
   }
   return  true;
}

// Dumps memory contents into a file
bool main_memory::dump_file(std::string filename, uint64_t ad, uint64_t size, unsigned buf_size)
{
   std::ofstream f(filename.c_str(), std::ios_base::binary);

   if (!f.is_open()) {
      log << LOG_ERR << "cannot open " << filename << endm;
      return false;
   }

   char * buf = new char[buf_size];
   while (size > 0 && f.good()) {
      uint size_ = size > buf_size ? buf_size : size;
      read(ad, size_, buf);
      f.write(buf, size_);
      ad += size_;
      size -= size_;
   }
   delete [] buf;

   if (f.good()) {
      return true;
   }
   else {
      log << LOG_ERR << "error when writing into " << filename << endm;
      return false;
   }
}

// Dumps all the regions
void main_memory::dump_regions()
{
    log << LOG_DEBUG << "dumping regions:" << endm;
    for(auto &r:regions_)
        r.dump();
}


void main_memory::create_mem_at_runtime()
{
   runtime_mem_regions = true;
}


 
void main_memory::decRboxCredit(uint16_t thread) {
   rbox->decCredit(thread);
} 
void main_memory::incRboxCredit(uint16_t thread) {
   rbox->incCredit(thread);
}

uint16_t main_memory::getRboxCredit(uint16_t thread) { 
   return rbox->getCredit(thread);
}<|MERGE_RESOLUTION|>--- conflicted
+++ resolved
@@ -11,60 +11,17 @@
 main_memory::main_memory(std::string logname, enum logLevel log_level)
     : log(logname, log_level)
 {
-<<<<<<< HEAD
-   getthread = NULL;
-
-   // Adds the tbox
-   main_memory_region_tbox * tbox = new main_memory_region_tbox(0xFFF80000ULL, 512, log, getthread);
-   regions_.push_back((main_memory_region *) tbox);
-
-   // RBOX
-   rbox = new main_memory_region_rbox(0xFFF40000ULL, 8, log, getthread);
-   regions_.push_back((main_memory_region *) rbox);
-
-   // UC writes to notify completion of kernels to master processor
-   main_memory_region * uc_writes = new main_memory_region(0x0108000000ULL, 64, log, getthread, MEM_REGION_WO);
-   regions_.push_back((main_memory_region *) uc_writes);
-
-   //For all the shires
-   //UC writes to the fast local barrier and mtime/mtimecmp ESRs
-   for (int i = 0; i < (EMU_NUM_MINIONS/EMU_MINIONS_PER_SHIRE); i++) {
-      for (int n = 0; n < 4; n++) {
-         main_memory_region * neigh_esrs = new main_memory_region(0x100100000ULL + i*ESR_REGION_OFFSET + n*ESR_NEIGH_OFFSET, 65536, log, getthread);
-         regions_.push_back((main_memory_region *) neigh_esrs);
-      }
-
-      //RBOX
-      main_memory_region * rbox_esrs  = new main_memory_region(0x100310000ULL + i*ESR_REGION_OFFSET, 131072, log, getthread);
-      regions_.push_back((main_memory_region *) rbox_esrs);
-
-      // Shire ESRs 
-      main_memory_region * shire_esrs = new main_memory_region(0x100340000ULL + i*ESR_REGION_OFFSET, 131072, log, getthread);
-      regions_.push_back((main_memory_region *) shire_esrs);
-      // M prot for shire
-      shire_esrs = new main_memory_region(0x100340000ULL + (3ULL << 30ULL) + i*ESR_REGION_OFFSET, 131072, log, getthread);
-      regions_.push_back((main_memory_region *) shire_esrs);
-
-      main_memory_region * mtm = new main_memory_region(0x1c03001d8ULL + i*ESR_REGION_OFFSET, 64, log, getthread);
-      regions_.push_back((main_memory_region *) mtm);
-//currently not defined. It is required by the implementation of l2 prefetch scp
-//we can use it when the new toolchain is ready and minion dv tests use the proper regions.
-#if L2SCP
-      // L2 scratchpad
-      main_memory_region * l2_scp = new main_memory_region(L2_SCP_BASE + i*L2_SCP_OFFSET, L2_SCP_SIZE, log, getthread);
-      regions_.push_back((main_memory_region *) l2_scp);
-#endif
-   }
-=======
     getthread = NULL;
+
     // Adds the tbox
     main_memory_region_tbox * tbox = new main_memory_region_tbox(0xFFF80000ULL, 512, log, getthread);
     regions_.push_back((main_memory_region *) tbox);
+
     // RBOX
     rbox = new main_memory_region_rbox(0xFFF40000ULL, 8, log, getthread);
     regions_.push_back((main_memory_region *) rbox);
+
     // UC writes to notify completion of kernels to master processor
-    //main_memory_region * uc_writes = new main_memory_region(0x0108000000ULL, ESR_REGION_OFFSET, log, getthread, MEM_REGION_WO);
     main_memory_region * uc_writes = new main_memory_region(0x0108000800ULL, ESR_REGION_OFFSET, log, getthread, MEM_REGION_WO); //TODO: This line has to survive the merge 
     regions_.push_back((main_memory_region *) uc_writes);
 
@@ -78,18 +35,31 @@
             main_memory_region * neigh_esrs = new main_memory_region(0x100100000ULL + i*ESR_REGION_OFFSET + n*ESR_NEIGH_OFFSET, 65536, log, getthread);
             regions_.push_back((main_memory_region *) neigh_esrs);
         }
-        // Shire UC regions
+
+        // RBOX
         main_memory_region * rbox_esrs  = new main_memory_region(0x100310000ULL + i*ESR_REGION_OFFSET, 131072, log, getthread);
         regions_.push_back((main_memory_region *) rbox_esrs);
+
+        // Shire ESRs
         main_memory_region * shire_esrs = new main_memory_region(0x100340000ULL + i*ESR_REGION_OFFSET, 131072, log, getthread);
         regions_.push_back((main_memory_region *) shire_esrs);
+
         // M prot for shire
         shire_esrs = new main_memory_region(0x100340000ULL + (3ULL << 30ULL) + i*ESR_REGION_OFFSET, 131072, log, getthread);
         regions_.push_back((main_memory_region *) shire_esrs);
+
         main_memory_region * mtm = new main_memory_region(0x1c03001d8ULL + i*ESR_REGION_OFFSET, 64, log, getthread);
         regions_.push_back((main_memory_region *) mtm);
+
+//currently not defined. It is required by the implementation of l2 prefetch scp
+//we can use it when the new toolchain is ready and minion dv tests use the proper regions.
+#if L2SCP
+      // L2 scratchpad
+      main_memory_region * l2_scp = new main_memory_region(L2_SCP_BASE + i*L2_SCP_OFFSET, L2_SCP_SIZE, log, getthread);
+      regions_.push_back((main_memory_region *) l2_scp);
+#endif
+
     }
->>>>>>> a49c0422
 }
 
 void main_memory::setPrintfBase(const char* binary)
