--- conflicted
+++ resolved
@@ -18,11 +18,8 @@
     rbox = new main_memory_region_rbox(0xFFF40000ULL, 8, log, getthread);
     regions_.push_back((main_memory_region *) rbox);
     // UC writes to notify completion of kernels to master processor
-<<<<<<< HEAD
-    main_memory_region * uc_writes = new main_memory_region(0x0108000000ULL, ESR_REGION_OFFSET, log, getthread, MEM_REGION_WO);
-=======
-    main_memory_region * uc_writes = new main_memory_region(0x0108000800ULL, 64, log, getthread, MEM_REGION_WO);
->>>>>>> 66fc019b
+    //main_memory_region * uc_writes = new main_memory_region(0x0108000000ULL, ESR_REGION_OFFSET, log, getthread, MEM_REGION_WO);
+    main_memory_region * uc_writes = new main_memory_region(0x0108000800ULL, ESR_REGION_OFFSET, log, getthread, MEM_REGION_WO);
     regions_.push_back((main_memory_region *) uc_writes);
     // UC writes to the fast local barrier and mtime/mtimecmp ESRs
     for (int i = 0; i < (EMU_NUM_MINIONS/EMU_MINIONS_PER_SHIRE); i++)
