#include "main_memory.h"
#include "main_memory_region_atomic.h"
#include "main_memory_region_tbox.h"
#include "main_memory_region_rbox.h"
#include "main_memory_region_printf.h"

using namespace std;

// Constructor
main_memory::main_memory(std::string logname, enum logLevel log_level)
    : log(logname, log_level)
{
    getthread = NULL;
    // Adds the tbox
    main_memory_region_tbox * tbox = new main_memory_region_tbox(0xFFF80000ULL, 512, log, getthread);
    regions_.push_back((main_memory_region *) tbox);
    // RBOX
    rbox = new main_memory_region_rbox(0xFFF40000ULL, 8, log, getthread);
    regions_.push_back((main_memory_region *) rbox);
    // UC writes to notify completion of kernels to master processor
<<<<<<< HEAD
    //main_memory_region * uc_writes = new main_memory_region(0x0108000000ULL, ESR_REGION_OFFSET, log, getthread, MEM_REGION_WO);
    main_memory_region * uc_writes = new main_memory_region(0x0108000800ULL, ESR_REGION_OFFSET, log, getthread, MEM_REGION_WO); //TODO: This line has to survive the merge 
=======
    main_memory_region * uc_writes = new main_memory_region(0x0108000000ULL, 64, log, getthread, MEM_REGION_WO);
>>>>>>> 40bbedb2
    regions_.push_back((main_memory_region *) uc_writes);

    // Adds the uncacheable regions
    // For all the shires
    for (int i = 0; i < (EMU_NUM_MINIONS/EMU_MINIONS_PER_SHIRE); i++)
    {
        // For all the neighs in each shire
        for (int n = 0; n < 4; n++)
        {
            main_memory_region * neigh_esrs = new main_memory_region(0x100100000ULL + i*ESR_REGION_OFFSET + n*ESR_NEIGH_OFFSET, 65536, log, getthread);
            regions_.push_back((main_memory_region *) neigh_esrs);
        }
<<<<<<< HEAD
        // Shire UC regions
=======
        main_memory_region * rbox_esrs  = new main_memory_region(0x100310000ULL + i*ESR_REGION_OFFSET, 131072, log, getthread);
        regions_.push_back((main_memory_region *) rbox_esrs);
>>>>>>> 40bbedb2
        main_memory_region * shire_esrs = new main_memory_region(0x100340000ULL + i*ESR_REGION_OFFSET, 131072, log, getthread);
        regions_.push_back((main_memory_region *) shire_esrs);
        // M prot for shire
        shire_esrs = new main_memory_region(0x100340000ULL + (3ULL << 30ULL) + i*ESR_REGION_OFFSET, 131072, log, getthread);
        regions_.push_back((main_memory_region *) shire_esrs);
        main_memory_region * mtm = new main_memory_region(0x1c03001d8ULL + i*ESR_REGION_OFFSET, 64, log, getthread);
        regions_.push_back((main_memory_region *) mtm);
    }
}

void main_memory::setPrintfBase(const char* binary)
{
  uint64_t symbolAddress;
  std::ostringstream command;
  command<<"nm "<<binary<<" 2>/dev/null |grep rtlPrintf_buf|cut -d' ' -f 1";
  FILE *p = popen(command.str().c_str(), "r");
  int c = fscanf(p, "%" PRIx64, &symbolAddress);
  pclose(p);
  
  if (c==1) {
    // Adds the printf region
    log<<LOG_DEBUG<<"adding printf region (@="<<hex<<symbolAddress<<") from "<<binary<<dec<<endm;
    main_memory_region_printf * printf = new main_memory_region_printf(symbolAddress, getthread);
    regions_.push_back((main_memory_region *) printf);
  }
  else {
    log<<LOG_DEBUG<<"no printf region from "<<binary<<endm;
  }
}

// Destructor
main_memory::~main_memory()
{
}

// Read a bunch of bytes
void main_memory::read(uint64_t ad, int size, void * data)
{
    log << LOG_DEBUG << "read(" << std::hex << ad << ", " << std::dec << size << ")" << endm;
    rg_it_t r = find(regions_.begin(), regions_.end(), ad);

    if(r == regions_.end())
    {
        if (runtime_mem_regions == true)
        {
           log << LOG_INFO << "Creating Mem Region at addr " << std::hex << ad << endm;
            new_region(ad & 0xFFFFFFFFC0ULL, 64);
            if (((ad + size) & 0xFFFFFFFFC0ULL) != (ad & 0xFFFFFFFFC0ULL))
            {
               new_region((ad + size) & 0xFFFFFFFFC0ULL, 64);
            }
            r = find(regions_.begin(), regions_.end(), ad);
        }
        else
        {
           log << LOG_ERR << "read(" << std::hex << ad << ", " << std::dec << size << "): ad not in region" << endm;
           dump_regions();
        }
    }

    if (r != regions_.end())
    {
        if(* r != (ad + size - 1))
        {
            log << LOG_ERR << "read(" << std::hex << ad << ", " << std::dec << size << "): crosses section boundaries" << endm;
            dump_regions();
        }
        else
            r->read(ad, size, data);
    }
}

// Writes a bunch of bytes
void main_memory::write(uint64_t ad, int size, const void * data)
{
    log << LOG_DEBUG << "write(" << std::hex << ad << ", " << std::dec << size << ")" << endm;
    rg_it_t r = find(regions_.begin(), regions_.end(), ad);

    if(r == regions_.end())
    {
        if (runtime_mem_regions == true)
        {
           log << LOG_INFO << "Creating Mem Region at addr " << std::hex << ad << endm;
            new_region(ad & 0xFFFFFFFFC0ULL, 64);
            if (((ad + size) & 0xFFFFFFFFC0ULL) != (ad & 0xFFFFFFFFC0ULL))
            {
               new_region((ad + size) & 0xFFFFFFFFC0ULL, 64);
            }
            r = find(regions_.begin(), regions_.end(), ad);
        }
        else
        {
            log << LOG_ERR << "write(" << std::hex << ad << ", " << std::dec << size << "): ad not in region" << endm;
            dump_regions();
        }
    }

    if (r != regions_.end())
    {
        if(* r != (ad + size - 1))
        {
            log << LOG_ERR << "write(" << std::hex << ad << ", " << std::dec << size << "): crosses section boundaries" << endm;
            dump_regions();
        }
        else
            r->write(ad, size, data);
    }
}

// Reads a byte
char main_memory::read8(uint64_t ad)
{
    char d;
    read(ad, 1, &d);
    return d;
}

// Writes a byte
void main_memory::write8(uint64_t ad, char d)
{
    write(ad, 1, &d);
}

// Creates a new region
bool main_memory::new_region(uint64_t base, uint64_t size, int flags)
{
    unsigned overlap = std::count(regions_.begin(), regions_.end(), base)
                     + std::count(regions_.begin(), regions_.end(), base + size - 1);

    if(overlap > 0)
    {
        log << LOG_ERR << "newRegion(" << std::hex << base << ", " << std::dec << size << "): overlaps with existing region and won't be created" << endm;
        return false;
    }
    else
    {
      regions_.push_back(new main_memory_region(base, size, log, getthread, flags));
        return true;
    }
}

// Loads a file to memory
bool main_memory::load_file(std::string filename, uint64_t ad, unsigned buf_size)
{
    std::ifstream f(filename.c_str(), std::ios_base::binary);

    if(!f.is_open())
    {
        log << LOG_ERR << "cannot open " << filename << endm;
        return false;
    }

    char * buf = new char[buf_size];
    unsigned size;
    do
    {
        f.read(buf, buf_size);
        size = f.gcount();
        if(size > 0)
            write(ad, size, buf);
        ad += size;
    } while(size > 0);

    delete [] buf;
    return  true;
}

// Dumps memory contents into a file
bool main_memory::dump_file(std::string filename, uint64_t ad, uint64_t size, unsigned buf_size)
{
    std::ofstream f(filename.c_str(), std::ios_base::binary);

    if(!f.is_open())
    {
        log << LOG_ERR << "cannot open " << filename << endm;
        return false;
    }

    char * buf = new char[buf_size];
    while(size > 0 && f.good())
    {
        uint size_ = size > buf_size ? buf_size : size;
        read(ad, size_, buf);
        f.write(buf, size_);
        ad += size_;
        size -= size_;
    }
    delete [] buf;

    if(f.good())
        return true;
    else
    {
        log << LOG_ERR << "error when writing into " << filename << endm;
        return false;
    }
}

// Dumps all the regions
void main_memory::dump_regions()
{
    log << LOG_DEBUG << "dumping regions:" << endm;
    for(auto &r:regions_)
        r.dump();
}


void main_memory::create_mem_at_runtime()
{
   runtime_mem_regions = true;
}


 
 void main_memory::decRboxCredit(uint16_t thread) {
   rbox->decCredit(thread);
 } 
 void main_memory::incRboxCredit(uint16_t thread) {
   rbox->incCredit(thread);
 }

 uint16_t main_memory::getRboxCredit(uint16_t thread) { 
   return rbox->getCredit(thread);
 }<|MERGE_RESOLUTION|>--- conflicted
+++ resolved
@@ -18,12 +18,8 @@
     rbox = new main_memory_region_rbox(0xFFF40000ULL, 8, log, getthread);
     regions_.push_back((main_memory_region *) rbox);
     // UC writes to notify completion of kernels to master processor
-<<<<<<< HEAD
     //main_memory_region * uc_writes = new main_memory_region(0x0108000000ULL, ESR_REGION_OFFSET, log, getthread, MEM_REGION_WO);
     main_memory_region * uc_writes = new main_memory_region(0x0108000800ULL, ESR_REGION_OFFSET, log, getthread, MEM_REGION_WO); //TODO: This line has to survive the merge 
-=======
-    main_memory_region * uc_writes = new main_memory_region(0x0108000000ULL, 64, log, getthread, MEM_REGION_WO);
->>>>>>> 40bbedb2
     regions_.push_back((main_memory_region *) uc_writes);
 
     // Adds the uncacheable regions
@@ -36,12 +32,9 @@
             main_memory_region * neigh_esrs = new main_memory_region(0x100100000ULL + i*ESR_REGION_OFFSET + n*ESR_NEIGH_OFFSET, 65536, log, getthread);
             regions_.push_back((main_memory_region *) neigh_esrs);
         }
-<<<<<<< HEAD
         // Shire UC regions
-=======
         main_memory_region * rbox_esrs  = new main_memory_region(0x100310000ULL + i*ESR_REGION_OFFSET, 131072, log, getthread);
         regions_.push_back((main_memory_region *) rbox_esrs);
->>>>>>> 40bbedb2
         main_memory_region * shire_esrs = new main_memory_region(0x100340000ULL + i*ESR_REGION_OFFSET, 131072, log, getthread);
         regions_.push_back((main_memory_region *) shire_esrs);
         // M prot for shire
