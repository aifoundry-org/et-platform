// Global
#include <string.h>
#include <cstdio>

// Local
#include "main_memory_region_esr.h"
#include "emu_gio.h"
#include "emu.h"

extern uint32_t current_pc;
extern uint32_t current_thread;

#ifdef SYS_EMU
extern int32_t minion_only_log;
extern void fcc_to_threads(unsigned shire_id, unsigned thread_dest, uint64_t thread_mask, unsigned cnt_dest, bool log_en, int log_min);
#endif

extern void write_msg_port_data(uint32_t thread, uint32_t id, uint32_t *data, uint8_t oob);

using namespace std;

// Creator
main_memory_region_esr::main_memory_region_esr(uint64_t base, uint64_t size, testLog & l, func_ptr_get_thread& get_thr)
    : main_memory_region(base, size, l, get_thr)
{
}
 
// Destructor: free allocated mem
main_memory_region_esr::~main_memory_region_esr()
{
}

// Write to memory region
void main_memory_region_esr::write(uint64_t ad, int size, const void * data)
{
    esr_info_t esr_info;
    decode_ESR_address(ad, &esr_info);

    //log << LOG_DEBUG << "Writing to ESR Region @=" <<hex<<ad<<dec<< endm;

    LOG(DEBUG, "Writing to ESR Region with address %016" PRIx64, ad);

    if (!esr_info.valid)
        LOG(DEBUG, "Invalid ESR");
    else
    {
        switch(esr_info.region)
        {
            case ESR_Region_HART:

                switch(esr_info.address)
                {
                    case ESR_HART_PORT0_OFFSET :
                        write_msg_port_data(esr_info.hart, 0, (uint32_t *) data, 0);
                        break;               
                    case ESR_HART_PORT1_OFFSET :
                        write_msg_port_data(esr_info.hart, 1, (uint32_t *) data, 0);
                        break;               
                    case ESR_HART_PORT2_OFFSET :
                        write_msg_port_data(esr_info.hart, 2, (uint32_t *) data, 0);
                        break;               
                    case ESR_HART_PORT3_OFFSET :
                        write_msg_port_data(esr_info.hart, 3, (uint32_t *) data, 0);
                        break;               
                }

                break;

            case ESR_Region_Neighborhood :
                
                if (esr_info.neighborhood == ESR_NEIGH_BROADCAST)
                {
                    for (int neigh = 0; neigh < EMU_NEIGH_PER_SHIRE; neigh++)
                    {
                        uint64_t neigh_addr = (ad & ~ESR_NEIGH_MASK) + neigh * ESR_NEIGH_OFFSET;
                        write(neigh_addr, size, data);
                    }
                }

                break;

            case ESR_Region_Shire:
            {
                LOG(DEBUG, "Write to ESR Region Shire at ESR address %08" PRIx64, esr_info.address);
                switch(esr_info.address)
                {
                    case ESR_SHIRE_FLB_OFFSET  : break;
                    case ESR_SHIRE_FCC0_OFFSET :
                    case ESR_SHIRE_FCC1_OFFSET : 		      
                    {
                        LOG(DEBUG, "Write to FCC0_OFFSET value %016" PRIx64, *((uint64_t *) data));
#ifdef SYS_EMU
<<<<<<< HEAD
                        bool log_en = (emu_log().getLogLevel() == LOG_DEBUG);                        
                        fcc_to_threads(esr_info.shire, 0, *((uint64_t *) data), 0, log_en, minion_only_log);
#endif
                        break;
                    }
                    case ESR_SHIRE_FCC1_OFFSET :
                    {
                        LOG(DEBUG, "Write to FCC1_OFFSET value %016" PRIx64, *((uint64_t *) data));
#ifdef SYS_EMU
                        bool log_en = (emu_log().getLogLevel() == LOG_DEBUG);                                                
                        fcc_to_threads(esr_info.shire, 0, *((uint64_t *) data), 1, log_en, minion_only_log);
#endif
                        break;
                    }
=======
                        bool log_en = (emu_log().getLogLevel() == LOG_DEBUG);
                        fcc_to_threads(esr_info.shire, 0, *((uint64_t *) data), log_en, minion_only_log);
#else
			fcc_inc(0, esr_info.shire, *((uint64_t*)data), ESR_SHIRE_FCC1_OFFSET==esr_info.address);
#endif
                        break;
                    }
>>>>>>> 19e51083

                    case ESR_SHIRE_FCC2_OFFSET :
                    case ESR_SHIRE_FCC3_OFFSET :		      
                    {
                        LOG(DEBUG, "Write to FCC2_OFFSET value %016" PRIx64, *((uint64_t *) data));
#ifdef SYS_EMU
<<<<<<< HEAD
                        bool log_en = (emu_log().getLogLevel() == LOG_DEBUG);                                                
                        fcc_to_threads(esr_info.shire, 1, *((uint64_t *) data),  0,log_en, minion_only_log);
#endif
                        break;
                    }

                    case ESR_SHIRE_FCC3_OFFSET : ;
                    {
                        LOG(DEBUG, "Write to FCC2_OFFSET value %016" PRIx64, *((uint64_t *) data));
#ifdef SYS_EMU
                        bool log_en = (emu_log().getLogLevel() == LOG_DEBUG);                                                
                        fcc_to_threads(esr_info.shire, 1, *((uint64_t *) data),  1,log_en, minion_only_log);
#endif
                        break;
                    }
=======
                        bool log_en = (emu_log().getLogLevel() == LOG_DEBUG);
                        fcc_to_threads(esr_info.shire, 1, *((uint64_t *) data), log_en, minion_only_log);
#else

			fcc_inc(1, esr_info.shire, *((uint64_t*)data), ESR_SHIRE_FCC3_OFFSET==esr_info.address);
#endif
                        break;
                    }

>>>>>>> 19e51083
                    default : break;
                }

                break;   
            }
	  break;
            default : break;
        }
    }

    // Fast local barriers implementation is using the ESR space storage!! 
    if(data_ != NULL)
        memcpy(data_ + (ad - base_), data, size);
}


// Read from memory region
void main_memory_region_esr::read(uint64_t ad, int size, void * data)
{
    esr_info_t esr_info;
    decode_ESR_address(ad, &esr_info);

    log << LOG_DEBUG << "Reading from Shire ESR Region @=" <<hex<<ad<<dec<< endm;

    // Fast local barriers implementation is using the ESR space storage!! 
    if(data_ != NULL)
        memcpy(data, data_ + (ad - base_), size);
}

void main_memory_region_esr::decode_ESR_address(uint64_t address, esr_info_t *info)
{
    info->valid      = ((address & ESR_REGION_MASK) == ESR_REGION);
    info->protection = esr_protection_t((address & ESR_REGION_PROT_MASK) >> ESR_REGION_PROT_SHIFT);

    if ((address & ESR_REGION_SHIRE_MASK) == ESR_REGION_LOCAL_SHIRE)
        info->shire = current_thread / (EMU_MINIONS_PER_SHIRE * EMU_THREADS_PER_MINION);
    else
        info->shire = ((address & ESR_REGION_SHIRE_MASK) >> ESR_REGION_SHIRE_SHIFT);

    switch((address & ESR_SREGION_MASK) >> ESR_SREGION_SHIFT)
    {
        case ESR_Region_HART :
        {
            info->region  = ESR_Region_HART;
            info->hart    = (address & ESR_HART_MASK) >> ESR_HART_SHIFT;
            info->address = (address & ESR_HART_ESR_MASK);
            break;
        }
        case ESR_Region_Neighborhood :
        {
            info->region       = ESR_Region_Neighborhood;
            info->neighborhood = (address & ESR_NEIGH_MASK) >> ESR_NEIGH_SHIFT;
            info->address      = (address & ESR_NEIGH_ESR_MASK);
            break;
        }
        case ESR_Region_Extended :
        {
            switch ((address & ESR_SREGION_EXT_MASK) >> ESR_SREGION_EXT_SHIFT)
            {
                case ESR_Region_Shire_Cache :
                {
                    info->region  = ESR_Region_Shire_Cache;
                    info->bank    = (address & ESR_BANK_MASK) >> ESR_BANK_SHIFT;
                    info->address = (address & ESR_SC_ESR_MASK);
                    break;
                };
                case ESR_Region_Shire_RBOX :
                {
                    info->region  = ESR_Region_Shire_RBOX;
                    info->address = (address & ESR_SHIRE_ESR_MASK);
                    break;
                }
                case ESR_Region_Shire :
                {
                    info->region  = ESR_Region_Shire;
                    info->address = (address & ESR_SHIRE_ESR_MASK);
                }
            }
            break;
        }
    }
}

<|MERGE_RESOLUTION|>--- conflicted
+++ resolved
@@ -82,17 +82,18 @@
             case ESR_Region_Shire:
             {
                 LOG(DEBUG, "Write to ESR Region Shire at ESR address %08" PRIx64, esr_info.address);
+
                 switch(esr_info.address)
                 {
                     case ESR_SHIRE_FLB_OFFSET  : break;
                     case ESR_SHIRE_FCC0_OFFSET :
-                    case ESR_SHIRE_FCC1_OFFSET : 		      
                     {
                         LOG(DEBUG, "Write to FCC0_OFFSET value %016" PRIx64, *((uint64_t *) data));
 #ifdef SYS_EMU
-<<<<<<< HEAD
-                        bool log_en = (emu_log().getLogLevel() == LOG_DEBUG);                        
-                        fcc_to_threads(esr_info.shire, 0, *((uint64_t *) data), 0, log_en, minion_only_log);
+                        bool log_en = (emu_log().getLogLevel() == LOG_DEBUG);
+                        fcc_to_threads(esr_info.shire, 0, *((uint64_t *) data),0, log_en, minion_only_log);
+#else
+                        fcc_inc(0, esr_info.shire, *((uint64_t*)data), 0);
 #endif
                         break;
                     }
@@ -102,27 +103,21 @@
 #ifdef SYS_EMU
                         bool log_en = (emu_log().getLogLevel() == LOG_DEBUG);                                                
                         fcc_to_threads(esr_info.shire, 0, *((uint64_t *) data), 1, log_en, minion_only_log);
-#endif
-                        break;
-                    }
-=======
-                        bool log_en = (emu_log().getLogLevel() == LOG_DEBUG);
-                        fcc_to_threads(esr_info.shire, 0, *((uint64_t *) data), log_en, minion_only_log);
-#else
-			fcc_inc(0, esr_info.shire, *((uint64_t*)data), ESR_SHIRE_FCC1_OFFSET==esr_info.address);
-#endif
-                        break;
-                    }
->>>>>>> 19e51083
+#else
+                        fcc_inc(0, esr_info.shire, *((uint64_t*)data), 1);
+#endif
+
+                        break;
+                    }
 
                     case ESR_SHIRE_FCC2_OFFSET :
-                    case ESR_SHIRE_FCC3_OFFSET :		      
                     {
                         LOG(DEBUG, "Write to FCC2_OFFSET value %016" PRIx64, *((uint64_t *) data));
 #ifdef SYS_EMU
-<<<<<<< HEAD
                         bool log_en = (emu_log().getLogLevel() == LOG_DEBUG);                                                
                         fcc_to_threads(esr_info.shire, 1, *((uint64_t *) data),  0,log_en, minion_only_log);
+#else
+                        fcc_inc(1, esr_info.shire, *((uint64_t*)data), 0);
 #endif
                         break;
                     }
@@ -133,26 +128,16 @@
 #ifdef SYS_EMU
                         bool log_en = (emu_log().getLogLevel() == LOG_DEBUG);                                                
                         fcc_to_threads(esr_info.shire, 1, *((uint64_t *) data),  1,log_en, minion_only_log);
-#endif
-                        break;
-                    }
-=======
-                        bool log_en = (emu_log().getLogLevel() == LOG_DEBUG);
-                        fcc_to_threads(esr_info.shire, 1, *((uint64_t *) data), log_en, minion_only_log);
-#else
-
-			fcc_inc(1, esr_info.shire, *((uint64_t*)data), ESR_SHIRE_FCC3_OFFSET==esr_info.address);
-#endif
-                        break;
-                    }
-
->>>>>>> 19e51083
+#else
+                        fcc_inc(1, esr_info.shire, *((uint64_t*)data), 1);
+#endif
+                        break;
+                    }
                     default : break;
                 }
 
                 break;   
             }
-	  break;
             default : break;
         }
     }
