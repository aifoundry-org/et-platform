/* -*- Mode:C++; c-basic-offset: 4; -*- */

#include <cfenv>
#include <cmath>
#include <cstdio>
#include <cstdlib>
#include <cstring>
#include <stdexcept>

#include "tbox_emu.h"
#include "fpu_casts.h"
#include "emu_casts.h"
#include "emu_gio.h"
#include "emu_memop.h"
#include "cvt.h"
#ifndef TBOX_MINION_SIM
#include "emu.h"
#endif

using emu::gprintf;
using emu::gsprintf;
using emu::gfprintf;

#define min(a, b) (((a) <= (b)) ? (a) : (b))
#define max(a, b) (((a) >= (b)) ? (a) : (b))

static inline float32_t clampf(float v)
{
    if (v > 1.0)
        return fpu::F2F32(1.0);
    if (v < 0.0)
        return fpu::F2F32(0.0);
    return fpu::F2F32(v);
}

static inline float32_t clamp(uint32_t v)
{
    return clampf(fpu::FLT(v));
}

const uint32_t TBOXEmu::BYTES_PER_TEXEL_IN_MEMORY[] = {
    0,  // FORMAT_UNDEFINED
    1,  // FORMAT_R4G4_UNORM_PACK8
    2,  // FORMAT_R4G4B4A4_UNORM_PACK16
    2,  // FORMAT_B4G4R4A4_UNORM_PACK16
    2,  // FORMAT_R5G6B5_UNORM_PACK16
    2,  // FORMAT_B5G6R5_UNORM_PACK16
    2,  // FORMAT_R5G5B5A1_UNORM_PACK16
    2,  // FORMAT_B5G5R5A1_UNORM_PACK16
    2,  // FORMAT_A1R5G5B5_UNORM_PACK16
    1,  // FORMAT_R8_UNORM
    1,  // FORMAT_R8_SNORM
    1,  // FORMAT_R8_USCALED
    1,  // FORMAT_R8_SSCALED
    1,  // FORMAT_R8_UINT
    1,  // FORMAT_R8_SINT
    1,  // FORMAT_R8_SRGB
    2,  // FORMAT_R8G8_UNORM
    2,  // FORMAT_R8G8_SNORM
    2,  // FORMAT_R8G8_USCALED
    2,  // FORMAT_R8G8_SSCALED
    2,  // FORMAT_R8G8_UINT
    2,  // FORMAT_R8G8_SINT
    2,  // FORMAT_R8G8_SRGB
    3,  // FORMAT_R8G8B8_UNORM
    3,  // FORMAT_R8G8B8_SNORM
    3,  // FORMAT_R8G8B8_USCALED
    3,  // FORMAT_R8G8B8_SSCALED
    3,  // FORMAT_R8G8B8_UINT
    3,  // FORMAT_R8G8B8_SINT
    3,  // FORMAT_R8G8B8_SRGB
    3,  // FORMAT_B8G8R8_UNORM
    3,  // FORMAT_B8G8R8_SNORM
    3,  // FORMAT_B8G8R8_USCALED
    3,  // FORMAT_B8G8R8_SSCALED
    3,  // FORMAT_B8G8R8_UINT
    3,  // FORMAT_B8G8R8_SINT
    3,  // FORMAT_B8G8R8_SRGB
    4,  // FORMAT_R8G8B8A8_UNORM
    4,  // FORMAT_R8G8B8A8_SNORM
    4,  // FORMAT_R8G8B8A8_USCALED
    4,  // FORMAT_R8G8B8A8_SSCALED
    4,  // FORMAT_R8G8B8A8_UINT
    4,  // FORMAT_R8G8B8A8_SINT
    4,  // FORMAT_R8G8B8A8_SRGB
    4,  // FORMAT_B8G8R8A8_UNORM
    4,  // FORMAT_B8G8R8A8_SNORM
    4,  // FORMAT_B8G8R8A8_USCALED
    4,  // FORMAT_B8G8R8A8_SSCALED
    4,  // FORMAT_B8G8R8A8_UINT
    4,  // FORMAT_B8G8R8A8_SINT
    4,  // FORMAT_B8G8R8A8_SRGB
    4,  // FORMAT_A8B8G8R8_UNORM_PACK32
    4,  // FORMAT_A8B8G8R8_SNORM_PACK32
    4,  // FORMAT_A8B8G8R8_USCALED_PACK32
    4,  // FORMAT_A8B8G8R8_SSCALED_PACK32
    4,  // FORMAT_A8B8G8R8_UINT_PACK32
    4,  // FORMAT_A8B8G8R8_SINT_PACK32
    4,  // FORMAT_A8B8G8R8_SRGB_PACK32
    4,  // FORMAT_A2R10G10B10_UNORM_PACK32
    4,  // FORMAT_A2R10G10B10_SNORM_PACK32
    4,  // FORMAT_A2R10G10B10_USCALED_PACK32
    4,  // FORMAT_A2R10G10B10_SSCALED_PACK32
    4,  // FORMAT_A2R10G10B10_UINT_PACK32
    4,  // FORMAT_A2R10G10B10_SINT_PACK32
    4,  // FORMAT_A2B10G10R10_UNORM_PACK32
    4,  // FORMAT_A2B10G10R10_SNORM_PACK32
    4,  // FORMAT_A2B10G10R10_USCALED_PACK32
    4,  // FORMAT_A2B10G10R10_SSCALED_PACK32
    4,  // FORMAT_A2B10G10R10_UINT_PACK32
    4,  // FORMAT_A2B10G10R10_SINT_PACK32
    2,  // FORMAT_R16_UNORM
    2,  // FORMAT_R16_SNORM
    2,  // FORMAT_R16_USCALED
    2,  // FORMAT_R16_SSCALED
    2,  // FORMAT_R16_UINT
    2,  // FORMAT_R16_SINT
    2,  // FORMAT_R16_SFLOAT
    4,  // FORMAT_R16G16_UNORM
    4,  // FORMAT_R16G16_SNORM
    4,  // FORMAT_R16G16_USCALED
    4,  // FORMAT_R16G16_SSCALED
    4,  // FORMAT_R16G16_UINT
    4,  // FORMAT_R16G16_SINT
    4,  // FORMAT_R16G16_SFLOAT
    6,  // FORMAT_R16G16B16_UNORM
    6,  // FORMAT_R16G16B16_SNORM
    6,  // FORMAT_R16G16B16_USCALED
    6,  // FORMAT_R16G16B16_SSCALED
    6,  // FORMAT_R16G16B16_UINT
    6,  // FORMAT_R16G16B16_SINT
    6,  // FORMAT_R16G16B16_SFLOAT
    8,  // FORMAT_R16G16B16A16_UNORM
    8,  // FORMAT_R16G16B16A16_SNORM
    8,  // FORMAT_R16G16B16A16_USCALED
    8,  // FORMAT_R16G16B16A16_SSCALED
    8,  // FORMAT_R16G16B16A16_UINT
    8,  // FORMAT_R16G16B16A16_SINT
    8,  // FORMAT_R16G16B16A16_SFLOAT
    4,  // FORMAT_R32_UINT
    4,  // FORMAT_R32_SINT
    4,  // FORMAT_R32_SFLOAT
    8,  // FORMAT_R32G32_UINT
    8,  // FORMAT_R32G32_SINT
    8,  // FORMAT_R32G32_SFLOAT
    12, // FORMAT_R32G32B32_UINT
    12, // FORMAT_R32G32B32_SINT
    12, // FORMAT_R32G32B32_SFLOAT
    16, // FORMAT_R32G32B32A32_UINT
    16, // FORMAT_R32G32B32A32_SINT
    16, // FORMAT_R32G32B32A32_SFLOAT
    8,  // FORMAT_R64_UINT
    8,  // FORMAT_R64_SINT
    8,  // FORMAT_R64_SFLOAT
    16, // FORMAT_R64G64_UINT
    16, // FORMAT_R64G64_SINT
    16, // FORMAT_R64G64_SFLOAT
    24, // FORMAT_R64G64B64_UINT
    24, // FORMAT_R64G64B64_SINT
    24, // FORMAT_R64G64B64_SFLOAT
    32, // FORMAT_R64G64B64A64_UINT
    32, // FORMAT_R64G64B64A64_SINT
    32, // FORMAT_R64G64B64A64_SFLOAT
    4,  // FORMAT_B10G11R11_UFLOAT_PACK32
    4,  // FORMAT_E5B9G9R9_UFLOAT_PACK32
    2,  // FORMAT_D16_UNORM
    4,  // FORMAT_X8_D24_UNORM_PACK32
    4,  // FORMAT_D32_SFLOAT
    1,  // FORMAT_S8_UINT
    3,  // FORMAT_D16_UNORM_S8_UINT
    4,  // FORMAT_D24_UNORM_S8_UINT
    5,  // FORMAT_D32_SFLOAT_S8_UINT
    1,  // FORMAT_BC1_RGB_UNORM_BLOCK
    1,  // FORMAT_BC1_RGB_SRGB_BLOCK
    1,  // FORMAT_BC1_RGBA_UNORM_BLOCK
    1,  // FORMAT_BC1_RGBA_SRGB_BLOCK
    1,  // FORMAT_BC2_UNORM_BLOCK
    1,  // FORMAT_BC2_SRGB_BLOCK
    1,  // FORMAT_BC3_UNORM_BLOCK
    1,  // FORMAT_BC3_SRGB_BLOCK
    1,  // FORMAT_BC4_UNORM_BLOCK
    1,  // FORMAT_BC4_SNORM_BLOCK
    1,  // FORMAT_BC5_UNORM_BLOCK
    1,  // FORMAT_BC5_SNORM_BLOCK
    1,  // FORMAT_BC6H_UFLOAT_BLOCK
    1,  // FORMAT_BC6H_SFLOAT_BLOCK
    1,  // FORMAT_BC7_UNORM_BLOCK
    1,  // FORMAT_BC7_SRGB_BLOCK
    1,  // FORMAT_ETC2_R8G8B8_UNORM_BLOCK
    1,  // FORMAT_ETC2_R8G8B8_SRGB_BLOCK
    1,  // FORMAT_ETC2_R8G8B8A1_UNORM_BLOCK
    1,  // FORMAT_ETC2_R8G8B8A1_SRGB_BLOCK
    1,  // FORMAT_ETC2_R8G8B8A8_UNORM_BLOCK
    1,  // FORMAT_ETC2_R8G8B8A8_SRGB_BLOCK
    1,  // FORMAT_EAC_R11_UNORM_BLOCK
    1,  // FORMAT_EAC_R11_SNORM_BLOCK
    1,  // FORMAT_EAC_R11G11_UNORM_BLOCK
    1,  // FORMAT_EAC_R11G11_SNORM_BLOCK
    1,  // FORMAT_ASTC_4x4_UNORM_BLOCK
    1,  // FORMAT_ASTC_4x4_SRGB_BLOCK
    1,  // FORMAT_ASTC_5x4_UNORM_BLOCK
    1,  // FORMAT_ASTC_5x4_SRGB_BLOCK
    1,  // FORMAT_ASTC_5x5_UNORM_BLOCK
    1,  // FORMAT_ASTC_5x5_SRGB_BLOCK
    1,  // FORMAT_ASTC_6x5_UNORM_BLOCK
    1,  // FORMAT_ASTC_6x5_SRGB_BLOCK
    1,  // FORMAT_ASTC_6x6_UNORM_BLOCK
    1,  // FORMAT_ASTC_6x6_SRGB_BLOCK
    1,  // FORMAT_ASTC_8x5_UNORM_BLOCK
    1,  // FORMAT_ASTC_8x5_SRGB_BLOCK
    1,  // FORMAT_ASTC_8x6_UNORM_BLOCK
    1,  // FORMAT_ASTC_8x6_SRGB_BLOCK
    1,  // FORMAT_ASTC_8x8_UNORM_BLOCK
    1,  // FORMAT_ASTC_8x8_SRGB_BLOCK
    1,  // FORMAT_ASTC_10x5_UNORM_BLOCK
    1,  // FORMAT_ASTC_10x5_SRGB_BLOCK
    1,  // FORMAT_ASTC_10x6_UNORM_BLOCK
    1,  // FORMAT_ASTC_10x6_SRGB_BLOCK
    1,  // FORMAT_ASTC_10x8_UNORM_BLOCK
    1,  // FORMAT_ASTC_10x8_SRGB_BLOCK
    1,  // FORMAT_ASTC_10x10_UNORM_BLOCK
    1,  // FORMAT_ASTC_10x10_SRGB_BLOCK
    1,  // FORMAT_ASTC_12x10_UNORM_BLOCK
    1,  // FORMAT_ASTC_12x10_SRGB_BLOCK
    1,  // FORMAT_ASTC_12x12_UNORM_BLOCK
    1,  // FORMAT_ASTC_12x12_SRGB_BLOCK
    0   // MAX_IMAGE_FORMAT
};

const uint32_t TBOXEmu::BYTES_PER_TEXEL_IN_L1[] = {
    0,  // FORMAT_UNDEFINED
    4,  // FORMAT_R4G4_UNORM_PACK8
    4,  // FORMAT_R4G4B4A4_UNORM_PACK16
    4,  // FORMAT_B4G4R4A4_UNORM_PACK16
    4,  // FORMAT_R5G6B5_UNORM_PACK16
    4,  // FORMAT_B5G6R5_UNORM_PACK16
    4,  // FORMAT_R5G5B5A1_UNORM_PACK16
    4,  // FORMAT_B5G5R5A1_UNORM_PACK16
    4,  // FORMAT_A1R5G5B5_UNORM_PACK16
    4,  // FORMAT_R8_UNORM
    4,  // FORMAT_R8_SNORM
    4,  // FORMAT_R8_USCALED
    4,  // FORMAT_R8_SSCALED
    4,  // FORMAT_R8_UINT
    4,  // FORMAT_R8_SINT
    4,  // FORMAT_R8_SRGB
    4,  // FORMAT_R8G8_UNORM
    4,  // FORMAT_R8G8_SNORM
    4,  // FORMAT_R8G8_USCALED
    4,  // FORMAT_R8G8_SSCALED
    4,  // FORMAT_R8G8_UINT
    4,  // FORMAT_R8G8_SINT
    4,  // FORMAT_R8G8_SRGB
    4,  // FORMAT_R8G8B8_UNORM
    4,  // FORMAT_R8G8B8_SNORM
    4,  // FORMAT_R8G8B8_USCALED
    4,  // FORMAT_R8G8B8_SSCALED
    4,  // FORMAT_R8G8B8_UINT
    4,  // FORMAT_R8G8B8_SINT
    8,  // FORMAT_R8G8B8_SRGB
    4,  // FORMAT_B8G8R8_UNORM
    4,  // FORMAT_B8G8R8_SNORM
    4,  // FORMAT_B8G8R8_USCALED
    4,  // FORMAT_B8G8R8_SSCALED
    4,  // FORMAT_B8G8R8_UINT
    4,  // FORMAT_B8G8R8_SINT
    8,  // FORMAT_B8G8R8_SRGB
    4,  // FORMAT_R8G8B8A8_UNORM
    4,  // FORMAT_R8G8B8A8_SNORM
    4,  // FORMAT_R8G8B8A8_USCALED
    4,  // FORMAT_R8G8B8A8_SSCALED
    4,  // FORMAT_R8G8B8A8_UINT
    4,  // FORMAT_R8G8B8A8_SINT
    8,  // FORMAT_R8G8B8A8_SRGB
    4,  // FORMAT_B8G8R8A8_UNORM
    4,  // FORMAT_B8G8R8A8_SNORM
    4,  // FORMAT_B8G8R8A8_USCALED
    4,  // FORMAT_B8G8R8A8_SSCALED
    4,  // FORMAT_B8G8R8A8_UINT
    4,  // FORMAT_B8G8R8A8_SINT
    8,  // FORMAT_B8G8R8A8_SRGB
    4,  // FORMAT_A8B8G8R8_UNORM_PACK32
    4,  // FORMAT_A8B8G8R8_SNORM_PACK32
    4,  // FORMAT_A8B8G8R8_USCALED_PACK32
    4,  // FORMAT_A8B8G8R8_SSCALED_PACK32
    4,  // FORMAT_A8B8G8R8_UINT_PACK32
    4,  // FORMAT_A8B8G8R8_SINT_PACK32
    8,  // FORMAT_A8B8G8R8_SRGB_PACK32
    4,  // FORMAT_A2R10G10B10_UNORM_PACK32
    4,  // FORMAT_A2R10G10B10_SNORM_PACK32
    4,  // FORMAT_A2R10G10B10_USCALED_PACK32
    4,  // FORMAT_A2R10G10B10_SSCALED_PACK32
    4,  // FORMAT_A2R10G10B10_UINT_PACK32
    4,  // FORMAT_A2R10G10B10_SINT_PACK32
    4,  // FORMAT_A2B10G10R10_UNORM_PACK32
    4,  // FORMAT_A2B10G10R10_SNORM_PACK32
    4,  // FORMAT_A2B10G10R10_USCALED_PACK32
    4,  // FORMAT_A2B10G10R10_SSCALED_PACK32
    4,  // FORMAT_A2B10G10R10_UINT_PACK32
    4,  // FORMAT_A2B10G10R10_SINT_PACK32
    4,  // FORMAT_R16_UNORM
    4,  // FORMAT_R16_SNORM
    4,  // FORMAT_R16_USCALED
    4,  // FORMAT_R16_SSCALED
    4,  // FORMAT_R16_UINT
    4,  // FORMAT_R16_SINT
    4,  // FORMAT_R16_SFLOAT
    8,  // FORMAT_R16G16_UNORM
    8,  // FORMAT_R16G16_SNORM
    4,  // FORMAT_R16G16_USCALED
    4,  // FORMAT_R16G16_SSCALED
    4,  // FORMAT_R16G16_UINT
    4,  // FORMAT_R16G16_SINT
    4,  // FORMAT_R16G16_SFLOAT
    16, // FORMAT_R16G16B16_UNORM
    16, // FORMAT_R16G16B16_SNORM
    8,  // FORMAT_R16G16B16_USCALED
    8,  // FORMAT_R16G16B16_SSCALED
    8,  // FORMAT_R16G16B16_UINT
    8,  // FORMAT_R16G16B16_SINT
    8,  // FORMAT_R16G16B16_SFLOAT
    16, // FORMAT_R16G16B16A16_UNORM
    16, // FORMAT_R16G16B16A16_SNORM
    8,  // FORMAT_R16G16B16A16_USCALED
    8,  // FORMAT_R16G16B16A16_SSCALED
    8,  // FORMAT_R16G16B16A16_UINT
    8,  // FORMAT_R16G16B16A16_SINT
    8,  // FORMAT_R16G16B16A16_SFLOAT
    4,  // FORMAT_R32_UINT
    4,  // FORMAT_R32_SINT
    4,  // FORMAT_R32_SFLOAT
    8,  // FORMAT_R32G32_UINT
    8,  // FORMAT_R32G32_SINT
    8,  // FORMAT_R32G32_SFLOAT
    16, // FORMAT_R32G32B32_UINT
    16, // FORMAT_R32G32B32_SINT
    16, // FORMAT_R32G32B32_SFLOAT
    16, // FORMAT_R32G32B32A32_UINT
    16, // FORMAT_R32G32B32A32_SINT
    16, // FORMAT_R32G32B32A32_SFLOAT
    8,  // FORMAT_R64_UINT
    8,  // FORMAT_R64_SINT
    8,  // FORMAT_R64_SFLOAT
    16, // FORMAT_R64G64_UINT
    16, // FORMAT_R64G64_SINT
    16, // FORMAT_R64G64_SFLOAT
    24, // FORMAT_R64G64B64_UINT
    24, // FORMAT_R64G64B64_SINT
    24, // FORMAT_R64G64B64_SFLOAT
    32, // FORMAT_R64G64B64A64_UINT
    32, // FORMAT_R64G64B64A64_SINT
    32, // FORMAT_R64G64B64A64_SFLOAT
    8,  // FORMAT_B10G11R11_UFLOAT_PACK32
    8,  // FORMAT_E5B9G9R9_UFLOAT_PACK32
    4,  // FORMAT_D16_UNORM
    4,  // FORMAT_X8_D24_UNORM_PACK32
    4,  // FORMAT_D32_SFLOAT
    4,  // FORMAT_S8_UINT
    4,  // FORMAT_D16_UNORM_S8_UINT
    4,  // FORMAT_D24_UNORM_S8_UINT
    8,  // FORMAT_D32_SFLOAT_S8_UINT
    4,  // FORMAT_BC1_RGB_UNORM_BLOCK
    8,  // FORMAT_BC1_RGB_SRGB_BLOCK
    4,  // FORMAT_BC1_RGBA_UNORM_BLOCK
    8,  // FORMAT_BC1_RGBA_SRGB_BLOCK
    4,  // FORMAT_BC2_UNORM_BLOCK
    8,  // FORMAT_BC2_SRGB_BLOCK
    4,  // FORMAT_BC3_UNORM_BLOCK
    8,  // FORMAT_BC3_SRGB_BLOCK
    4,  // FORMAT_BC4_UNORM_BLOCK
    4,  // FORMAT_BC4_SNORM_BLOCK
    4,  // FORMAT_BC5_UNORM_BLOCK
    4,  // FORMAT_BC5_SNORM_BLOCK
    8,  // FORMAT_BC6H_UFLOAT_BLOCK
    8,  // FORMAT_BC6H_SFLOAT_BLOCK
    4,  // FORMAT_BC7_UNORM_BLOCK
    8,  // FORMAT_BC7_SRGB_BLOCK
    4,  // FORMAT_ETC2_R8G8B8_UNORM_BLOCK
    8,  // FORMAT_ETC2_R8G8B8_SRGB_BLOCK
    4,  // FORMAT_ETC2_R8G8B8A1_UNORM_BLOCK
    8,  // FORMAT_ETC2_R8G8B8A1_SRGB_BLOCK
    4,  // FORMAT_ETC2_R8G8B8A8_UNORM_BLOCK
    8,  // FORMAT_ETC2_R8G8B8A8_SRGB_BLOCK
    4,  // FORMAT_EAC_R11_UNORM_BLOCK
    4,  // FORMAT_EAC_R11_SNORM_BLOCK
    8,  // FORMAT_EAC_R11G11_UNORM_BLOCK
    8,  // FORMAT_EAC_R11G11_SNORM_BLOCK
    1,  // FORMAT_ASTC_4x4_UNORM_BLOCK
    1,  // FORMAT_ASTC_4x4_SRGB_BLOCK
    1,  // FORMAT_ASTC_5x4_UNORM_BLOCK
    1,  // FORMAT_ASTC_5x4_SRGB_BLOCK
    1,  // FORMAT_ASTC_5x5_UNORM_BLOCK
    1,  // FORMAT_ASTC_5x5_SRGB_BLOCK
    1,  // FORMAT_ASTC_6x5_UNORM_BLOCK
    1,  // FORMAT_ASTC_6x5_SRGB_BLOCK
    1,  // FORMAT_ASTC_6x6_UNORM_BLOCK
    1,  // FORMAT_ASTC_6x6_SRGB_BLOCK
    1,  // FORMAT_ASTC_8x5_UNORM_BLOCK
    1,  // FORMAT_ASTC_8x5_SRGB_BLOCK
    1,  // FORMAT_ASTC_8x6_UNORM_BLOCK
    1,  // FORMAT_ASTC_8x6_SRGB_BLOCK
    1,  // FORMAT_ASTC_8x8_UNORM_BLOCK
    1,  // FORMAT_ASTC_8x8_SRGB_BLOCK
    1,  // FORMAT_ASTC_10x5_UNORM_BLOCK
    1,  // FORMAT_ASTC_10x5_SRGB_BLOCK
    1,  // FORMAT_ASTC_10x6_UNORM_BLOCK
    1,  // FORMAT_ASTC_10x6_SRGB_BLOCK
    1,  // FORMAT_ASTC_10x8_UNORM_BLOCK
    1,  // FORMAT_ASTC_10x8_SRGB_BLOCK
    1,  // FORMAT_ASTC_10x10_UNORM_BLOCK
    1,  // FORMAT_ASTC_10x10_SRGB_BLOCK
    1,  // FORMAT_ASTC_12x10_UNORM_BLOCK
    1,  // FORMAT_ASTC_12x10_SRGB_BLOCK
    1,  // FORMAT_ASTC_12x12_UNORM_BLOCK
    1,  // FORMAT_ASTC_12x12_SRGB_BLOCK
    0   // MAX_IMAGE_FORMAT
};

const TBOXEmu::EncodeSRGBFP16 TBOXEmu::SRGB2LINEAR_TABLE[256] =
{
    {.encode = {0, 0x00, 0x0, 0}},
    {.encode = {0, 0x20, 0x3, 0}},
    {.encode = {0, 0x20, 0x4, 0}},
    {.encode = {0, 0x70, 0x4, 0}},
    {.encode = {0, 0x20, 0x5, 0}},
    {.encode = {0, 0x48, 0x5, 0}},
    {.encode = {0, 0x70, 0x5, 0}},
    {.encode = {0, 0x0c, 0x6, 0}},
    {.encode = {0, 0x20, 0x6, 0}},
    {.encode = {0, 0x34, 0x6, 0}},
    {.encode = {0, 0x48, 0x6, 0}},
    {.encode = {0, 0x5c, 0x6, 0}},
    {.encode = {0, 0x70, 0x6, 0}},
    {.encode = {0, 0x04, 0x7, 0}},
    {.encode = {0, 0x10, 0x7, 0}},
    {.encode = {0, 0x1c, 0x7, 0}},
    {.encode = {0, 0x2a, 0x7, 0}},
    {.encode = {0, 0x38, 0x7, 0}},
    {.encode = {0, 0x46, 0x7, 0}},
    {.encode = {0, 0x56, 0x7, 0}},
    {.encode = {0, 0x66, 0x7, 0}},
    {.encode = {0, 0x76, 0x7, 0}},
    {.encode = {0, 0x03, 0x8, 0}},
    {.encode = {0, 0x0c, 0x8, 0}},
    {.encode = {0, 0x16, 0x8, 0}},
    {.encode = {0, 0x1f, 0x8, 0}},
    {.encode = {0, 0x29, 0x8, 0}},
    {.encode = {0, 0x34, 0x8, 0}},
    {.encode = {0, 0x3e, 0x8, 0}},
    {.encode = {0, 0x49, 0x8, 0}},
    {.encode = {0, 0x55, 0x8, 0}},
    {.encode = {0, 0x60, 0x8, 0}},
    {.encode = {0, 0x6c, 0x8, 0}},
    {.encode = {0, 0x7a, 0x8, 0}},
    {.encode = {0, 0x03, 0x9, 0}},
    {.encode = {0, 0x0a, 0x9, 0}},
    {.encode = {0, 0x11, 0x9, 0}},
    {.encode = {0, 0x18, 0x9, 0}},
    {.encode = {0, 0x1f, 0x9, 0}},
    {.encode = {0, 0x26, 0x9, 0}},
    {.encode = {0, 0x2e, 0x9, 0}},
    {.encode = {0, 0x36, 0x9, 0}},
    {.encode = {0, 0x3e, 0x9, 0}},
    {.encode = {0, 0x46, 0x9, 0}},
    {.encode = {0, 0x4e, 0x9, 0}},
    {.encode = {0, 0x57, 0x9, 0}},
    {.encode = {0, 0x60, 0x9, 0}},
    {.encode = {0, 0x69, 0x9, 0}},
    {.encode = {0, 0x72, 0x9, 0}},
    {.encode = {0, 0x7c, 0x9, 0}},
    {.encode = {0, 0x03, 0xa, 0}},
    {.encode = {0, 0x08, 0xa, 0}},
    {.encode = {0, 0x0d, 0xa, 0}},
    {.encode = {0, 0x12, 0xa, 0}},
    {.encode = {0, 0x17, 0xa, 0}},
    {.encode = {0, 0x1c, 0xa, 0}},
    {.encode = {0, 0x22, 0xa, 0}},
    {.encode = {0, 0x28, 0xa, 0}},
    {.encode = {0, 0x2d, 0xa, 0}},
    {.encode = {0, 0x33, 0xa, 0}},
    {.encode = {0, 0x39, 0xa, 0}},
    {.encode = {0, 0x3f, 0xa, 0}},
    {.encode = {0, 0x45, 0xa, 0}},
    {.encode = {0, 0x4c, 0xa, 0}},
    {.encode = {0, 0x52, 0xa, 0}},
    {.encode = {0, 0x58, 0xa, 0}},
    {.encode = {0, 0x60, 0xa, 0}},
    {.encode = {0, 0x66, 0xa, 0}},
    {.encode = {0, 0x6c, 0xa, 0}},
    {.encode = {0, 0x74, 0xa, 0}},
    {.encode = {0, 0x7a, 0xa, 0}},
    {.encode = {0, 0x01, 0xb, 0}},
    {.encode = {0, 0x05, 0xb, 0}},
    {.encode = {0, 0x08, 0xb, 0}},
    {.encode = {0, 0x0c, 0xb, 0}},
    {.encode = {0, 0x10, 0xb, 0}},
    {.encode = {0, 0x14, 0xb, 0}},
    {.encode = {0, 0x18, 0xb, 0}},
    {.encode = {0, 0x1c, 0xb, 0}},
    {.encode = {0, 0x20, 0xb, 0}},
    {.encode = {0, 0x24, 0xb, 0}},
    {.encode = {0, 0x29, 0xb, 0}},
    {.encode = {0, 0x2d, 0xb, 0}},
    {.encode = {0, 0x31, 0xb, 0}},
    {.encode = {0, 0x36, 0xb, 0}},
    {.encode = {0, 0x3a, 0xb, 0}},
    {.encode = {0, 0x3f, 0xb, 0}},
    {.encode = {0, 0x43, 0xb, 0}},
    {.encode = {0, 0x48, 0xb, 0}},
    {.encode = {0, 0x4d, 0xb, 0}},
    {.encode = {0, 0x51, 0xb, 0}},
    {.encode = {0, 0x56, 0xb, 0}},
    {.encode = {0, 0x5b, 0xb, 0}},
    {.encode = {0, 0x60, 0xb, 0}},
    {.encode = {0, 0x65, 0xb, 0}},
    {.encode = {0, 0x6a, 0xb, 0}},
    {.encode = {0, 0x70, 0xb, 0}},
    {.encode = {0, 0x74, 0xb, 0}},
    {.encode = {0, 0x7a, 0xb, 0}},
    {.encode = {0, 0x00, 0xc, 0}},
    {.encode = {0, 0x02, 0xc, 0}},
    {.encode = {0, 0x05, 0xc, 0}},
    {.encode = {0, 0x08, 0xc, 0}},
    {.encode = {0, 0x0b, 0xc, 0}},
    {.encode = {0, 0x0e, 0xc, 0}},
    {.encode = {0, 0x11, 0xc, 0}},
    {.encode = {0, 0x14, 0xc, 0}},
    {.encode = {0, 0x17, 0xc, 0}},
    {.encode = {0, 0x1a, 0xc, 0}},
    {.encode = {0, 0x1d, 0xc, 0}},
    {.encode = {0, 0x20, 0xc, 0}},
    {.encode = {0, 0x23, 0xc, 0}},
    {.encode = {0, 0x26, 0xc, 0}},
    {.encode = {0, 0x29, 0xc, 0}},
    {.encode = {0, 0x2c, 0xc, 0}},
    {.encode = {0, 0x30, 0xc, 0}},
    {.encode = {0, 0x33, 0xc, 0}},
    {.encode = {0, 0x36, 0xc, 0}},
    {.encode = {0, 0x3a, 0xc, 0}},
    {.encode = {0, 0x3d, 0xc, 0}},
    {.encode = {0, 0x40, 0xc, 0}},
    {.encode = {0, 0x44, 0xc, 0}},
    {.encode = {0, 0x47, 0xc, 0}},
    {.encode = {0, 0x4b, 0xc, 0}},
    {.encode = {0, 0x4e, 0xc, 0}},
    {.encode = {0, 0x52, 0xc, 0}},
    {.encode = {0, 0x56, 0xc, 0}},
    {.encode = {0, 0x59, 0xc, 0}},
    {.encode = {0, 0x5d, 0xc, 0}},
    {.encode = {0, 0x61, 0xc, 0}},
    {.encode = {0, 0x65, 0xc, 0}},
    {.encode = {0, 0x68, 0xc, 0}},
    {.encode = {0, 0x6c, 0xc, 0}},
    {.encode = {0, 0x70, 0xc, 0}},
    {.encode = {0, 0x74, 0xc, 0}},
    {.encode = {0, 0x78, 0xc, 0}},
    {.encode = {0, 0x7c, 0xc, 0}},
    {.encode = {0, 0x00, 0xd, 0}},
    {.encode = {0, 0x02, 0xd, 0}},
    {.encode = {0, 0x04, 0xd, 0}},
    {.encode = {0, 0x06, 0xd, 0}},
    {.encode = {0, 0x08, 0xd, 0}},
    {.encode = {0, 0x0a, 0xd, 0}},
    {.encode = {0, 0x0d, 0xd, 0}},
    {.encode = {0, 0x0f, 0xd, 0}},
    {.encode = {0, 0x11, 0xd, 0}},
    {.encode = {0, 0x13, 0xd, 0}},
    {.encode = {0, 0x15, 0xd, 0}},
    {.encode = {0, 0x18, 0xd, 0}},
    {.encode = {0, 0x1a, 0xd, 0}},
    {.encode = {0, 0x1c, 0xd, 0}},
    {.encode = {0, 0x1e, 0xd, 0}},
    {.encode = {0, 0x21, 0xd, 0}},
    {.encode = {0, 0x23, 0xd, 0}},
    {.encode = {0, 0x25, 0xd, 0}},
    {.encode = {0, 0x28, 0xd, 0}},
    {.encode = {0, 0x2a, 0xd, 0}},
    {.encode = {0, 0x2d, 0xd, 0}},
    {.encode = {0, 0x2f, 0xd, 0}},
    {.encode = {0, 0x32, 0xd, 0}},
    {.encode = {0, 0x34, 0xd, 0}},
    {.encode = {0, 0x36, 0xd, 0}},
    {.encode = {0, 0x39, 0xd, 0}},
    {.encode = {0, 0x3c, 0xd, 0}},
    {.encode = {0, 0x3e, 0xd, 0}},
    {.encode = {0, 0x41, 0xd, 0}},
    {.encode = {0, 0x43, 0xd, 0}},
    {.encode = {0, 0x46, 0xd, 0}},
    {.encode = {0, 0x48, 0xd, 0}},
    {.encode = {0, 0x4b, 0xd, 0}},
    {.encode = {0, 0x4e, 0xd, 0}},
    {.encode = {0, 0x51, 0xd, 0}},
    {.encode = {0, 0x53, 0xd, 0}},
    {.encode = {0, 0x56, 0xd, 0}},
    {.encode = {0, 0x59, 0xd, 0}},
    {.encode = {0, 0x5b, 0xd, 0}},
    {.encode = {0, 0x5e, 0xd, 0}},
    {.encode = {0, 0x61, 0xd, 0}},
    {.encode = {0, 0x64, 0xd, 0}},
    {.encode = {0, 0x67, 0xd, 0}},
    {.encode = {0, 0x6a, 0xd, 0}},
    {.encode = {0, 0x6d, 0xd, 0}},
    {.encode = {0, 0x70, 0xd, 0}},
    {.encode = {0, 0x72, 0xd, 0}},
    {.encode = {0, 0x76, 0xd, 0}},
    {.encode = {0, 0x78, 0xd, 0}},
    {.encode = {0, 0x7c, 0xd, 0}},
    {.encode = {0, 0x7e, 0xd, 0}},
    {.encode = {0, 0x01, 0xe, 0}},
    {.encode = {0, 0x02, 0xe, 0}},
    {.encode = {0, 0x04, 0xe, 0}},
    {.encode = {0, 0x05, 0xe, 0}},
    {.encode = {0, 0x07, 0xe, 0}},
    {.encode = {0, 0x09, 0xe, 0}},
    {.encode = {0, 0x0a, 0xe, 0}},
    {.encode = {0, 0x0c, 0xe, 0}},
    {.encode = {0, 0x0d, 0xe, 0}},
    {.encode = {0, 0x0f, 0xe, 0}},
    {.encode = {0, 0x11, 0xe, 0}},
    {.encode = {0, 0x12, 0xe, 0}},
    {.encode = {0, 0x14, 0xe, 0}},
    {.encode = {0, 0x16, 0xe, 0}},
    {.encode = {0, 0x17, 0xe, 0}},
    {.encode = {0, 0x19, 0xe, 0}},
    {.encode = {0, 0x1b, 0xe, 0}},
    {.encode = {0, 0x1c, 0xe, 0}},
    {.encode = {0, 0x1e, 0xe, 0}},
    {.encode = {0, 0x20, 0xe, 0}},
    {.encode = {0, 0x21, 0xe, 0}},
    {.encode = {0, 0x23, 0xe, 0}},
    {.encode = {0, 0x25, 0xe, 0}},
    {.encode = {0, 0x27, 0xe, 0}},
    {.encode = {0, 0x29, 0xe, 0}},
    {.encode = {0, 0x2a, 0xe, 0}},
    {.encode = {0, 0x2c, 0xe, 0}},
    {.encode = {0, 0x2e, 0xe, 0}},
    {.encode = {0, 0x30, 0xe, 0}},
    {.encode = {0, 0x32, 0xe, 0}},
    {.encode = {0, 0x33, 0xe, 0}},
    {.encode = {0, 0x35, 0xe, 0}},
    {.encode = {0, 0x37, 0xe, 0}},
    {.encode = {0, 0x39, 0xe, 0}},
    {.encode = {0, 0x3b, 0xe, 0}},
    {.encode = {0, 0x3d, 0xe, 0}},
    {.encode = {0, 0x3f, 0xe, 0}},
    {.encode = {0, 0x41, 0xe, 0}},
    {.encode = {0, 0x43, 0xe, 0}},
    {.encode = {0, 0x45, 0xe, 0}},
    {.encode = {0, 0x47, 0xe, 0}},
    {.encode = {0, 0x49, 0xe, 0}},
    {.encode = {0, 0x4b, 0xe, 0}},
    {.encode = {0, 0x4d, 0xe, 0}},
    {.encode = {0, 0x4f, 0xe, 0}},
    {.encode = {0, 0x51, 0xe, 0}},
    {.encode = {0, 0x53, 0xe, 0}},
    {.encode = {0, 0x55, 0xe, 0}},
    {.encode = {0, 0x57, 0xe, 0}},
    {.encode = {0, 0x59, 0xe, 0}},
    {.encode = {0, 0x5b, 0xe, 0}},
    {.encode = {0, 0x5d, 0xe, 0}},
    {.encode = {0, 0x5f, 0xe, 0}},
    {.encode = {0, 0x61, 0xe, 0}},
    {.encode = {0, 0x63, 0xe, 0}},
    {.encode = {0, 0x65, 0xe, 0}},
    {.encode = {0, 0x68, 0xe, 0}},
    {.encode = {0, 0x6a, 0xe, 0}},
    {.encode = {0, 0x6c, 0xe, 0}},
    {.encode = {0, 0x6e, 0xe, 0}},
    {.encode = {0, 0x70, 0xe, 0}},
    {.encode = {0, 0x72, 0xe, 0}},
    {.encode = {0, 0x74, 0xe, 0}},
    {.encode = {0, 0x76, 0xe, 0}},
    {.encode = {0, 0x7a, 0xe, 0}},
    {.encode = {0, 0x7c, 0xe, 0}},
    {.encode = {0, 0x7e, 0xe, 0}},
    {.encode = {0, 0x00, 0xf, 0}}
};

static inline uint16_t cast_bytes_to_uint16(uint8_t *src)
{
    return uint16_t(src[0]) | (uint16_t(src[1]) << 8);
}

static inline uint32_t cast_bytes_to_uint24(uint8_t *src)
{
    return uint32_t(src[0]) | (uint32_t(src[1]) << 8) | (uint32_t(src[2]) << 16);
}

static inline uint32_t cast_bytes_to_uint32(uint8_t *src)
{
    return uint32_t(src[0]) | (uint32_t(src[1]) << 8) | (uint32_t(src[2]) << 16) | (uint32_t(src[3]) << 24);
}

static inline uint64_t cast_bytes_to_uint64(uint8_t *src)
{
    return (uint64_t(src[0]) <<  0) | (uint64_t(src[1]) <<  8) | (uint64_t(src[2]) << 16) | (uint64_t(src[3]) << 24)
         | (uint64_t(src[4]) << 32) | (uint64_t(src[5]) << 40) | (uint64_t(src[6]) << 48) | (uint64_t(src[7]) << 56);
}

static inline float cast_bytes_to_float(uint8_t *src)
{
    return fpu::FLT( cast_bytes_to_uint32(src) );
}

static inline void memcpy_uint16(uint8_t *dst, uint16_t src)
{
    dst[0] = (src >>  0) & 0xff;
    dst[1] = (src >>  8) & 0xff;
}

static inline void memcpy_uint32(uint8_t *dst, uint32_t src)
{
    dst[0] = (src >>  0) & 0xff;
    dst[1] = (src >>  8) & 0xff;
    dst[2] = (src >> 16) & 0xff;
    dst[3] = (src >> 24) & 0xff;
}

static inline void memcpy_uint64(uint8_t *dst, uint64_t src)
{
    dst[0] = (src >>  0) & 0xff;
    dst[1] = (src >>  8) & 0xff;
    dst[2] = (src >> 16) & 0xff;
    dst[3] = (src >> 24) & 0xff;
    dst[4] = (src >> 32) & 0xff;
    dst[5] = (src >> 40) & 0xff;
    dst[6] = (src >> 48) & 0xff;
    dst[7] = (src >> 56) & 0xff;
}


TBOXEmu::TBOXEmu()
{
    imageTableAddress = 0;
    num_total_l2_requests = 0;
    for (uint32_t t = 0; t < EMU_NUM_THREADS; t++)
    {
        request_pending[t] = false;
        num_new_l2_requests[t] = 0;
        num_created_l2_requests[t] = 0;
        num_pending_l2_requests[t] = 0;
    }
    for (uint32_t e = 0; e < MAX_L2_REQUESTS; e++)
        l2_requests[e].free = true;
}

/* Receives two parts of 64 bits */
void TBOXEmu::set_request_header(uint32_t thread, uint64_t src1, uint64_t src2)
{
    if (thread >= EMU_NUM_THREADS)
        throw std::runtime_error("Thread id out-of-range");

    currentRequest[thread].data[0] = src2;
    currentRequest[thread].data[1] = src1;
}

/* Receives the header of the Sample Request */
void TBOXEmu::set_request_header(uint32_t thread, SampleRequest header)
{
    if (thread >= EMU_NUM_THREADS)
        throw std::runtime_error("Thread id out-of-range");

    currentRequest[thread] = header;
}

void TBOXEmu::set_request_coordinates(uint32_t thread, uint32_t idx, fdata coord)
{
    if (thread >= EMU_NUM_THREADS)
        throw std::runtime_error("Thread id out-of-range");

    if (idx > 5)
        throw std::runtime_error("Unsupported coordinate index (> 5)");

    input[thread][idx] = coord;
}

/* idx == component R (0), G (1), B (2) or A (3)*/
fdata TBOXEmu::get_request_results(uint32_t thread, uint32_t idx)
{
    if (thread >= EMU_NUM_THREADS)
        throw std::runtime_error("Thread id out-of-range");

    if (idx > 4)
        throw std::runtime_error("Unsupported result index (> 4)");

    return output[thread][idx];
}

/* 
    This function return the TBOX results with packed channels 
*/
unsigned TBOXEmu::get_request_results(uint32_t thread, fdata* data)
{
    if (thread >= EMU_NUM_THREADS)
        throw std::runtime_error("Thread id out-of-range");

    
    unsigned out_channel = 0;
    bool channel_in_result = true; // Packing disabled
    for(unsigned channel = 0; channel < 4; channel++)
    {
        if(channel_in_result)
        {
            data[out_channel++] = output[thread][channel];
        }
    }
    return out_channel;
}

void TBOXEmu::set_request_pending(uint32_t thread, bool value)
{
    if (thread >= EMU_NUM_THREADS)
        throw std::runtime_error("Thread id out-of-range");

    request_pending[thread] = value;
}

bool TBOXEmu::check_request_pending(uint32_t thread)
{
    if (thread >= EMU_NUM_THREADS)
        throw std::runtime_error("Thread id out-of-range");

    return request_pending[thread];
}

void TBOXEmu::set_image_table_address(uint64_t address) { imageTableAddress = address; }

uint64_t TBOXEmu::get_image_table_address() { return imageTableAddress; }

void TBOXEmu::print_sample_request(uint32_t thread) const { print_sample_request(currentRequest[thread]); }

void TBOXEmu::texture_cache_initialize()
{
    for (uint32_t b = 0; b < TEXTURE_CACHE_BANKS; b++)
        for (uint32_t l = 0; l < TEXTURE_CACHE_LINES_PER_BANK; l++)
        {
            textureCacheValid[b][l] = false;
            textureCacheLRU[b][l] = l;
        }
}

void TBOXEmu::texture_cache_update_lru(uint32_t bank, uint32_t access_way)
{
    bool found_access = false;
    uint32_t l;
    for (l = 0; !found_access && (l < TEXTURE_CACHE_LINES_PER_BANK); l++)
        found_access = (textureCacheLRU[bank][l] == access_way);

    for (l--; l < (TEXTURE_CACHE_LINES_PER_BANK - 1); l++)
        textureCacheLRU[bank][l] = textureCacheLRU[bank][l + 1];
    textureCacheLRU[bank][TEXTURE_CACHE_LINES_PER_BANK - 1] = access_way;
}

uint32_t TBOXEmu::texture_cache_get_lru(uint32_t bank)
{
    uint32_t lru_way = textureCacheLRU[bank][0];
    for (uint32_t l = 0; l < (TEXTURE_CACHE_LINES_PER_BANK - 1); l++)
        textureCacheLRU[bank][l] = textureCacheLRU[bank][l + 1];
    textureCacheLRU[bank][TEXTURE_CACHE_LINES_PER_BANK - 1] = lru_way;

    return lru_way;
}

bool TBOXEmu::texture_cache_lookup(int32_t bank, uint64_t tag, uint64_t data[TEXTURE_CACHE_QWORDS_PER_LINE])
{
    bool hit = false;
    uint32_t l = 0;
    for (; !hit && (l < TEXTURE_CACHE_LINES_PER_BANK); l++)
        hit = textureCacheValid[bank][l] && (textureCacheTags[bank][l] == tag);

    if (hit)
    {
        uint32_t access_way = l - 1;

        emu_log()<<"\tTexture Cache hit at bank " << bank << " way "<<access_way<<" for tag " << std::hex << tag<<
            endl << "\tData : ";
        for (uint32_t q = 0; q < TEXTURE_CACHE_QWORDS_PER_LINE; q++)
        {
            emu_log()<< textureCacheData[bank][access_way][q];
            data[q] = textureCacheData[bank][access_way][q];
        }
        emu_log()<<std::dec<<endm;

        texture_cache_update_lru(bank, access_way);
    }

    return hit;
}

void TBOXEmu::texture_cache_fill(int32_t bank, uint64_t tag, uint64_t data[TEXTURE_CACHE_QWORDS_PER_LINE])
{
    uint8_t victim_way;
    bool invalid_way = false;
    for (uint32_t l = 0; !invalid_way && (l < TEXTURE_CACHE_LINES_PER_BANK); l++)
    {
        if (!textureCacheValid[bank][l])
        {
            victim_way = l;
            invalid_way = true;
        }
    }

    if (invalid_way)
        texture_cache_update_lru(bank, victim_way);
    else
        victim_way = texture_cache_get_lru(bank);

    LOG(DEBUG, "\tTexture Cache fill at bank %d way %d with tag %016lx", bank, victim_way, tag);

    textureCacheValid[bank][victim_way] = true;
    textureCacheTags[bank][victim_way] = tag;

    for (uint32_t q = 0; q < TEXTURE_CACHE_QWORDS_PER_LINE; q++)
        textureCacheData[bank][victim_way][q] = data[q];
}

void TBOXEmu::image_info_cache_initialize()
{
    for (uint32_t l = 0; l < IMAGE_INFO_CACHE_SIZE; l++)
    {
        imageInfoCacheValid[l] = false;
        imageInfoCacheLRU[l] = l;
    }
}

void TBOXEmu::image_info_cache_update_lru(uint32_t access_way)
{
    bool found_access = false;
    uint32_t l;
    for (l = 0; !found_access && (l < IMAGE_INFO_CACHE_SIZE); l++)
        found_access = (imageInfoCacheLRU[l] == access_way);

    for (l--; l < (IMAGE_INFO_CACHE_SIZE - 1); l++)
        imageInfoCacheLRU[l] = imageInfoCacheLRU[l + 1];
    imageInfoCacheLRU[IMAGE_INFO_CACHE_SIZE - 1] = access_way;
}

uint32_t TBOXEmu::image_info_cache_get_lru()
{
    uint32_t lru_way = imageInfoCacheLRU[0];
    for (uint32_t l = 0; l < (IMAGE_INFO_CACHE_SIZE - 1); l++)
        imageInfoCacheLRU[l] = imageInfoCacheLRU[l + 1];
    imageInfoCacheLRU[IMAGE_INFO_CACHE_SIZE - 1] = lru_way;

    return lru_way;
}

bool TBOXEmu::image_info_cache_lookup(uint32_t tag, ImageInfo &data)
{
    bool hit = false;
    uint32_t l = 0;
    for (; !hit && (l < IMAGE_INFO_CACHE_SIZE); l++)
        hit = imageInfoCacheValid[l] && (imageInfoCacheTags[l] == tag);

    if (hit)
    {
        uint32_t access_way = l - 1;

        LOG(DEBUG, "\tImage Descriptor Cache hit at way %d for tag %d", access_way, tag);

        data = imageInfoCache[access_way];
        image_info_cache_update_lru(access_way);
    }

    return hit;
}

void TBOXEmu::image_info_cache_fill(uint32_t tag, ImageInfo data)
{
    uint8_t victim_way;
    bool invalid_way = false;
    for (uint32_t l = 0; !invalid_way && (l < IMAGE_INFO_CACHE_SIZE); l++)
    {
        if (!imageInfoCacheValid[l])
        {
            victim_way = l;
            invalid_way = true;
        }
    }

    if (invalid_way)
        image_info_cache_update_lru(victim_way);
    else
        victim_way = image_info_cache_get_lru();

    LOG(DEBUG, "\tImage Descriptor Cache fill at way %d with tag %d", victim_way, tag);

    imageInfoCacheValid[victim_way] = true;
    imageInfoCacheTags[victim_way] = tag;

    imageInfoCache[victim_way] = data;
}

bool TBOXEmu::access_memory(uint64_t address, uint64_t &data)
{
#ifdef TBOX_MINION_SIM
    return access_l2(address, data);
#else
    data = vmemread64(address);
    LOG(DEBUG, "\t\t %016lx <- MEM[%016lx]", data, address);
    return true;
#endif
}

bool TBOXEmu::access_memory(uint64_t address, uint32_t &data)
{
#ifdef TBOX_MINION_SIM
    return access_l2(address, data);
#else
    data = vmemread32(address);
    LOG(DEBUG, "\t\t %08x <- MEM[%016lx]", data, address);
    return true;
#endif
}

bool TBOXEmu::access_l2(uint64_t address, uint64_t &data)
{
    LOG(DEBUG, "\t64-bit L2 access for address %016lx thread %d", address, current_thread);

    uint64_t req_addr_lo =  address      & ~0x3fUL;
    uint64_t req_addr_hi = (address + 7) & ~0x3fUL;

    if (req_addr_lo == req_addr_hi)
        return get_l2_data(address, data);
    else
    {
        LOG(DEBUG, "\tL2 access split cache line access");

        uint32_t unaligned_size = 8 - (address & 0x7UL);

        uint64_t data_lo, data_hi;
        bool data_ready_hi, data_ready_lo;

        data_ready_lo = get_l2_data( address & ~0x07UL      , data_lo);
        data_ready_hi = get_l2_data((address & ~0x3fUL) + 64, data_hi);

        bool data_ready = data_ready_hi && data_ready_lo;

        if (data_ready)
        {
            data = (data_lo >> (8 * unaligned_size)) + (data_hi << (8 * (8 - unaligned_size)));
            LOG(DEBUG, "\tSplit data ready %016lx", data);
        }

        return data_ready;
    }
}

bool TBOXEmu::access_l2(uint64_t address, uint32_t &data)
{
    LOG(DEBUG, "\t32-bit L2 access for address %016lx thread %d", address, current_thread);

    uint64_t req_addr_lo =  address      & ~0x3fUL;
    uint64_t req_addr_hi = (address + 3) & ~0x3fUL;

    if (req_addr_lo == req_addr_hi)
        return get_l2_data(address, data);
    else
    {
        LOG(DEBUG, "\tL2 access split cache line access");

        uint32_t unaligned_size = 4 - (address & 0x3UL);

        uint32_t data_lo, data_hi;
        bool data_ready_lo, data_ready_hi;

        data_ready_lo = get_l2_data( address & ~0x03UL      , data_lo);
        data_ready_hi = get_l2_data((address & ~0x3fUL) + 64, data_hi);

        bool data_ready = data_ready_hi && data_ready_lo;

        if (data_ready)
        {
            data = (data_lo >> (8 * unaligned_size)) + (data_hi << (8 * (4 - unaligned_size)));
            LOG(DEBUG, "\tSplit data ready %08x", data);
        }

        return data_ready;
    }
}

bool TBOXEmu::get_l2_data(uint64_t address, uint64_t &data)
{
    bool found = false;

    // Find matching request to the same cache line
    uint32_t req = 0;
    for (uint32_t proc_reqs = 0; !found && (proc_reqs < num_total_l2_requests) && (req < MAX_L2_REQUESTS); req++)
    {
        if (!l2_requests[req].free)
        {
            found = (l2_requests[req].address == (address & ~0x3fUL));
            proc_reqs++;
        }
    }

    if (found)
    {
        LOG(DEBUG, "\tFound existing L2 request %d for address %016lx", req - 1, address);
        l2_requests[req - 1].thread_mask |= (1 << current_thread);
        if (l2_requests[req - 1].ready)
        {
            uint8_t *data_ptr = &((uint8_t *) l2_requests[req - 1].data)[(address & 0x3fUL)];
            data = *((uint64_t *) data_ptr);
            LOG(DEBUG, "\tData ready %016lx", data);
            return true;
        }

        num_pending_l2_requests[current_thread]++;

        return false;
    }
    else
    {
        create_l2_request(address);
        return false;
    }
}

bool TBOXEmu::get_l2_data(uint64_t address, uint32_t &data)
{
    bool found = false;

    // Find matching request to the same cache line
    uint32_t req = 0;
    for (uint32_t proc_reqs = 0; !found && (proc_reqs < num_total_l2_requests) && (req < MAX_L2_REQUESTS); req++)
    {
        if (!l2_requests[req].free)
        {
            found = (l2_requests[req].address == (address & ~0x3fUL));
            proc_reqs++;
        }
    }

    if (found)
    {
        LOG(DEBUG, "\tFound existing L2 request %d for address %016lx", req - 1, address);
        l2_requests[req - 1].thread_mask |= (1 << current_thread);
        if (l2_requests[req - 1].ready)
        {
            uint8_t *data_ptr = &((uint8_t *) l2_requests[req - 1].data)[address & 0x3fUL];
            data = *((uint32_t *) data_ptr);
            LOG(DEBUG, "\tData ready %08x", data);
            return true;
        }

        num_pending_l2_requests[current_thread]++;

        return false;
    }
    else
    {
        create_l2_request(address);
        return false;
    }
}

bool TBOXEmu::get_l2_data(uint64_t address, ImageInfo &data)
{
    bool found = false;

    // Find matching request to the same cache line
    uint32_t req = 0;
    for (uint32_t proc_reqs = 0; !found && (proc_reqs < num_total_l2_requests) && (req < MAX_L2_REQUESTS); req++)
    {
        if (!l2_requests[req].free)
        {
            found = (l2_requests[req].address == (address & ~0x3fUL));
            proc_reqs++;
        }
    }

    if (found)
    {
        LOG(DEBUG, "\tFound existing L2 request %d for address %016lx", req - 1, address);
        l2_requests[req - 1].thread_mask |= (1 << current_thread);
        if (l2_requests[req - 1].ready)
        {
            data.data[0] = l2_requests[req - 1].data[4 * ((address >> 5) & 1) + 0];
            data.data[1] = l2_requests[req - 1].data[4 * ((address >> 5) & 1) + 1];
            data.data[2] = l2_requests[req - 1].data[4 * ((address >> 5) & 1) + 2];
            data.data[3] = l2_requests[req - 1].data[4 * ((address >> 5) & 1) + 3];
            return true;
        }

        num_pending_l2_requests[current_thread]++;

        return false;
    }
    else
    {
        create_l2_request(address);
        return false;
    }
}

void TBOXEmu::create_l2_request(uint64_t address)
{
    if (num_total_l2_requests == MAX_L2_REQUESTS)
        throw std::runtime_error("No more L2 requests can be stored.");

    uint32_t free_entry = 0;
    while (!l2_requests[free_entry].free && (free_entry < MAX_L2_REQUESTS))
        free_entry++;

    if (free_entry == MAX_L2_REQUESTS)
        throw std::runtime_error("No free L2 request entry found.");

    LOG(DEBUG, "\tCreated new L2 request %d for address %016lx thread %d", free_entry, address & ~0x3fUL, current_thread);

    l2_requests[free_entry].thread_mask  = (1 << current_thread);
    l2_requests[free_entry].address = address & ~0x3fUL;
    l2_requests[free_entry].ready   = false;
    l2_requests[free_entry].free    = false;
    num_total_l2_requests++;
    num_pending_l2_requests[current_thread]++;
    num_created_l2_requests[current_thread]++;
    num_new_l2_requests[current_thread]++;
}

void TBOXEmu::clear_l2_requests(uint32_t thread)
{
    uint32_t num_cleared_l2_requests = 0;

    for (uint32_t e = 0; e < MAX_L2_REQUESTS; e++)
    {
        if (!l2_requests[e].free)
        {
            if (l2_requests[e].thread_mask & (1 << thread)) LOG(DEBUG,"\tClear L2 request %d for thread %d", e, thread);

            l2_requests[e].thread_mask &= ~(1 << thread);

            if (l2_requests[e].thread_mask == 0)
            {
                LOG(DEBUG, "\tFree L2 request %d as all threads are cleared", e);
                l2_requests[e].free = true;
                num_total_l2_requests--;
                num_cleared_l2_requests++;
            }
        }
    }
    LOG(DEBUG, "\tClear Thread %d L2 Requests,  Total %d Created %d Cleared %d",
                      thread, num_total_l2_requests, num_created_l2_requests[thread], num_cleared_l2_requests);
    num_new_l2_requests[thread] = 0;
    num_created_l2_requests[thread] = 0;
    num_pending_l2_requests[thread] = 0;
}

void TBOXEmu::reset_l2_requests_counters(uint32_t thread)
{
    num_new_l2_requests[thread] = 0;
    num_pending_l2_requests[thread] = 0;
}

//TBOXEmu::L2Request* TBOXEmu::get_l2_request_queue() const { return l2_requests; }

uint32_t TBOXEmu::get_num_new_l2_requests(uint32_t thread) const { return num_new_l2_requests[thread]; }

uint32_t TBOXEmu::get_num_pending_l2_requests(uint32_t thread) const { return num_pending_l2_requests[thread]; }

bool TBOXEmu::read_image_info_cache_line(uint64_t address, ImageInfo &data)
{
#ifdef TBOX_MINION_SIM
    return get_l2_data(address, data);
#else
    data.data[0] = vmemread64(address + 0);
    data.data[1] = vmemread64(address + 8);
    data.data[2] = vmemread64(address + 16);
    data.data[3] = vmemread64(address + 24);
    return true;
#endif
}

bool TBOXEmu::read_texture_cache_line(ImageInfo currentImage, uint64_t address[4], uint64_t data[TEXTURE_CACHE_QWORDS_PER_LINE])
{
    bool data_ready;

    uint64_t readData[TEXTURE_CACHE_QWORDS_PER_LINE];

    data_ready = read_texture_cache_line_data(currentImage, address, readData);

    if (data_ready)
    {
        uint32_t startTexel = 2 * (address[0] & 0x01);
        decompress_texture_cache_line_data(currentImage, startTexel, readData, data);
        return true;
    }
    else
        return false;
}

bool TBOXEmu::read_texture_cache_line_data(ImageInfo currentImage, uint64_t address[4], uint64_t data[TEXTURE_CACHE_QWORDS_PER_LINE])
{
    ImageFormat fmt = (ImageFormat)currentImage.info.format;

    bool data_ready = true;

    switch (fmt)
    {
        case FORMAT_BC1_RGB_UNORM_BLOCK:
        case FORMAT_BC1_RGBA_UNORM_BLOCK:
            data_ready = data_ready && access_memory(address[0] & ~0x01, data[0]);
            break;
        case FORMAT_BC2_UNORM_BLOCK:
        case FORMAT_BC3_UNORM_BLOCK:
            data_ready = data_ready && access_memory( address[0] & ~0x01     , data[0]);
            data_ready = data_ready && access_memory((address[0] & ~0x01) + 8, data[1]);
            break;
        case FORMAT_BC1_RGB_SRGB_BLOCK:
        case FORMAT_BC1_RGBA_SRGB_BLOCK:
        case FORMAT_BC4_UNORM_BLOCK:
        case FORMAT_BC4_SNORM_BLOCK:
            data_ready = data_ready && access_memory(address[0] & ~0x01, data[0]);
            break;
        case FORMAT_BC2_SRGB_BLOCK:
        case FORMAT_BC3_SRGB_BLOCK:
        case FORMAT_BC5_UNORM_BLOCK:
        case FORMAT_BC5_SNORM_BLOCK:
        case FORMAT_BC6H_UFLOAT_BLOCK:
        case FORMAT_BC6H_SFLOAT_BLOCK:
        case FORMAT_BC7_UNORM_BLOCK:
        case FORMAT_BC7_SRGB_BLOCK:
            data_ready = data_ready && access_memory( address[0] & ~0x01     , data[0]);
            data_ready = data_ready && access_memory((address[0] & ~0x01) + 8, data[1]);
            break;
        case FORMAT_R4G4_UNORM_PACK8:
        case FORMAT_R8_UNORM:
        case FORMAT_R8_SNORM:
        case FORMAT_R8_SRGB:
        case FORMAT_R16G16_UNORM:
        case FORMAT_R16G16_SNORM:
            for (uint32_t l = 0; l < 4; l++)
                data_ready = data_ready && access_memory(address[l], ((uint32_t *) data)[l]);
            break;

        // 4 texels per line, 4 x 16 = 64b
        case FORMAT_R4G4B4A4_UNORM_PACK16:
        case FORMAT_B4G4R4A4_UNORM_PACK16:
        case FORMAT_R5G6B5_UNORM_PACK16:
        case FORMAT_B5G6R5_UNORM_PACK16:
        case FORMAT_R5G5B5A1_UNORM_PACK16:
        case FORMAT_B5G5R5A1_UNORM_PACK16:
        case FORMAT_A1R5G5B5_UNORM_PACK16:
        case FORMAT_R8G8_UNORM:
        case FORMAT_R8G8_SNORM:
        case FORMAT_R8G8_SRGB:
        case FORMAT_R16_UNORM:
        case FORMAT_R16_SNORM:
        case FORMAT_R16_SFLOAT:
        case FORMAT_D16_UNORM:
        // sRGB expanded to FLOAT16 4 channel, 2 texels per line, 2 x 32 = 64b
        case FORMAT_R8G8B8_SRGB:
        case FORMAT_B8G8R8_SRGB:
        case FORMAT_R8G8B8A8_SRGB:
        case FORMAT_B8G8R8A8_SRGB:
        case FORMAT_A8B8G8R8_SRGB_PACK32:
            for (uint32_t l = 0; l < 4; l++)
                data_ready = data_ready && access_memory(address[l], data[l]);
            break;
        case FORMAT_R8G8B8_UNORM:
        case FORMAT_R8G8B8_SNORM:
        case FORMAT_B8G8R8_UNORM:
        case FORMAT_B8G8R8_SNORM:
        case FORMAT_A8B8G8R8_UNORM_PACK32:
        case FORMAT_A8B8G8R8_SNORM_PACK32:
        case FORMAT_A2R10G10B10_UNORM_PACK32:
        case FORMAT_A2R10G10B10_SNORM_PACK32:
        case FORMAT_A2B10G10R10_UNORM_PACK32:
        case FORMAT_A2B10G10R10_SNORM_PACK32:
        case FORMAT_B10G11R11_UFLOAT_PACK32:
        case FORMAT_E5B9G9R9_UFLOAT_PACK32:
        case FORMAT_R16G16_SFLOAT:
        case FORMAT_D16_UNORM_S8_UINT:
        case FORMAT_X8_D24_UNORM_PACK32:
        case FORMAT_D24_UNORM_S8_UINT:
        case FORMAT_R32_SFLOAT:
        case FORMAT_D32_SFLOAT:
            for (uint32_t l = 0; l < 4; l++)
            {
                data_ready = data_ready && access_memory(address[l]    , data[l * 2 + 0]);
                data_ready = data_ready && access_memory(address[l] + 8, data[l * 2 + 1]);
            }
            break;
        case FORMAT_R16G16B16_UNORM:
        case FORMAT_R16G16B16_SNORM:
        case FORMAT_R16G16B16A16_UNORM:
        case FORMAT_R16G16B16A16_SNORM:
            for (uint32_t l = 0; l < 4; l++)
            {
                data_ready = data_ready && access_memory(address[l]     , data[l * 2 + 0]);
                data_ready = data_ready && access_memory(address[l] +  8, data[l * 2 + 1]);
            }
            break;
        case FORMAT_R16G16B16_SFLOAT:
        case FORMAT_R16G16B16A16_SFLOAT:
        case FORMAT_R32G32_SFLOAT:
            for (uint32_t l = 0; l < 4; l++)
            {
                data_ready = data_ready && access_memory(address[l]    , data[l * 2 + 0]);
                data_ready = data_ready && access_memory(address[l] + 8, data[l * 2 + 1]);
            }
            break;
        case FORMAT_R32G32B32_SFLOAT:
        case FORMAT_R32G32B32A32_SFLOAT:
            for (uint32_t l = 0; l < 4; l++)
            {
                data_ready = data_ready && access_memory(address[l]     , data[l * 4 + 0]);
                data_ready = data_ready && access_memory(address[l] +  8, data[l * 4 + 1]);
                data_ready = data_ready && access_memory(address[l] + 16, data[l * 4 + 2]);
                data_ready = data_ready && access_memory(address[l] + 24, data[l * 4 + 3]);
            }
            break;
        default:
            for (uint32_t l = 0; l < 4; l++)
                for (uint32_t q = 0; q < 2; q++)
                    data_ready = data_ready && access_memory(address[l] + q * 8, data[l * 2 + q]);
            break;
    }

    return data_ready;
}

/* startTexel: in sRGB selects left or right half*/
void TBOXEmu::decompress_texture_cache_line_data(ImageInfo currentImage, uint32_t startTexel,
                                                 uint64_t inData[TEXTURE_CACHE_QWORDS_PER_LINE],
                                                 uint64_t outData[TEXTURE_CACHE_QWORDS_PER_LINE])
{
    ImageFormat fmt = (ImageFormat)currentImage.info.format;
    bool tiled = currentImage.info.tiled;

    LOG(DEBUG, "Decompress Texture Cache Line format %x tiled %d\n", fmt, tiled);

    switch (fmt)
    {
        case FORMAT_BC1_RGB_UNORM_BLOCK:
        case FORMAT_BC1_RGBA_UNORM_BLOCK:
            decode_BC1((uint8_t *) inData, (uint8_t *) outData);
            break;
        case FORMAT_BC2_UNORM_BLOCK:
            decode_BC2((uint8_t *) inData, (uint8_t *) outData);
            break;
        case FORMAT_BC3_UNORM_BLOCK:
            decode_BC3((uint8_t *) inData, (uint8_t *) outData);
            break;
        case FORMAT_BC4_UNORM_BLOCK:
            decode_BC4_UNORM((uint8_t *) inData, (uint8_t *) outData);
            break;
        case FORMAT_BC4_SNORM_BLOCK:
            decode_BC4_SNORM((uint8_t *) inData, (uint8_t *) outData);
            break;
        case FORMAT_BC5_UNORM_BLOCK:
            decode_BC5_UNORM((uint8_t *) inData, (uint8_t *) outData);
            break;
        case FORMAT_BC5_SNORM_BLOCK:
            decode_BC5_SNORM((uint8_t *) inData, (uint8_t *) outData);
            break;
        case FORMAT_BC1_RGB_SRGB_BLOCK:
        case FORMAT_BC1_RGBA_SRGB_BLOCK:
            {
                uint8_t decompressedData[64];
                decode_BC1((uint8_t *) inData, (uint8_t *) decompressedData);
                for (uint32_t l = 0; l < 4; l++)
                    for (uint32_t t = 0; t < 2; t++)
                    {
                        uint8_t r_un8 = decompressedData[l * 16 + (startTexel + t) * 4 + 0];
                        uint8_t g_un8 = decompressedData[l * 16 + (startTexel + t) * 4 + 1];
                        uint8_t b_un8 = decompressedData[l * 16 + (startTexel + t) * 4 + 2];
                        uint8_t a_un8 = decompressedData[l * 16 + (startTexel + t) * 4 + 3];
                        uint16_t r_fp16 = SRGB2LINEAR_TABLE[r_un8].value;
                        uint16_t g_fp16 = SRGB2LINEAR_TABLE[g_un8].value;
                        uint16_t b_fp16 = SRGB2LINEAR_TABLE[b_un8].value;
                        uint16_t a_fp16 = SRGB2LINEAR_TABLE[a_un8].value;
                        // uint16_t a_fp16 = float32tofloat16(unorm8tofloat32(a_un8));
                        ((uint16_t *) outData)[l * 8 + t * 4 + 0] = r_fp16;
                        ((uint16_t *) outData)[l * 8 + t * 4 + 1] = g_fp16;
                        ((uint16_t *) outData)[l * 8 + t * 4 + 2] = b_fp16;
                        ((uint16_t *) outData)[l * 8 + t * 4 + 3] = a_fp16;
                    }
            }
            break;
        case FORMAT_BC2_SRGB_BLOCK:
            {
                uint8_t decompressedData[64];
                decode_BC2((uint8_t *) inData, (uint8_t *) decompressedData);
                for (uint32_t l = 0; l < 4; l++)
                    for (uint32_t t = 0; t < 2; t++)
                    {
                        uint8_t r_un8 = decompressedData[l * 16 + (startTexel + t) * 4 + 0];
                        uint8_t g_un8 = decompressedData[l * 16 + (startTexel + t) * 4 + 1];
                        uint8_t b_un8 = decompressedData[l * 16 + (startTexel + t) * 4 + 2];
                        uint8_t a_un8 = decompressedData[l * 16 + (startTexel + t) * 4 + 3];
                        uint16_t r_fp16 = SRGB2LINEAR_TABLE[r_un8].value;
                        uint16_t g_fp16 = SRGB2LINEAR_TABLE[g_un8].value;
                        uint16_t b_fp16 = SRGB2LINEAR_TABLE[b_un8].value;
                        uint16_t a_fp16 = SRGB2LINEAR_TABLE[a_un8].value;
                        //uint16_t a_fp16 = float32tofloat16(unorm8tofloat32(a_un8));
                        ((uint16_t *) outData)[l * 8 + t * 4 + 0] = r_fp16;
                        ((uint16_t *) outData)[l * 8 + t * 4 + 1] = g_fp16;
                        ((uint16_t *) outData)[l * 8 + t * 4 + 2] = b_fp16;
                        ((uint16_t *) outData)[l * 8 + t * 4 + 3] = a_fp16;
                    }
            }
            break;
        case FORMAT_BC3_SRGB_BLOCK:
            {
                uint8_t decompressedData[64];
                decode_BC3((uint8_t *) inData, (uint8_t *) decompressedData);
                for (uint32_t l = 0; l < 4; l++)
                    for (uint32_t t = 0; t < 2; t++)
                    {
                        uint8_t r_un8 = decompressedData[l * 16 + (startTexel + t) * 4 + 0];
                        uint8_t g_un8 = decompressedData[l * 16 + (startTexel + t) * 4 + 1];
                        uint8_t b_un8 = decompressedData[l * 16 + (startTexel + t) * 4 + 2];
                        uint8_t a_un8 = decompressedData[l * 16 + (startTexel + t) * 4 + 3];
                        uint16_t r_fp16 = SRGB2LINEAR_TABLE[r_un8].value;
                        uint16_t g_fp16 = SRGB2LINEAR_TABLE[g_un8].value;
                        uint16_t b_fp16 = SRGB2LINEAR_TABLE[b_un8].value;
                        uint16_t a_fp16 = SRGB2LINEAR_TABLE[a_un8].value;
                        //uint16_t a_fp16 = float32tofloat16(unorm8tofloat32(a_un8));
                        ((uint16_t *) outData)[l * 8 + t * 4 + 0] = r_fp16;
                        ((uint16_t *) outData)[l * 8 + t * 4 + 1] = g_fp16;
                        ((uint16_t *) outData)[l * 8 + t * 4 + 2] = b_fp16;
                        ((uint16_t *) outData)[l * 8 + t * 4 + 3] = a_fp16;
                    }
            }
            break;
        case FORMAT_BC6H_UFLOAT_BLOCK:
            {
                for (uint32_t l = 0; l < 4; l++)
                    for (uint32_t t = 0; t < 2; t++)
                    {
                        float decompressedTexel[4];
                        fetch_bptc_rgb_unsigned_float((uint8_t *) inData, 0, startTexel + t, l, decompressedTexel);
                        ((uint16_t *) outData)[l * 8 + t * 4 + 0] = float32tofloat16(fpu::F2F32(decompressedTexel[0]));
                        ((uint16_t *) outData)[l * 8 + t * 4 + 1] = float32tofloat16(fpu::F2F32(decompressedTexel[1]));
                        ((uint16_t *) outData)[l * 8 + t * 4 + 2] = float32tofloat16(fpu::F2F32(decompressedTexel[2]));
                        ((uint16_t *) outData)[l * 8 + t * 4 + 3] = float32tofloat16(fpu::F2F32(decompressedTexel[3]));
                    }
            }
            break;
        case FORMAT_BC6H_SFLOAT_BLOCK:
            {
                for (uint32_t l = 0; l < 4; l++)
                    for (uint32_t t = 0; t < 2; t++)
                    {
                        float decompressedTexel[4];
                        fetch_bptc_rgb_signed_float((uint8_t *) inData, 0, startTexel + t, l, decompressedTexel);
                        ((uint16_t *) outData)[l * 8 + t * 4 + 0] = float32tofloat16(fpu::F2F32(decompressedTexel[0]));
                        ((uint16_t *) outData)[l * 8 + t * 4 + 1] = float32tofloat16(fpu::F2F32(decompressedTexel[1]));
                        ((uint16_t *) outData)[l * 8 + t * 4 + 2] = float32tofloat16(fpu::F2F32(decompressedTexel[2]));
                        ((uint16_t *) outData)[l * 8 + t * 4 + 3] = float32tofloat16(fpu::F2F32(decompressedTexel[3]));
                    }
            }
            break;
        case FORMAT_BC7_UNORM_BLOCK:
            {
                for (uint32_t l = 0; l < 4; l++)
                    for (uint32_t t = 0; t < 4; t++)
                    {
                        uint8_t decompressedTexel[4];
                        fetch_bptc_rgba_unorm_bytes((uint8_t *) inData, 0, t, l, decompressedTexel);
                        ((uint32_t *) outData)[l * 4 + t] = cast_bytes_to_uint32(decompressedTexel);
                    }
            }
            break;
        case FORMAT_BC7_SRGB_BLOCK:
            {
                for (uint32_t l = 0; l < 4; l++)
                    for (uint32_t t = 0; t < 2; t++)
                    {
                        uint8_t decompressedTexel[4];
                        fetch_bptc_rgba_unorm_bytes((uint8_t *) inData, 0, t, l, decompressedTexel);
                        uint8_t r_un8 = decompressedTexel[0];
                        uint8_t g_un8 = decompressedTexel[1];
                        uint8_t b_un8 = decompressedTexel[2];
                        uint8_t a_un8 = decompressedTexel[3];
                        uint16_t r_fp16 = SRGB2LINEAR_TABLE[r_un8].value;
                        uint16_t g_fp16 = SRGB2LINEAR_TABLE[g_un8].value;
                        uint16_t b_fp16 = SRGB2LINEAR_TABLE[b_un8].value;
                        uint16_t a_fp16 = SRGB2LINEAR_TABLE[a_un8].value;
                        //uint16_t a_fp16 = float32tofloat16(unorm8tofloat32(a_un8));
                        ((uint16_t *) outData)[l * 8 + t * 4 + 0] = r_fp16;
                        ((uint16_t *) outData)[l * 8 + t * 4 + 1] = g_fp16;
                        ((uint16_t *) outData)[l * 8 + t * 4 + 2] = b_fp16;
                        ((uint16_t *) outData)[l * 8 + t * 4 + 3] = a_fp16;
                    }
            }
            break;
        case FORMAT_R4G4_UNORM_PACK8:
            for (uint32_t l = 0; l < 4; l++)
            {
                for (uint32_t t = 0; t < 4; t++)
                {
                    uint8_t r = (((uint8_t *) inData)[l * 4 + t] >> 4) & 0xf;
                    uint8_t g =  ((uint8_t *) inData)[l * 4 + t]       & 0xf;
                    r = (r << 4) | r;
                    g = (g << 4) | g;
                    ((uint32_t *) outData)[l * 4 + t] = (uint32_t)r | ((uint32_t)g << 8) | 0xFF000000;
                }
            }
            break;
        case FORMAT_R4G4B4A4_UNORM_PACK16:
            for (uint32_t l = 0; l < 4; l++)
            {
                for (uint32_t t = 0; t < 4; t++)
                {
                    uint8_t r = (((uint16_t *) inData)[l * 4 + t] >> 12) & 0xf;
                    uint8_t g = (((uint16_t *) inData)[l * 4 + t] >>  8) & 0xf;
                    uint8_t b = (((uint16_t *) inData)[l * 4 + t] >>  4) & 0xf;
                    uint8_t a =  ((uint16_t *) inData)[l * 4 + t]        & 0xf;
                    r = (r << 4) | r;
                    g = (g << 4) | g;
                    b = (b << 4) | b;
                    a = (a << 4) | a;
                    ((uint32_t *) outData)[l * 4 + t] = (uint32_t)r | ((uint32_t)g << 8) | ((uint32_t)b << 16) | ((uint32_t)a << 24);
                }
            }
            break;
        case FORMAT_B4G4R4A4_UNORM_PACK16:
            for (uint32_t l = 0; l < 4; l++)
            {
                for (uint32_t t = 0; t < 4; t++)
                {
                    uint8_t r = (((uint16_t *) inData)[l * 4 + t] >>  4) & 0xf;
                    uint8_t g = (((uint16_t *) inData)[l * 4 + t] >>  8) & 0xf;
                    uint8_t b = (((uint16_t *) inData)[l * 4 + t] >> 12) & 0xf;
                    uint8_t a =  ((uint16_t *) inData)[l * 4 + t]        & 0xf;
                    r = (r << 4) | r;
                    b = (b << 4) | b;
                    g = (g << 4) | g;
                    a = (a << 4) | a;
                    ((uint32_t *) outData)[l * 4 + t] = (uint32_t)r | ((uint32_t)g << 8) | ((uint32_t)b << 16) | ((uint32_t)a << 24);
                }
            }
            break;
        case FORMAT_R5G6B5_UNORM_PACK16:
            for (uint32_t l = 0; l < 4; l++)
            {
                for (uint32_t t = 0; t < 4; t++)
                {
                    uint8_t r = (((uint16_t *) inData)[l * 4 + t] >> 11) & 0x1f;
                    uint8_t g = (((uint16_t *) inData)[l * 4 + t] >>  5) & 0x3f;
                    uint8_t b =  ((uint16_t *) inData)[l * 4 + t]        & 0x1f;
                    r = (r << 3) | ((r >> 2) & 0x7);
                    g = (g << 2) | ((g >> 4) & 0x3);
                    b = (b << 3) | ((b >> 2) & 0x7);
                    ((uint32_t *) outData)[l * 4 + t] = (uint32_t)r | ((uint32_t)g << 8) | ((uint32_t)b << 16) | 0xFF000000;
                }
            }
            break;
        case FORMAT_B5G6R5_UNORM_PACK16:
            for (uint32_t l = 0; l < 4; l++)
            {
                for (uint32_t t = 0; t < 4; t++)
                {
                    uint8_t r =  ((uint16_t *) inData)[l * 4 + t]        & 0x1f;
                    uint8_t g = (((uint16_t *) inData)[l * 4 + t] >>  5) & 0x3f;
                    uint8_t b = (((uint16_t *) inData)[l * 4 + t] >> 11) & 0x1f;
                    r = (r << 3) | ((r >> 2) & 0x7);
                    g = (g << 2) | ((g >> 4) & 0x3);
                    b = (b << 3) | ((b >> 2) & 0x7);
                    ((uint32_t *) outData)[l * 4 + t] = (uint32_t)r | ((uint32_t)g << 8) | ((uint32_t)b << 16) | 0xFF000000;
                }
            }
            break;
        case FORMAT_R5G5B5A1_UNORM_PACK16:
            for (uint32_t l = 0; l < 4; l++)
            {
                for (uint32_t t = 0; t < 4; t++)
                {
                    uint8_t r = (((uint16_t *) inData)[l * 4 + t] >> 11) & 0x1f;
                    uint8_t g = (((uint16_t *) inData)[l * 4 + t] >>  6) & 0x1f;
                    uint8_t b = (((uint16_t *) inData)[l * 4 + t] >>  1) & 0x1f;
                    uint8_t a =  ((uint16_t *) inData)[l * 4 + t]        & 0x01;
                    r = (r << 3) | ((r >> 2) & 0x7);
                    g = (g << 3) | ((g >> 2) & 0x7);
                    b = (b << 3) | ((b >> 2) & 0x7);
                    a = -a;
                    ((uint32_t *) outData)[l * 4 + t] = (uint32_t)r | ((uint32_t)g << 8) | ((uint32_t)b << 16) | ((uint32_t)a << 24);
                }
            }
            break;
        case FORMAT_B5G5R5A1_UNORM_PACK16:
            for (uint32_t l = 0; l < 4; l++)
            {
                for (uint32_t t = 0; t < 4; t++)
                {
                    uint8_t r = (((uint16_t *) inData)[l * 4 + t] >>  1) & 0x1f;
                    uint8_t g = (((uint16_t *) inData)[l * 4 + t] >>  6) & 0x1f;
                    uint8_t b = (((uint16_t *) inData)[l * 4 + t] >> 11) & 0x1f;
                    uint8_t a =  ((uint16_t *) inData)[l * 4 + t]        & 0x01;
                    r = (r << 3) | ((r >> 2) & 0x7);
                    g = (g << 3) | ((g >> 2) & 0x7);
                    b = (b << 3) | ((b >> 2) & 0x7);
                    a = -a;
                    ((uint32_t *) outData)[l * 4 + t] = (uint32_t)r | ((uint32_t)g << 8) | ((uint32_t)b << 16) | ((uint32_t)a << 24);
                }
            }
            break;
        case FORMAT_A1R5G5B5_UNORM_PACK16:
            for (uint32_t l = 0; l < 4; l++)
            {
                for (uint32_t t = 0; t < 4; t++)
                {
                    uint8_t r = (((uint16_t *) inData)[l * 4 + t] >> 10) & 0x1f;
                    uint8_t g = (((uint16_t *) inData)[l * 4 + t] >>  5) & 0x1f;
                    uint8_t b =  ((uint16_t *) inData)[l * 4 + t]        & 0x1f;
                    uint8_t a = (((uint16_t *) inData)[l * 4 + t] >> 15) & 0x01;
                    r = (r << 3) | ((r >> 2) & 0x7);
                    g = (g << 3) | ((g >> 2) & 0x7);
                    b = (b << 3) | ((b >> 2) & 0x7);
                    a = -a;
                    ((uint32_t *) outData)[l * 4 + t] = (uint32_t)r | ((uint32_t)g << 8) | ((uint32_t)b << 16) | ((uint32_t)a << 24);
                }
            }
            break;
        case FORMAT_R8_UNORM:
            for (uint32_t l = 0; l < 4; l++)
            {
                for (uint32_t t = 0; t < 4; t++)
                {
                    uint8_t r = ((uint8_t *) inData)[l * 4 + t];
                    ((uint32_t *) outData)[l * 4 + t] = (uint32_t)r | 0xFF000000;
                }
            }
            break;
        case FORMAT_R8_SNORM:
            for (uint32_t l = 0; l < 4; l++)
            {
                for (uint32_t t = 0; t < 4; t++)
                {
                    uint8_t r = ((uint8_t *) inData)[l * 4 + t];
                    ((uint32_t *) outData)[l * 4 + t] = (uint32_t)r | 0x7F000000;
                }
            }
            break;
        case FORMAT_R8_SRGB:
            for (uint32_t l = 0; l < 4; l++)
            {
                for (uint32_t t = 0; t < 4; t++)
                {
                    uint8_t r_un8 = ((uint8_t *) inData)[l * 4 + t];
                    float32_t r_fp32 = unorm8tofloat32(r_un8);
                    r_fp32 = fpu::F2F32(powf(fpu::FLT(r_fp32), 2.2));
                    uint16_t r_fp16 = float32tofloat16(r_fp32);
                    ((uint16_t *) outData)[l * 8 + t * 2 + 0] = (uint32_t)r_fp16;
                    ((uint16_t *) outData)[l * 8 + t * 2 + 1] = 0;
                }
            }
            break;
        case FORMAT_R8G8_UNORM:
            for (uint32_t l = 0; l < 4; l++)
            {
                for (uint32_t t = 0; t < 4; t++)
                {
                    uint8_t r = ((uint8_t *) inData)[l * 8 + t * 2];
                    uint8_t g = ((uint8_t *) inData)[l * 8 + t * 2 + 1];
                    ((uint32_t *) outData)[l * 4 + t] = (uint32_t)r | ((uint32_t)g << 8) | 0xFF000000;
                }
            }
            break;
        case FORMAT_R8G8_SNORM:
            for (uint32_t l = 0; l < 4; l++)
            {
                for (uint32_t t = 0; t < 4; t++)
                {
                    uint8_t r = ((uint8_t *) inData)[l * 8 + t * 2];
                    uint8_t g = ((uint8_t *) inData)[l * 8 + t * 2 + 1];
                    ((uint32_t *) outData)[l * 4 + t] = (uint32_t)r | ((uint32_t)g << 8) | 0x7F000000;
                }
            }
            break;
        case FORMAT_R8G8_SRGB:
            for (uint32_t l = 0; l < 4; l++)
            {
                for (uint32_t t = 0; t < 4; t++)
                {
                    uint8_t r_un8 = ((uint8_t *) inData)[l * 8 + t * 2];
                    uint8_t g_un8 = ((uint8_t *) inData)[l * 8 + t * 2 + 1];
                    uint16_t r_fp16 = SRGB2LINEAR_TABLE[r_un8].value;
                    uint16_t g_fp16 = SRGB2LINEAR_TABLE[g_un8].value;
                    ((uint16_t *) outData)[l * 8 + t * 2 + 0] = r_fp16;
                    ((uint16_t *) outData)[l * 8 + t * 2 + 1] = g_fp16;
                }
            }
            break;
        case FORMAT_R8G8B8_UNORM:
            {
                uint32_t texel_size = tiled ? 4 : 3;
                for (uint32_t l = 0; l < 4; l++)
                {
                    for (uint32_t t = 0; t < 4; t++)
                    {
                        uint8_t r = ((uint8_t *) inData)[l * 4 * texel_size + t * texel_size + 0];
                        uint8_t g = ((uint8_t *) inData)[l * 4 * texel_size + t * texel_size + 1];
                        uint8_t b = ((uint8_t *) inData)[l * 4 * texel_size + t * texel_size + 2];
                        ((uint32_t *) outData)[l * 4 + t] = (uint32_t)r | ((uint32_t)g << 8) | ((uint32_t)b << 16) | 0xFF000000;
                    }
                }
            }
            break;
        case FORMAT_R8G8B8_SNORM:
            {
                uint32_t texel_size = tiled ? 4 : 3;
                for (uint32_t l = 0; l < 4; l++)
                {
                    for (uint32_t t = 0; t < 4; t++)
                    {
                        uint8_t r = ((uint8_t *) inData)[l * 4 * texel_size + t * texel_size + 0];
                        uint8_t g = ((uint8_t *) inData)[l * 4 * texel_size + t * texel_size + 1];
                        uint8_t b = ((uint8_t *) inData)[l * 4 * texel_size + t * texel_size + 2];
                        ((uint32_t *) outData)[l * 4 + t] = (uint32_t)r | ((uint32_t)g << 8) | ((uint32_t)b << 16) | 0x7F000000;
                    }
                }
            }
            break;
        case FORMAT_R8G8B8_SRGB:
            {
                uint32_t texel_size = tiled ? 4 : 3;
                for (uint32_t l = 0; l < 4; l++)
                {
                    for (uint32_t t = 0; t < 2; t++)
                    {
                        uint8_t r_un8 = ((uint8_t *) inData)[l * 4 * texel_size + t * texel_size + 0];
                        uint8_t g_un8 = ((uint8_t *) inData)[l * 4 * texel_size + t * texel_size + 1];
                        uint8_t b_un8 = ((uint8_t *) inData)[l * 4 * texel_size + t * texel_size + 2];
                        uint16_t r_fp16 = SRGB2LINEAR_TABLE[r_un8].value;
                        uint16_t g_fp16 = SRGB2LINEAR_TABLE[g_un8].value;
                        uint16_t b_fp16 = SRGB2LINEAR_TABLE[b_un8].value;
                        ((uint16_t *) outData)[l * 8 + t * 4 + 0] = r_fp16;
                        ((uint16_t *) outData)[l * 8 + t * 4 + 1] = g_fp16;
                        ((uint16_t *) outData)[l * 8 + t * 4 + 2] = b_fp16;
                        ((uint16_t *) outData)[l * 8 + t * 4 + 3] = 0x3c00;
                    }
                }
            }
            break;
        case FORMAT_B8G8R8_UNORM:
            {
                uint32_t texel_size = tiled ? 4 : 3;
                for (uint32_t l = 0; l < 4; l++)
                {
                    for (uint32_t t = 0; t < 4; t++)
                    {
                        uint8_t r = ((uint8_t *) inData)[l * 4 * texel_size + t * texel_size + 2];
                        uint8_t g = ((uint8_t *) inData)[l * 4 * texel_size + t * texel_size + 1];
                        uint8_t b = ((uint8_t *) inData)[l * 4 * texel_size + t * texel_size + 0];
                        ((uint32_t *) outData)[l * 4 + t] = (uint32_t) r | ((uint32_t) g << 8) | ((uint32_t) b << 16) | 0xFF000000;
                    }
                }
            }
            break;
        case FORMAT_B8G8R8_SNORM:
            {
                uint32_t texel_size = tiled ? 4 : 3;
                for (uint32_t l = 0; l < 4; l++)
                {
                    for (uint32_t t = 0; t < 4; t++)
                    {
                        uint8_t r = ((uint8_t *) inData)[l * 4 * texel_size + t * texel_size + 2];
                        uint8_t g = ((uint8_t *) inData)[l * 4 * texel_size + t * texel_size + 1];
                        uint8_t b = ((uint8_t *) inData)[l * 4 * texel_size + t * texel_size + 0];
                        ((uint32_t *) outData)[l * 4 + t] = (uint32_t) r | ((uint32_t) g << 8) | ((uint32_t) b << 16) | 0x7F000000;
                    }
                }
            }
            break;
        case FORMAT_B8G8R8_SRGB:
            {
                uint32_t texel_size = tiled ? 4 : 3;
                for (uint32_t l = 0; l < 4; l++)
                {
                    for (uint32_t t = 0; t < 2; t++)
                    {
                        uint8_t r_un8 = ((uint8_t *) inData)[l * 4 * texel_size + t * texel_size + 2];
                        uint8_t g_un8 = ((uint8_t *) inData)[l * 4 * texel_size + t * texel_size + 1];
                        uint8_t b_un8 = ((uint8_t *) inData)[l * 4 * texel_size + t * texel_size + 0];
                        uint16_t r_fp16 = SRGB2LINEAR_TABLE[r_un8].value;
                        uint16_t g_fp16 = SRGB2LINEAR_TABLE[g_un8].value;
                        uint16_t b_fp16 = SRGB2LINEAR_TABLE[b_un8].value;
                        ((uint16_t *) outData)[l * 8 + t * 4 + 0] = r_fp16;
                        ((uint16_t *) outData)[l * 8 + t * 4 + 1] = g_fp16;
                        ((uint16_t *) outData)[l * 8 + t * 4 + 2] = b_fp16;
                        ((uint16_t *) outData)[l * 8 + t * 4 + 3] = 0x3c00;
                    }
                }
            }
            break;
        case FORMAT_R8G8B8A8_SRGB:
        case FORMAT_A8B8G8R8_SRGB_PACK32:
            for (uint32_t l = 0; l < 4; l++)
            {
                for (uint32_t t = 0; t < 2; t++)
                {
                    uint8_t r_un8 = ((uint8_t *) inData)[l * 16 + t * 4 + 0];
                    uint8_t g_un8 = ((uint8_t *) inData)[l * 16 + t * 4 + 1];
                    uint8_t b_un8 = ((uint8_t *) inData)[l * 16 + t * 4 + 2];
                    uint8_t a_un8 = ((uint8_t *) inData)[l * 16 + t * 4 + 3];
                    uint16_t r_fp16 = SRGB2LINEAR_TABLE[r_un8].value;
                    uint16_t g_fp16 = SRGB2LINEAR_TABLE[g_un8].value;
                    uint16_t b_fp16 = SRGB2LINEAR_TABLE[b_un8].value;
                    uint16_t a_fp16 = float32tofloat16(unorm8tofloat32(a_un8));
                    ((uint16_t *) outData)[l * 8 + t * 4 + 0] = r_fp16;
                    ((uint16_t *) outData)[l * 8 + t * 4 + 1] = g_fp16;
                    ((uint16_t *) outData)[l * 8 + t * 4 + 2] = b_fp16;
                    ((uint16_t *) outData)[l * 8 + t * 4 + 3] = a_fp16;
                }
            }
            break;
        case FORMAT_B8G8R8A8_SRGB:
            for (uint32_t l = 0; l < 4; l++)
            {
                for (uint32_t t = 0; t < 2; t++)
                {
                    uint8_t r_un8 = ((uint8_t *) inData)[l * 16 + t * 4 + 2];
                    uint8_t g_un8 = ((uint8_t *) inData)[l * 16 + t * 4 + 1];
                    uint8_t b_un8 = ((uint8_t *) inData)[l * 16 + t * 4 + 0];
                    uint8_t a_un8 = ((uint8_t *) inData)[l * 16 + t * 4 + 3];
                    uint16_t r_fp16 = SRGB2LINEAR_TABLE[r_un8].value;
                    uint16_t g_fp16 = SRGB2LINEAR_TABLE[g_un8].value;
                    uint16_t b_fp16 = SRGB2LINEAR_TABLE[b_un8].value;
                    uint16_t a_fp16 = float32tofloat16(unorm8tofloat32(a_un8));
                    ((uint16_t *) outData)[l * 8 + t * 4 + 0] = r_fp16;
                    ((uint16_t *) outData)[l * 8 + t * 4 + 1] = g_fp16;
                    ((uint16_t *) outData)[l * 8 + t * 4 + 2] = b_fp16;
                    ((uint16_t *) outData)[l * 8 + t * 4 + 3] = a_fp16;
                }
            }
            break;
        case FORMAT_A2R10G10B10_UNORM_PACK32:
            for (uint32_t l = 0; l < 4; l++)
            {
                for (uint32_t t = 0; t < 2; t++)
                {
                    uint32_t r_un10 = (((uint32_t *) inData)[l * 2 + t] >> 20) & 0x03FF;
                    uint32_t g_un10 = (((uint32_t *) inData)[l * 2 + t] >> 10) & 0x03FF;
                    uint32_t b_un10 =  ((uint32_t *) inData)[l * 2 + t]        & 0x03FF;
                    uint32_t a_un2 =  (((uint32_t *) inData)[l * 2 + t] >> 30) & 0x03;
                    float32_t r_fp32 = unorm10tofloat32(r_un10);
                    float32_t g_fp32 = unorm10tofloat32(g_un10);
                    float32_t b_fp32 = unorm10tofloat32(b_un10);
                    float32_t a_fp32 = unorm2tofloat32(a_un2);
                    uint16_t r_fp16 = float32tofloat16(r_fp32);
                    uint16_t g_fp16 = float32tofloat16(g_fp32);
                    uint16_t b_fp16 = float32tofloat16(b_fp32);
                    uint16_t a_fp16 = float32tofloat16(a_fp32);
                    ((uint16_t *) outData)[l * 8 + t * 4 + 0] = (uint32_t) r_fp16;
                    ((uint16_t *) outData)[l * 8 + t * 4 + 1] = (uint32_t) g_fp16;
                    ((uint16_t *) outData)[l * 8 + t * 4 + 2] = (uint32_t) b_fp16;
                    ((uint16_t *) outData)[l * 8 + t * 4 + 3] = (uint32_t) a_fp16;
                }
            }
            break;
        case FORMAT_A2R10G10B10_SNORM_PACK32:
            for (uint32_t l = 0; l < 4; l++)
            {
                for (uint32_t t = 0; t < 2; t++)
                {
                    uint32_t r_un10 = (((uint32_t *) inData)[l * 2 + t] >> 20) & 0x03FF;
                    uint32_t g_un10 = (((uint32_t *) inData)[l * 2 + t] >> 10) & 0x03FF;
                    uint32_t b_un10 =  ((uint32_t *) inData)[l * 2 + t]        & 0x03FF;
                    uint32_t a_un2 =  (((uint32_t *) inData)[l * 2 + t] >> 30) & 0x03;
                    float32_t r_fp32 = snorm10tofloat32(r_un10);
                    float32_t g_fp32 = snorm10tofloat32(g_un10);
                    float32_t b_fp32 = snorm10tofloat32(b_un10);
                    float32_t a_fp32 = snorm2tofloat32(a_un2);
                    uint16_t r_fp16 = float32tofloat16(r_fp32);
                    uint16_t g_fp16 = float32tofloat16(g_fp32);
                    uint16_t b_fp16 = float32tofloat16(b_fp32);
                    uint16_t a_fp16 = float32tofloat16(a_fp32);
                    ((uint16_t *) outData)[l * 8 + t * 4 + 0] = (uint32_t) r_fp16;
                    ((uint16_t *) outData)[l * 8 + t * 4 + 1] = (uint32_t) g_fp16;
                    ((uint16_t *) outData)[l * 8 + t * 4 + 2] = (uint32_t) b_fp16;
                    ((uint16_t *) outData)[l * 8 + t * 4 + 3] = (uint32_t) a_fp16;
                }
            }
            break;
        case FORMAT_A2B10G10R10_UNORM_PACK32:
            for (uint32_t l = 0; l < 4; l++)
            {
                for (uint32_t t = 0; t < 2; t++)
                {
                    uint32_t r_un10 =  ((uint32_t *) inData)[l * 2 + t]        & 0x03FF;
                    uint32_t g_un10 = (((uint32_t *) inData)[l * 2 + t] >> 10) & 0x03FF;
                    uint32_t b_un10 = (((uint32_t *) inData)[l * 2 + t] >> 20) & 0x03FF;
                    uint32_t a_un2 =  (((uint32_t *) inData)[l * 2 + t] >> 30) & 0x03;
                    float32_t r_fp32 = unorm10tofloat32(r_un10);
                    float32_t g_fp32 = unorm10tofloat32(g_un10);
                    float32_t b_fp32 = unorm10tofloat32(b_un10);
                    float32_t a_fp32 = unorm2tofloat32(a_un2);
                    uint16_t r_fp16 = float32tofloat16(r_fp32);
                    uint16_t g_fp16 = float32tofloat16(g_fp32);
                    uint16_t b_fp16 = float32tofloat16(b_fp32);
                    uint16_t a_fp16 = float32tofloat16(a_fp32);
                    ((uint16_t *) outData)[l * 8 + t * 4 + 0] = (uint32_t) r_fp16;
                    ((uint16_t *) outData)[l * 8 + t * 4 + 1] = (uint32_t) g_fp16;
                    ((uint16_t *) outData)[l * 8 + t * 4 + 2] = (uint32_t) b_fp16;
                    ((uint16_t *) outData)[l * 8 + t * 4 + 3] = (uint32_t) a_fp16;
                }
            }
            break;
        case FORMAT_A2B10G10R10_SNORM_PACK32:
            for (uint32_t l = 0; l < 4; l++)
            {
                for (uint32_t t = 0; t < 2; t++)
                {
                    uint32_t r_un10 =  ((uint32_t *) inData)[l * 2 + t]        & 0x03FF;
                    uint32_t g_un10 = (((uint32_t *) inData)[l * 2 + t] >> 10) & 0x03FF;
                    uint32_t b_un10 = (((uint32_t *) inData)[l * 2 + t] >> 20) & 0x03FF;
                    uint32_t a_un2 =  (((uint32_t *) inData)[l * 2 + t] >> 30) & 0x03;
                    float32_t r_fp32 = snorm10tofloat32(r_un10);
                    float32_t g_fp32 = snorm10tofloat32(g_un10);
                    float32_t b_fp32 = snorm10tofloat32(b_un10);
                    float32_t a_fp32 = snorm2tofloat32(a_un2);
                    uint16_t r_fp16 = float32tofloat16(r_fp32);
                    uint16_t g_fp16 = float32tofloat16(g_fp32);
                    uint16_t b_fp16 = float32tofloat16(b_fp32);
                    uint16_t a_fp16 = float32tofloat16(a_fp32);
                    ((uint16_t *) inData)[l * 8 + t * 4 + 0] = (uint32_t) r_fp16;
                    ((uint16_t *) inData)[l * 8 + t * 4 + 1] = (uint32_t) g_fp16;
                    ((uint16_t *) inData)[l * 8 + t * 4 + 2] = (uint32_t) b_fp16;
                    ((uint16_t *) inData)[l * 8 + t * 4 + 3] = (uint32_t) a_fp16;
                }
            }
            break;
        case FORMAT_B10G11R11_UFLOAT_PACK32:
            for (uint32_t l = 0; l < 4; l++)
            {
                for (uint32_t t = 0; t < 2; t++)
                {
                    uint32_t texel = ((uint32_t *) inData)[l * 2 + t];
                    uint16_t r_fp11 =  texel        & 0x07FF;
                    uint16_t g_fp11 = (texel >> 11) & 0x07FF;
                    uint16_t b_fp10 = (texel >> 22) & 0x03FF;
                    uint16_t r_fp16 = r_fp11 << 5;
                    uint16_t g_fp16 = g_fp11 << 5;
                    uint16_t b_fp16 = b_fp10 << 6;
                    ((uint16_t *) outData)[l * 8 + t * 4 + 0] = r_fp16;
                    ((uint16_t *) outData)[l * 8 + t * 4 + 1] = g_fp16;
                    ((uint16_t *) outData)[l * 8 + t * 4 + 2] = b_fp16;
                    ((uint16_t *) outData)[l * 8 + t * 4 + 3] = 0x3c00;
                }
            }
            break;
        case FORMAT_E5B9G9R9_UFLOAT_PACK32:
            for (uint32_t l = 0; l < 4; l++)
            {
                for (uint32_t t = 0; t < 2; t++)
                {
                    uint32_t texel = ((uint32_t *) inData)[l * 2 + t];
                    uint16_t r_mant9    =  texel        & 0x01FF;
                    uint16_t g_mant9    = (texel >>  9) & 0x01FF;
                    uint16_t b_mant9    = (texel >> 18) & 0x01FF;
                    uint16_t common_exp = (texel >> 27) & 0x01F;
                    uint16_t r_fp16 = sharedexp_to_float16(common_exp, r_mant9);
                    uint16_t g_fp16 = sharedexp_to_float16(common_exp, g_mant9);
                    uint16_t b_fp16 = sharedexp_to_float16(common_exp, b_mant9);
                    ((uint16_t *) outData)[l * 8 + t * 4 + 0] = r_fp16;
                    ((uint16_t *) outData)[l * 8 + t * 4 + 1] = g_fp16;
                    ((uint16_t *) outData)[l * 8 + t * 4 + 2] = b_fp16;
                    ((uint16_t *) outData)[l * 8 + t * 4 + 3] = 0x3c00;
                }
            }
            break;

            break;
        case FORMAT_X8_D24_UNORM_PACK32:
            for (uint32_t l = 0; l < 4; l++)
            {
                for (uint32_t t = 0; t < 4; t++)
                {
                    uint32_t r_un24 = ((uint32_t *) inData)[l * 4 + t] & 0x00FFFFFF;
                    float32_t r_fp32 = unorm24tofloat32(r_un24);
                    ((float32_t *) outData)[l * 4 + t] = r_fp32;
                }
            }
            break;
        case FORMAT_R16_UNORM:
            for (uint32_t l = 0; l < 4; l++)
            {
                for (uint32_t t = 0; t < 4; t++)
                {
                    uint16_t r_un16 = ((uint16_t *) inData)[l * 4 + t];
                    float32_t r_fp32 = unorm16tofloat32(r_un16);
                    ((float32_t *) outData)[l * 4 + t] = r_fp32;
                }
            }
            break;
        case FORMAT_R16_SNORM:
            for (uint32_t l = 0; l < 4; l++)
            {
                for (uint32_t t = 0; t < 4; t++)
                {
                    uint16_t r_sn16 = ((uint16_t *) inData)[l * 4 + t];
                    float32_t r_fp32 = snorm16tofloat32(r_sn16);
                    ((float32_t *) outData)[l * 4 + t] = r_fp32;
                }
            }
            break;
        case FORMAT_R16_SFLOAT:
            for (uint32_t l = 0; l < 4; l++)
            {
                for (uint32_t t = 0; t < 4; t++)
                {
                    uint16_t r_un16 = ((uint16_t *) inData)[l * 4 + t];
                    ((uint16_t *) outData)[l * 8 + t * 2 + 0] = r_un16;
                    ((uint16_t *) outData)[l * 8 + t * 2 + 1] = 0;
                }
            }
            break;
        case FORMAT_R16G16_UNORM:
            {
                for (uint32_t l = 0; l < 4; l++)
                {
                    for (uint32_t t = 0; t < 2; t++)
                    {
                        uint16_t r_un16 = ((uint16_t *) inData)[l * 4 + t * 2 + 0];
                        uint16_t g_un16 = ((uint16_t *) inData)[l * 4 + t * 2 + 1];
                        float32_t r_fp32 = unorm16tofloat32(r_un16);
                        float32_t g_fp32 = unorm16tofloat32(g_un16);
                        ((float32_t *) outData)[l * 4 + t * 2 + 0] = r_fp32;
                        ((float32_t *) outData)[l * 4 + t * 2 + 1] = g_fp32;
                    }
                }
            }
            break;
        case FORMAT_R16G16_SNORM:
            {
                for (uint32_t l = 0; l < 4; l++)
                {
                    for (uint32_t t = 0; t < 2; t++)
                    {
                        uint16_t r_sn16 = ((uint16_t *) inData)[l * 4 + t * 2 + 0];
                        uint16_t g_sn16 = ((uint16_t *) inData)[l * 4 + t * 2 + 1];
                        float32_t r_fp32 = snorm16tofloat32(r_sn16);
                        float32_t g_fp32 = snorm16tofloat32(g_sn16);
                        ((float32_t *) outData)[l * 4 + t * 2 + 0] = r_fp32;
                        ((float32_t *) outData)[l * 4 + t * 2 + 1] = g_fp32;
                    }
                }
            }
            break;
        case FORMAT_R16G16_SFLOAT:
            {
                for (uint32_t l = 0; l < 4; l++)
                {
                    for (uint32_t t = 0; t < 4; t++)
                    {
                        uint16_t r = ((uint16_t *) inData)[l * 8 + t * 2 + 0];
                        uint16_t g = ((uint16_t *) inData)[l * 8 + t * 2 + 1];
                        ((uint16_t *) outData)[l * 8 + t * 2 + 0] = r;
                        ((uint16_t *) outData)[l * 8 + t * 2 + 1] = g;
                    }
                }
            }
            break;
        case FORMAT_R16G16B16_UNORM:
            {
                uint32_t texel_size = tiled ? 4 : 3;
                for (uint32_t l = 0; l < 4; l++)
                {
                    uint16_t r_un16 = ((uint16_t *) inData)[l * texel_size + 0];
                    uint16_t g_un16 = ((uint16_t *) inData)[l * texel_size + 1];
                    uint16_t b_un16 = ((uint16_t *) inData)[l * texel_size + 2];
                    float32_t r_fp32 = unorm16tofloat32(r_un16);
                    float32_t g_fp32 = unorm16tofloat32(g_un16);
                    float32_t b_fp32 = unorm16tofloat32(b_un16);
                    ((float32_t *) outData)[l * 4 + 0] = r_fp32;
                    ((float32_t *) outData)[l * 4 + 1] = g_fp32;
                    ((float32_t *) outData)[l * 4 + 2] = b_fp32;
                    ((float32_t *) outData)[l * 4 + 3] = fpu::F2F32(1.0);
                }
            }
            break;
        case FORMAT_R16G16B16_SNORM:
            {
                uint32_t texel_size = tiled ? 4 : 3;
                for (uint32_t l = 0; l < 4; l++)
                {
                    uint16_t r_sn16 = ((uint16_t *) inData)[l * texel_size + 0];
                    uint16_t g_sn16 = ((uint16_t *) inData)[l * texel_size + 1];
                    uint16_t b_sn16 = ((uint16_t *) inData)[l * texel_size + 2];
                    float32_t r_fp32 = snorm16tofloat32(r_sn16);
                    float32_t g_fp32 = snorm16tofloat32(g_sn16);
                    float32_t b_fp32 = snorm16tofloat32(b_sn16);
                    ((float32_t *) outData)[l * 4 + 0] = r_fp32;
                    ((float32_t *) outData)[l * 4 + 1] = g_fp32;
                    ((float32_t *) outData)[l * 4 + 2] = b_fp32;
                    ((float32_t *) outData)[l * 4 + 3] = fpu::F2F32(1.0);
                }
            }
            break;
        case FORMAT_R16G16B16_SFLOAT:
            {
                uint32_t texel_size = tiled ? 4 : 3;
                for (uint32_t l = 0; l < 4; l++)
                {
                    for (uint32_t t = 0; t < 2; t++)
                    {
                        uint16_t r = ((uint16_t *) inData)[l * 2 * texel_size + t * texel_size + 0];
                        uint16_t g = ((uint16_t *) inData)[l * 2 * texel_size + t * texel_size + 1];
                        uint16_t b = ((uint16_t *) inData)[l * 2 * texel_size + t * texel_size + 2];
                        ((uint16_t *) outData)[l * 8 + t * 4 + 0] = r;
                        ((uint16_t *) outData)[l * 8 + t * 4 + 1] = g;
                        ((uint16_t *) outData)[l * 8 + t * 4 + 2] = b;
                        ((uint16_t *) outData)[l * 8 + t * 4 + 3] = 0x3c00;
                    }
                }
            }
            break;
        case FORMAT_R32G32B32_SFLOAT:
            {
                uint32_t texel_size = tiled ? 4 : 3;
                for (uint32_t l = 0; l < 4; l++)
                {
                    uint32_t r_fp32 = ((uint32_t *) inData)[l * texel_size + 0];
                    uint32_t g_fp32 = ((uint32_t *) inData)[l * texel_size + 1];
                    uint32_t b_fp32 = ((uint32_t *) inData)[l * texel_size + 2];
                    ((uint32_t *) outData)[l * 4 + 0] = r_fp32;
                    ((uint32_t *) outData)[l * 4 + 1] = g_fp32;
                    ((uint32_t *) outData)[l * 4 + 2] = b_fp32;
                    ((uint32_t *) outData)[l * 4 + 3] = 0x3f800000;
                }
            }
            break;
        case FORMAT_R16G16B16A16_UNORM:
            for (uint32_t l = 0; l < 4; l++)
            {
                uint16_t r_un16 = ((uint16_t *) inData)[l * 4 + 0];
                uint16_t g_un16 = ((uint16_t *) inData)[l * 4 + 1];
                uint16_t b_un16 = ((uint16_t *) inData)[l * 4 + 2];
                uint16_t a_un16 = ((uint16_t *) inData)[l * 4 + 3];
                float32_t r_fp32 = unorm16tofloat32(r_un16);
                float32_t g_fp32 = unorm16tofloat32(g_un16);
                float32_t b_fp32 = unorm16tofloat32(b_un16);
                float32_t a_fp32 = unorm16tofloat32(a_un16);
                ((float32_t *) outData)[l * 4 + 0] = r_fp32;
                ((float32_t *) outData)[l * 4 + 1] = g_fp32;
                ((float32_t *) outData)[l * 4 + 2] = b_fp32;
                ((float32_t *) outData)[l * 4 + 3] = a_fp32;
            }
            break;
        case FORMAT_R16G16B16A16_SNORM:
            for (uint32_t l = 0; l < 4; l++)
            {
                uint16_t r_sn16 = ((uint16_t *) inData)[l * 4 + 0];
                uint16_t g_sn16 = ((uint16_t *) inData)[l * 4 + 1];
                uint16_t b_sn16 = ((uint16_t *) inData)[l * 4 + 2];
                uint16_t a_sn16 = ((uint16_t *) inData)[l * 4 + 3];
                float32_t r_fp32 = snorm16tofloat32(r_sn16);
                float32_t g_fp32 = snorm16tofloat32(g_sn16);
                float32_t b_fp32 = snorm16tofloat32(b_sn16);
                float32_t a_fp32 = snorm16tofloat32(a_sn16);
                ((float32_t *) outData)[l * 4 + 0] = r_fp32;
                ((float32_t *) outData)[l * 4 + 1] = g_fp32;
                ((float32_t *) outData)[l * 4 + 2] = b_fp32;
                ((float32_t *) outData)[l * 4 + 3] = a_fp32;
            }
            break;
        case FORMAT_R32G32B32A32_SFLOAT:
            for (uint32_t l = 0; l < 4; l++)
            {
                uint32_t r_fp32 = ((uint32_t *) inData)[l * 4 + 0];
                uint32_t g_fp32 = ((uint32_t *) inData)[l * 4 + 1];
                uint32_t b_fp32 = ((uint32_t *) inData)[l * 4 + 2];
                uint32_t a_fp32 = ((uint32_t *) inData)[l * 4 + 3];
                ((uint32_t *) outData)[l * 4 + 0] = r_fp32;
                ((uint32_t *) outData)[l * 4 + 1] = g_fp32;
                ((uint32_t *) outData)[l * 4 + 2] = b_fp32;
                ((uint32_t *) outData)[l * 4 + 3] = a_fp32;
            }
            break;
        default:
            for (uint32_t q = 0; q < 8; q++)
                outData[q] = inData[q];
            break;
    }
}

void TBOXEmu::sample_quad(uint32_t thread, bool fake_sampler, bool output_result)
{
    LOG(DEBUG, "\tTBOX => Sample Quad");

    if (fake_sampler)
    {
        LOG(DEBUG, "\tCall to fake sampler");

        output[thread][0].h[0] = float32tofloat16(clamp(input[thread][0].u[0]));
        output[thread][0].h[1] = float32tofloat16(clamp(input[thread][0].u[1]));
        output[thread][0].h[2] = float32tofloat16(clamp(input[thread][0].u[2]));
        output[thread][0].h[3] = float32tofloat16(clamp(input[thread][0].u[2]));
        output[thread][0].h[4] = float32tofloat16(clampf(fpu::FLT(input[thread][0].u[0]) * fpu::FLT(input[thread][1].u[0]) / 2.0));
        output[thread][0].h[5] = float32tofloat16(clampf(fpu::FLT(input[thread][0].u[1]) * fpu::FLT(input[thread][1].u[1]) / 2.0));
        output[thread][0].h[6] = float32tofloat16(clampf(fpu::FLT(input[thread][0].u[2]) * fpu::FLT(input[thread][1].u[2]) / 2.0));
        output[thread][0].h[7] = float32tofloat16(clampf(fpu::FLT(input[thread][0].u[3]) * fpu::FLT(input[thread][1].u[3]) / 2.0));
        output[thread][1].h[0] = float32tofloat16(clamp(input[thread][1].u[0]));
        output[thread][1].h[1] = float32tofloat16(clamp(input[thread][1].u[1]));
        output[thread][1].h[2] = float32tofloat16(clamp(input[thread][1].u[2]));
        output[thread][1].h[3] = float32tofloat16(clamp(input[thread][1].u[3]));
        output[thread][1].h[4] = float32tofloat16(fpu::F2F32(1.0));
        output[thread][1].h[5] = float32tofloat16(fpu::F2F32(1.0));
        output[thread][1].h[6] = float32tofloat16(fpu::F2F32(1.0));
        output[thread][1].h[7] = float32tofloat16(fpu::F2F32(1.0));
        output[thread][2].q[0] = 0;
        output[thread][2].q[1] = 0;
        output[thread][3].q[0] = 0;
        output[thread][3].q[1] = 0;

        return;
    }

    ImageInfo currentImage;

    //  Also sets current_thread so there is no need to do it here.
    get_image_info(thread, currentImage);

    sample_quad(currentRequest[thread], currentImage, input[thread], output[thread], output_result);
}

void TBOXEmu::sample_quad(SampleRequest currentRequest, fdata input[], fdata output[], bool fake_sampler)
{
    LOG(DEBUG, "\tTBOX => Sample Quad");

    return;

    ImageInfo currentImage;

    if (fake_sampler)
    {
        LOG(DEBUG, "\tCall to fake sampler");

        output[0].h[0] = float32tofloat16(clamp(input[0].u[0]));
        output[0].h[1] = float32tofloat16(clamp(input[0].u[1]));
        output[0].h[2] = float32tofloat16(clamp(input[0].u[2]));
        output[0].h[3] = float32tofloat16(clamp(input[0].u[2]));
        output[0].h[4] = float32tofloat16(clampf(fpu::FLT(input[0].u[0]) * fpu::FLT(input[1].u[0]) / 2.0));
        output[0].h[5] = float32tofloat16(clampf(fpu::FLT(input[0].u[1]) * fpu::FLT(input[1].u[1]) / 2.0));
        output[0].h[6] = float32tofloat16(clampf(fpu::FLT(input[0].u[2]) * fpu::FLT(input[1].u[2]) / 2.0));
        output[0].h[7] = float32tofloat16(clampf(fpu::FLT(input[0].u[3]) * fpu::FLT(input[1].u[3]) / 2.0));
        output[1].h[0] = float32tofloat16(clamp(input[1].u[0]));
        output[1].h[1] = float32tofloat16(clamp(input[1].u[1]));
        output[1].h[2] = float32tofloat16(clamp(input[1].u[2]));
        output[1].h[3] = float32tofloat16(clamp(input[1].u[3]));
        output[1].h[4] = float32tofloat16(fpu::F2F32(1.0));
        output[1].h[5] = float32tofloat16(fpu::F2F32(1.0));
        output[1].h[6] = float32tofloat16(fpu::F2F32(1.0));
        output[1].h[7] = float32tofloat16(fpu::F2F32(1.0));
        output[2].q[0] = 0;
        output[2].q[1] = 0;
        output[3].q[0] = 0;
        output[3].q[1] = 0;

        return;
    }

    get_image_info(currentRequest, currentImage);

    sample_quad(currentRequest, currentImage, input, output, true);
}

bool TBOXEmu::get_image_info(uint32_t thread, ImageInfo &currentImage)
{
    current_thread = thread;
    return TBOXEmu::get_image_info(currentRequest[thread], currentImage);
}

bool TBOXEmu::get_image_info(SampleRequest request, ImageInfo &currentImage)
{

#ifdef TBOX_IMAGE_INFO_CACHE
    bool hit = image_info_cache_lookup(request.info.imageid, currentImage);
    if (!hit)
    {
        uint64_t imageInfoAddress = imageTableAddress + request.info.imageid * 32;

        bool data_ready = read_image_info_cache_line(imageInfoAddress, currentImage);
        if (data_ready)
        {
            image_info_cache_fill(request.info.imageid, currentImage);

            LOG(DEBUG, "\tRead Image Descriptor with ID %ld from Address %016lx", request.info.imageid, imageInfoAddress);
        }
        else
        {
            LOG(DEBUG, "\tRead Image Descriptor with ID %ld. Data not available for address %lx",
                               request.info.imageid, imageInfoAddress);
            return false;
        }
    }
#endif

    uint64_t imageInfoAddress = imageTableAddress + request.info.imageid * 32;


    DEBUG_EMU( gprintf("\tRead Image Descriptor with ID %ld from Address %016lx\n", request.info.imageid, imageInfoAddress); );
    fflush(stdout);

    currentImage.data[0] = vmemread64(imageInfoAddress);
    currentImage.data[1] = vmemread64(imageInfoAddress + 8);
    currentImage.data[2] = vmemread64(imageInfoAddress + 16);
    currentImage.data[3] = vmemread64(imageInfoAddress + 24);

    LOG(DEBUG, "\tImage Info %016lx %016lx %016lx %016lx", currentImage.data[0],
               currentImage.data[1], currentImage.data[2], currentImage.data[3]);
    print_image_info(currentImage);

    return true;
}

void TBOXEmu::sample_quad(SampleRequest currentRequest, ImageInfo currentImage, fdata input[], fdata output[], bool output_result)
{
    // Checks.
    if (((currentRequest.info.operation == SAMPLE_OP_SAMPLE)
         || (currentRequest.info.operation == SAMPLE_OP_SAMPLE_L))
        && !((currentRequest.info.magfilter == FILTER_TYPE_NEAREST)
             && (currentRequest.info.minfilter == FILTER_TYPE_NEAREST))
        && !filterSupported((ImageFormat)currentImage.info.format))
    {
        throw std::runtime_error("TBOX: Format does not support filtering.");
    }

    if (((currentRequest.info.operation == SAMPLE_OP_SAMPLE_C) ||
         (currentRequest.info.operation == SAMPLE_OP_SAMPLE_C_L) ||
         (currentRequest.info.operation == SAMPLE_OP_GATHER4_C)) &&
        !comparisonSupported((ImageFormat)currentImage.info.format))
    {
        throw std::runtime_error("TBOX: Format does not support comparison filter.");
    }

    // Get LOD.
    uint32_t mip_level[4];
    uint32_t mip_beta[4];
    FilterType pixel_filter[4];

    switch (currentRequest.info.operation)
    {
        case SAMPLE_OP_SAMPLE:
        case SAMPLE_OP_SAMPLE_C:
            {
                float lod = fpu::FLT(float16tofloat32(currentRequest.info.lodaniso.lodaniso.lod));
                uint32_t lod_fxp = min(max(uint32_t(currentImage.info.basemip << 8),
                                           uint32_t(floor(max(lod, 0.0) * 256.0))),
                                       uint32_t((currentImage.info.mipcount - 1) << 8));
                uint32_t quad_mip_level = lod_fxp >> 8;
                uint32_t quad_mip_beta = (currentRequest.info.mipfilter == FILTER_TYPE_LINEAR) ? (lod_fxp & 0xFF) : 0;
                FilterType quad_filter = (FilterType)((lod <= 0.0) ? currentRequest.info.magfilter : currentRequest.info.minfilter);
                for (uint32_t req = 0; req < 4; req++)
                {
                    mip_level[req] = quad_mip_level;
                    mip_beta[req] = quad_mip_beta;
                    pixel_filter[req] = quad_filter;
                }
            }
            break;
        case SAMPLE_OP_SAMPLE_L:
        case SAMPLE_OP_SAMPLE_C_L:
            for (uint32_t req = 0; req < 4; req++)
            {
                float pixel_lod = fpu::FLT(float16tofloat32(currentRequest.info.lodaniso.lod_array[req]));
                uint32_t pixel_lod_fxp = min(max(uint32_t(currentImage.info.basemip << 8),
                                                 uint32_t(floor(pixel_lod * 256.0))),
                                             uint32_t((currentImage.info.mipcount - 1) << 8));
                mip_level[req] = pixel_lod_fxp >> 8;
                mip_beta[req] = (currentRequest.info.mipfilter == FILTER_TYPE_LINEAR) ? (pixel_lod_fxp & 0xFF) : 0;
                pixel_filter[req] = (FilterType)((pixel_lod <= 0) ? currentRequest.info.magfilter
                                                                  : currentRequest.info.minfilter);
            }
            break;
        case SAMPLE_OP_GATHER4:
        case SAMPLE_OP_GATHER4_C:
            for (uint32_t req = 0; req < 4; req++)
            {
                mip_level[req] = 0;
                mip_beta[req] = 0;
                pixel_filter[req] = FILTER_TYPE_LINEAR;
            }
            break;
        case SAMPLE_OP_LD:
            for (uint32_t req = 0; req < 4; req++)
            {
                mip_level[req] = uint32_t(fpu::FLT(float16tofloat32(currentRequest.info.lodaniso.lod_array[req])));
                mip_beta[req] = 0;
                pixel_filter[req] = FILTER_TYPE_NEAREST;
            }
            break;
        default:
            LOG(ERR, "Unsupported sample operation");
            break;
    }

    // set unused bytes to 0, so that it can be compared with RTL
    bzero(output, sizeof(fdata)*4);

    for (uint32_t req = 0; req < 4; req++)
        sample_pixel(currentRequest, input, output, req, currentImage,
                     pixel_filter[req], mip_level[req], mip_beta[req], output_result);
}

void TBOXEmu::sample_pixel(SampleRequest currentRequest, fdata input[], fdata output[],
                           uint32_t req, ImageInfo currentImage, FilterType filter, uint32_t mip_level,
                           uint32_t mip_beta, bool output_result)
{
    uint32_t num_mips = (mip_beta == 0) || (mip_level == uint32_t(currentImage.info.mipcount - 1)) ? 1 : 2;
    float mip_beta_fp = 1.0 - (float(mip_beta) / 256.0);

    LOG(DEBUG, "\tsample pixel %d with filter %s mip level %d mip beta %02x", req,
                      toStrFilterType(filter), mip_level, mip_beta);

    float red     = 0.0;
    float green   = 0.0;
    float blue    = 0.0;
    float alpha   = 0.0;

    float aniso_ratio = fpu::FLT(float16tofloat32(currentRequest.info.lodaniso.lodaniso.anisoratio));

    float aniso_weight = 1.0f;
    uint32_t aniso_count = 1;
    float aniso_deltas = fpu::FLT(snorm8tofloat32(currentRequest.info.lodaniso.lodaniso.anisodeltau));
    float aniso_deltat = fpu::FLT(snorm8tofloat32(currentRequest.info.lodaniso.lodaniso.anisodeltav));

    if (((currentRequest.info.operation == SAMPLE_OP_SAMPLE)
         || (currentRequest.info.operation == SAMPLE_OP_SAMPLE_C))
        && (currentRequest.info.aniso == 1) && (aniso_ratio > 1.0f))
    {
        aniso_count = round(aniso_ratio);
        aniso_count = (aniso_count >> 1) + (aniso_count & 0x01);
        aniso_count = aniso_count * 2;
        if (aniso_count == 0)
            LOG(WARN,"Aniso count is 0!! aniso_ratio = %f round(aniso_ratio) = %f", aniso_ratio, round(aniso_ratio));
        
        aniso_weight = 1.0f / float(aniso_count);
        
        LOG(DEBUG,"\taniso_count = %d aniso_weight = %f", aniso_count, aniso_weight);

    }

    for (uint32_t aniso_sample_idx = 0; aniso_sample_idx < aniso_count; aniso_sample_idx++)
    {
        if (aniso_count > 1) LOG(DEBUG,"\taniso sample %d out of %d", aniso_sample_idx, aniso_count);

        uint32_t sample_mip_level = mip_level;
        float sample_mip_beta = mip_beta_fp;

        for (uint32_t mip = 0; mip < num_mips; mip++)
        {
            if (num_mips > 1) LOG(DEBUG, "\tmip sample %d", mip);
            uint32_t num_slices = (currentImage.info.type == IMAGE_TYPE_3D) ? 2 : 1;

            fdata s = input[0];
            fdata t = input[1];
            fdata r = input[2];

            for (uint32_t slice = 0; slice < num_slices; slice++)
            {
                if (num_slices > 1) LOG(DEBUG,"\tslice sample %d", slice);
                sample_bilinear(currentRequest, s, t, r, req, currentImage, filter, slice, sample_mip_level,
                                sample_mip_beta, aniso_sample_idx, aniso_weight, aniso_deltas, aniso_deltat, red,
                                green, blue, alpha, output_result);
            }
            sample_mip_beta = 1.0 - sample_mip_beta;
            sample_mip_level = sample_mip_level + 1;
        }
    }

    //  Apply image swizzle.
    float red_swz;
    float green_swz;
    float blue_swz;
    float alpha_swz;

    red_swz     = apply_component_swizzle((ComponentSwizzle)currentImage.info.swizzler, red, red, green, blue, alpha);
    green_swz   = apply_component_swizzle((ComponentSwizzle)currentImage.info.swizzleg, green, red, green, blue, alpha);
    blue_swz    = apply_component_swizzle((ComponentSwizzle)currentImage.info.swizzleb, blue, red, green, blue, alpha);
    alpha_swz   = apply_component_swizzle((ComponentSwizzle)currentImage.info.swizzlea, alpha, red, green, blue, alpha);

    // Apply request swizzle.
    red     = apply_component_swizzle((ComponentSwizzle)currentRequest.info.swizzler, red_swz, red_swz, green_swz,
                                  blue_swz, alpha_swz);
    green   = apply_component_swizzle((ComponentSwizzle)currentRequest.info.swizzleg, green_swz, red_swz,
                                    green_swz, blue_swz, alpha_swz);
    blue    = apply_component_swizzle((ComponentSwizzle)currentRequest.info.swizzleb, blue_swz, red_swz,
                                   green_swz, blue_swz, alpha_swz);
    alpha   = apply_component_swizzle((ComponentSwizzle)currentRequest.info.swizzlea, alpha_swz, red_swz,
                                    green_swz, blue_swz, alpha_swz);

    bool resultIsFloat32 = isFloat32Format((ImageFormat) currentImage.info.format) &&
                           !((currentRequest.info.operation == SAMPLE_OP_SAMPLE_C) ||
                             (currentRequest.info.operation == SAMPLE_OP_SAMPLE_C_L) ||
                             (currentRequest.info.operation == SAMPLE_OP_GATHER4_C));

    if (resultIsFloat32)
    {
        LOG(DEBUG, "\tFLOAT32 result");
        output[0].u[req] = fpu::UI32(red);
        output[1].u[req] = fpu::UI32(green);
        output[2].u[req] = fpu::UI32(blue);
        output[3].u[req] = fpu::UI32(alpha);
    }
    else
    {
<<<<<<< HEAD
        LOG(DEBUG, "\tFLOAT16 result");
        output[0].h[req * 2] = float32tofloat16(fpu::F2F32(red));
        output[1].h[req * 2] = float32tofloat16(fpu::F2F32(green));
        output[2].h[req * 2] = float32tofloat16(fpu::F2F32(blue));
        output[3].h[req * 2] = float32tofloat16(fpu::F2F32(alpha));
=======
        LOG(DEBUG, "\tFLOAT16 result, FLOAT32 convert");

        /*
            output[0].h[req] = float32tofloat16(fpu::F32(fpu::UI32(red)));
            output[1].h[req] = float32tofloat16(fpu::F32(fpu::UI32(green)));
            output[2].h[req] = float32tofloat16(fpu::F32(fpu::UI32(blue)));
            output[3].h[req] = float32tofloat16(fpu::F32(fpu::UI32(alpha)));
        */
        output[0].u[req] = fpu::UI32(red);
        output[1].u[req] = fpu::UI32(green);
        output[2].u[req] = fpu::UI32(blue);
        output[3].u[req] = fpu::UI32(alpha);
>>>>>>> 9a33c104
    }
}

/*

    This method contains two main phases:
        1. Compute i, j, k texel coordinates and their corresponding betas
        2. Create Texture Cache Tags and read texels:
            a) From Texture Cache or b) From Main Memory (thought Virtual Address module)

*/
void TBOXEmu::sample_bilinear(SampleRequest currentRequest, fdata s, fdata t, fdata r, uint32_t req,
                              ImageInfo currentImage, FilterType filter, uint32_t slice,
                              uint32_t sample_mip_level, float sample_mip_beta, uint32_t aniso_sample,
                              float aniso_weight, float aniso_deltas, float aniso_deltat, float &red,
                              float &green, float &blue, float &alpha, bool output_result)
{
    uint32_t mip_width  = max(1, (currentImage.info.width + 1)  >> sample_mip_level);
    uint32_t mip_height = max(1, (currentImage.info.height + 1) >> sample_mip_level);
    uint32_t mip_depth  = max(1, (currentImage.info.depth + 1)  >> sample_mip_level);

    uint32_t i[2];
    uint32_t j[2];
    uint32_t k[2];
    uint32_t l;
    bool out_of_bounds = false;

    float betai = 0.0, betaj = 0.0, betak = 0.0;

    // 1: Compute i, j, k texel coordinates and their corresponding betas
    if (currentRequest.info.operation == SAMPLE_OP_LD)
    {
        i[0] = s.u[req];
        out_of_bounds = (i[0] >= mip_width);

        if ((currentImage.info.type == IMAGE_TYPE_2D) || (currentImage.info.type == IMAGE_TYPE_3D) ||
             (currentImage.info.type == IMAGE_TYPE_2D_ARRAY))
        {
            j[0] = t.u[req];
            out_of_bounds = out_of_bounds || (j[0] >= mip_height);
        }
        else
            j[0] = 0;

        if (currentImage.info.type == IMAGE_TYPE_3D)
        {
            k[0] = r.u[req];
            out_of_bounds = out_of_bounds || (k[0] >= mip_depth);
        }
        else
            k[0] = 0;

        if (currentImage.info.type == IMAGE_TYPE_1D_ARRAY)
        {
            l = t.u[req];
            out_of_bounds = out_of_bounds || (l < currentImage.info.arraybase) || (l >= currentImage.info.arraycount);
        }
        else if (currentImage.info.type == IMAGE_TYPE_2D_ARRAY)
        {
            l = r.u[req];
            out_of_bounds = out_of_bounds || (l < currentImage.info.arraybase) || (l >= currentImage.info.arraycount);
        }
        else
            l = 0;

        emu_log()<<LOG_DEBUG<<"\tLD operation (texel coordinates)"<<endl;
        switch (currentImage.info.type)
            {
            case IMAGE_TYPE_1D:
                emu_log()<<"\tmip width "<<mip_width<<" i "<<i[0]<<endm;
                break;
            case IMAGE_TYPE_2D:
                emu_log()<<"\tmip width "<< mip_width <<" mip height "<< mip_height<<" i "<<i[0]<<" j "<< j[0]<<endm;
                break;
            case IMAGE_TYPE_3D:
                emu_log()<<"\tmip width "<< mip_width <<"mip height "<< mip_height<<" mip depth "<<mip_depth<<
                    " i "<< i[0]<<" j "<< j[0]<<" k "<<k[0]<<endm;
                break;
            case IMAGE_TYPE_1D_ARRAY:
                emu_log()<<"\tmip width "<< mip_width <<" i "<< i[0] <<" l "<<l<<endm;
                break;
            case IMAGE_TYPE_CUBE:
            case IMAGE_TYPE_2D_ARRAY:
            case IMAGE_TYPE_CUBE_ARRAY:
                emu_log()<<"\tmip width " << mip_width<< " mip height "<< mip_height<<" i " <<i[0] <<" j "<< j[0]<< "l "<<l<<endm;
                break;
            }
    }
    else
    {
        float u, v, w;
        uint32_t a;
        
        /*
            aniso_sample: 0 1 2  3 4  5 6  7 8  9 10 11 12 13 14 15
            aniso_step:   0 0 1 -1 2 -2 3 -3 4 -4  5 -5  6 -6  7 -7
        */
        int side_step_sign = (aniso_sample & 0x1)? -1: 1;

        u = fpu::FLT(s.u[req]) * mip_width + (aniso_sample>>1)*side_step_sign*aniso_deltas;

        if ((currentImage.info.type == IMAGE_TYPE_2D) || (currentImage.info.type == IMAGE_TYPE_CUBE)
            || (currentImage.info.type == IMAGE_TYPE_3D) || (currentImage.info.type == IMAGE_TYPE_2D_ARRAY)
            || (currentImage.info.type == IMAGE_TYPE_CUBE_ARRAY))

            v = fpu::FLT(t.u[req]) * mip_height + (aniso_sample>>1)*side_step_sign*aniso_deltat;
        else
            v = 0.0;

        if (currentImage.info.type == IMAGE_TYPE_3D)
            w = fpu::FLT(r.u[req]) * mip_depth;
        else
            w = 0;

        if (currentImage.info.type == IMAGE_TYPE_1D_ARRAY)
            a = uint32_t(fpu::FLT(t.u[req]));
        else if ((currentImage.info.type == IMAGE_TYPE_2D_ARRAY) ||
                 (currentImage.info.type == IMAGE_TYPE_CUBE) ||
                 (currentImage.info.type == IMAGE_TYPE_CUBE_ARRAY))
            a = uint32_t(fpu::FLT(r.u[req]));
        else
            a = 0;

        
        emu_log()<<LOG_DEBUG<<"\tSAMPLE operation (unnormalized coordinates)"<<endl;
        switch (currentImage.info.type)
            {
            case IMAGE_TYPE_1D:
                emu_log()<<"\tmip width "<< mip_width<< " u "<<u<<endm;
                break;
            case IMAGE_TYPE_2D:
                emu_log()<<"\tmip width "<< mip_width <<" mip height "<< mip_height<<" u "<<u<<" v "<<v<<endm;
                break;
            case IMAGE_TYPE_3D:
                emu_log()<<"\tmip width "<<mip_width<<" mip height "<<mip_height<<" mip depth "<<
                    mip_depth<<" u "<<u<<" v "<<v<<" w "<<w<<endm;
                break;
            case IMAGE_TYPE_1D_ARRAY:
                emu_log()<<"\tmip width "<< mip_width<<" u "<<u<<" a = "<<a<<endm;
                break;
            case IMAGE_TYPE_CUBE:
            case IMAGE_TYPE_2D_ARRAY:
            case IMAGE_TYPE_CUBE_ARRAY:
                emu_log()<<"\tmip width "<< mip_width <<" mip height "<<mip_height<<" u "<< u <<" v "<< v<< " a "<<a<<endm;
                break;
            }
        

        if (filter == FILTER_TYPE_LINEAR)
        {
            u -= 0.5f;
            v -= 0.5f;
            w -= 0.5f;
        }

        int32_t u_fxp = int32_t(floor(u * 256));
        int32_t v_fxp = int32_t(floor(v * 256));
        int32_t w_fxp = int32_t(floor(w * 256));

        int32_t i_ul = u_fxp >> 8;
        int32_t j_ul = v_fxp >> 8;
        int32_t k_ul = w_fxp >> 8;


        betai = float(u_fxp & 0xFF) / 256.0;
        betaj = float(v_fxp & 0xFF) / 256.0;
        betak = float(w_fxp & 0xFF) / 256.0;

        wrap_texel_coord(i, i_ul, mip_width, (AddressMode)currentRequest.info.addrmodeu);
        wrap_texel_coord(j, j_ul, mip_height, (AddressMode)currentRequest.info.addrmodev);
        wrap_texel_coord(k, k_ul, mip_depth, (AddressMode)currentRequest.info.addrmodew);

        l = min(max(currentImage.info.arraybase, a), currentImage.info.arraycount);
    }


    // 2: Create Texture Cache Tags and read texels
    if (filter == FILTER_TYPE_NEAREST)
    {
        float texel_ul[4];

        if ((currentRequest.info.operation == SAMPLE_OP_LD) && out_of_bounds)
        {
            LOG(ERR, "\tOut of bound access");

            red   = 0.0f;
            green = 0.0f;
            blue  = 0.0f;
            alpha = 0.0f;
        }
        else
        {
#ifdef TBOX_TEXTURE_CACHE
            uint32_t num_banks;
            int32_t banks[4];
            uint64_t tags[4];
            uint64_t address[4][4];
            banks[0] = -1;
            tags[0] = 0xFFFFFFFFFFFFFFFULL;

            create_texture_cache_tags(currentRequest, currentImage, filter, i, j, k[slice], l, sample_mip_level,
                                      num_banks, banks, tags, address);

            uint64_t data[TEXTURE_CACHE_QWORDS_PER_LINE];
            bool hit = texture_cache_lookup(banks[0], tags[0], data);
            bool data_ready = hit;
            if (!hit)
            {
                data_ready = read_texture_cache_line(currentImage, address[0], data);
                if (data_ready)
                    texture_cache_fill(banks[0], tags[0], data);
                else
                {
                    for(uint32_t qw = 0; qw < TEXTURE_CACHE_QWORDS_PER_LINE; qw++)
                        data[qw] = 0xdeadbeaffacecafeUL;
                }
            }

            output_result = output_result && data_ready;

            emu_log()<<LOG_DEBUG<<"\tTexture cache access"<<endl<<
                "\t\tBank = "<< banks[0]<<" Tag = "<<std::hex<<tags[0]<<" Hit = "<<hit<<endl<<
                "\t\tAddress = ";
            for ( int i = 0; i< 4; i++) emu_log<<address[0][i] <<" ";
            emu_log()<<endl<<"\t\tData = ";
            for ( int i = 0; i< 8;i++) emu_log<<data[i]<<" ";
            emu_log()<<std::dec<<endm;
            
            read_texel(currentImage, i[0], j[0], data, texel_ul, output_result);
#else
            read_texel(currentImage, i[0], j[0], k[0], l, sample_mip_level, texel_ul);
#endif
            if (   (currentRequest.info.operation == SAMPLE_OP_SAMPLE_C)
                || (currentRequest.info.operation == SAMPLE_OP_SAMPLE_C_L)
                || (currentRequest.info.operation == SAMPLE_OP_GATHER4_C))
            {
                texel_ul[0] = compare_texel((CompareOperation)currentRequest.info.opmode, fpu::FLT(t.u[req]), texel_ul[0]);
                texel_ul[1] = 0.0;
                texel_ul[2] = 0.0;
                texel_ul[3] = 0.0;
            }

            red = texel_ul[0];
            green = texel_ul[1];
            blue = texel_ul[2];
            alpha = texel_ul[3];
        }
    }
    else
    {
        float texel_ul[4];
        float texel_ur[4];
        float texel_ll[4];
        float texel_lr[4];

#ifdef TBOX_TEXTURE_CACHE
        uint32_t num_banks;
        int32_t banks[4];
        banks[0] = banks[1] = banks[2] = banks[3] = -1;
        uint64_t tags[4];
        uint64_t address[4][4];
        tags[0] = tags[1] = tags[2] = tags[3] = 0xFFFFFFFFFFFFFFFULL;

        create_texture_cache_tags(currentRequest, currentImage, filter, i, j, k[slice], l, sample_mip_level,
                                  num_banks, banks, tags, address);

        bool hits[4];
        uint64_t data[4][TEXTURE_CACHE_QWORDS_PER_LINE];
        for (uint32_t b = 0; b < num_banks; b++)
        {
            hits[b] = texture_cache_lookup(banks[b], tags[b], data[b]);
            if (!hits[b])
            {
                bool data_ready = read_texture_cache_line(currentImage, address[b], data[b]);
                if (data_ready)
                    texture_cache_fill(banks[b], tags[b], data[b]);
                else
                {
                    for(uint32_t qw = 0; qw < TEXTURE_CACHE_QWORDS_PER_LINE; qw++)
                        data[b][qw] = 0xdeadbeaffacecafeUL;
                }

                output_result = output_result && data_ready;
            }
        }

        emu_log() << LOG_DEBUG << "\tTexture cache banks accessed = "<< num_banks<<endl<<std::hex;
        for (uint32_t b = 0; b < num_banks; b++) {
            emu_log()<<"\t\tBank = "<<banks[b]<<" Tag = "<< hex<<tags[b]<<" Hit = hits[b]"<<endl<< "\t\tAddress =";
            for ( int i = 0; i< 4; i++) emu_log()<<" "<<address[b][i];
            emu_log()<<"\t\tData =";
            for ( int i = 0; i< 8; i++)
                emu_log()<<data[b][i];
            emu_log()<<std::dec<<endm;
        }

        switch (num_banks)
        {
            case 1:
                read_texel(currentImage, i[0], j[0], data[0], texel_ul, output_result);
                read_texel(currentImage, i[1], j[0], data[0], texel_ur, output_result);
                read_texel(currentImage, i[0], j[1], data[0], texel_ll, output_result);
                read_texel(currentImage, i[1], j[1], data[0], texel_lr, output_result);
                break;
            case 2:
                // Crossing cache line in the vertical dimension
                if ((j[0] & 3) == 3)
                {
                    read_texel(currentImage, i[0], j[0], data[0], texel_ul, output_result);
                    read_texel(currentImage, i[1], j[0], data[0], texel_ur, output_result);
                    read_texel(currentImage, i[0], j[1], data[1], texel_ll, output_result);
                    read_texel(currentImage, i[1], j[1], data[1], texel_lr, output_result);
                }
                else    // Crossing cache line in the horizontal dimension
                {
                    read_texel(currentImage, i[0], j[0], data[0], texel_ul, output_result);
                    read_texel(currentImage, i[1], j[0], data[1], texel_ur, output_result);
                    read_texel(currentImage, i[0], j[1], data[0], texel_ll, output_result);
                    read_texel(currentImage, i[1], j[1], data[1], texel_lr, output_result);
                }
                break;
            case 4:
                read_texel(currentImage, i[0], j[0], data[0], texel_ul, output_result);
                read_texel(currentImage, i[1], j[0], data[1], texel_ur, output_result);
                read_texel(currentImage, i[0], j[1], data[2], texel_ll, output_result);
                read_texel(currentImage, i[1], j[1], data[3], texel_lr, output_result);
                break;
        }

#else
        read_bilinear_texels(currentImage, i, j, k[slice], l, sample_mip_level, texel_ul, texel_ur, texel_ll, texel_lr);
#endif
        if ((currentRequest.info.operation == SAMPLE_OP_SAMPLE_C) ||
            (currentRequest.info.operation == SAMPLE_OP_SAMPLE_C_L) ||
            (currentRequest.info.operation == SAMPLE_OP_GATHER4_C))
        {
            texel_ul[0] = compare_texel((CompareOperation)currentRequest.info.opmode, fpu::FLT(t.u[req]), texel_ul[0]);
            texel_ur[0] = compare_texel((CompareOperation)currentRequest.info.opmode, fpu::FLT(t.u[req]), texel_ur[0]);
            texel_ll[0] = compare_texel((CompareOperation)currentRequest.info.opmode, fpu::FLT(t.u[req]), texel_ll[0]);
            texel_lr[0] = compare_texel((CompareOperation)currentRequest.info.opmode, fpu::FLT(t.u[req]), texel_lr[0]);
            texel_ul[1] = 0.0;
            texel_ur[1] = 0.0;
            texel_ll[1] = 0.0;
            texel_lr[1] = 0.0;
            texel_ul[2] = 0.0;
            texel_ur[2] = 0.0;
            texel_ll[2] = 0.0;
            texel_lr[2] = 0.0;
            texel_ul[3] = 0.0;
            texel_ur[3] = 0.0;
            texel_ll[3] = 0.0;
            texel_lr[3] = 0.0;
        }

        if (   (currentRequest.info.operation == SAMPLE_OP_GATHER4)
            || (currentRequest.info.operation == SAMPLE_OP_GATHER4_C))
        {
            red = texel_ul[0];
            green = texel_ur[0];
            blue = texel_ll[0];
            alpha = texel_lr[0];
        }
        else
        {
            if (currentImage.info.type == IMAGE_TYPE_3D)
            {
                betaj = (slice == 0) ? (1.0 - betaj) : betaj;

                red += (((texel_ul[0] * (1.0 - betai) + texel_ur[0] * betai) * (1.0 - betaj)
                         + (texel_ll[0] * (1.0 - betai) + texel_lr[0] * betai) * betaj)
                        * (1.0 - betak))
                       * sample_mip_beta;
                green += (((texel_ul[1] * (1.0 - betai) + texel_ur[1] * betai) * (1.0 - betaj)
                           + (texel_ll[1] * (1.0 - betai) + texel_lr[1] * betai) * betaj)
                          * (1.0 - betak))
                         * sample_mip_beta;
                blue += (((texel_ul[2] * (1.0 - betai) + texel_ur[2] * betai) * (1.0 - betaj)
                          + (texel_ll[2] * (1.0 - betai) + texel_lr[2] * betai) * betaj)
                         * (1.0 - betak))
                        * sample_mip_beta;
                alpha += (((texel_ul[3] * (1.0 - betai) + texel_ur[3] * betai) * (1.0 - betaj)
                           + (texel_ll[3] * (1.0 - betai) + texel_lr[3] * betai) * betaj)
                          * (1.0 - betak))
                         * sample_mip_beta;
            }
            else
            {
                red += ((texel_ul[0] * (1.0 - betai) + texel_ur[0] * betai) * (1.0 - betaj)
                        + (texel_ll[0] * (1.0 - betai) + texel_lr[0] * betai) * betaj)
                       * sample_mip_beta * aniso_weight;
                green += ((texel_ul[1] * (1.0 - betai) + texel_ur[1] * betai) * (1.0 - betaj)
                          + (texel_ll[1] * (1.0 - betai) + texel_lr[1] * betai) * betaj)
                         * sample_mip_beta * aniso_weight;
                blue += ((texel_ul[2] * (1.0 - betai) + texel_ur[2] * betai) * (1.0 - betaj)
                         + (texel_ll[2] * (1.0 - betai) + texel_lr[2] * betai) * betaj)
                        * sample_mip_beta * aniso_weight;
                alpha += ((texel_ul[3] * (1.0 - betai) + texel_ur[3] * betai) * (1.0 - betaj)
                          + (texel_ll[3] * (1.0 - betai) + texel_lr[3] * betai) * betaj)
                         * sample_mip_beta * aniso_weight;
            }
        }
    }

    iufval32 tmp_red;
    iufval32 tmp_green;
    iufval32 tmp_blue;
    iufval32 tmp_alpha;
    
    tmp_red.flt   = red;
    tmp_green.flt = green;
    tmp_blue.flt  = blue;
    tmp_alpha.flt = alpha;

    if (output_result) LOG(DEBUG,"\tResult = {0x%08x (%f), 0x%08x (%f), 0x%08x (%f), 0x%08x (%f)}", tmp_red.u, red, tmp_green.u, green, tmp_blue.u, blue, tmp_alpha.u, alpha);
}

float TBOXEmu::apply_component_swizzle(ComponentSwizzle swizzle, float source, float red, float green,
                                       float blue, float alpha)
{
    float swizzled_component;

    switch (swizzle)
    {
        // case COMPONENT_SWIZZLE_NONE     : swizzled_component = 0.0f / 0.0f; break;
        case COMPONENT_SWIZZLE_NONE:
        case COMPONENT_SWIZZLE_IDENTITY:
            swizzled_component = source;
            break;
        case COMPONENT_SWIZZLE_ZERO:
            swizzled_component = 0.0f;
            break;
        case COMPONENT_SWIZZLE_ONE:
            swizzled_component = 1.0f;
            break;
        case COMPONENT_SWIZZLE_R:
            swizzled_component = red;
            break;
        case COMPONENT_SWIZZLE_G:
            swizzled_component = green;
            break;
        case COMPONENT_SWIZZLE_B:
            swizzled_component = blue;
            break;
        case COMPONENT_SWIZZLE_A:
            swizzled_component = alpha;
            break;
        default:
            throw std::runtime_error("Unsupported component swizzle mode.");
    }

    return swizzled_component;
}

void TBOXEmu::wrap_texel_coord(uint32_t c[2], int32_t c_ul, uint32_t mip_dim, AddressMode addrmode)
{
    switch (addrmode)
    {
        case ADDRESS_MODE_CLAMP_TO_EDGE:
            c[0] = min(uint32_t(max(0, c_ul)), mip_dim - 1);
            c[1] = min(uint32_t(max(0, c_ul + 1)), mip_dim - 1);
            break;

        case ADDRESS_MODE_REPEAT:
            // mod with non-negative reminder (mip_dim always >= 1)
            c[0] = c_ul >= 0 ? c_ul % mip_dim : mip_dim - 1 - (-(c_ul + 1) % mip_dim);
            c[1] = (c_ul + 1) >= 0 ? (c_ul + 1) % mip_dim : mip_dim - 1 - (-(c_ul + 1 + 1) % mip_dim);
            break;

        case ADDRESS_MODE_CLAMP_TO_BORDER:
            LOG(WARN, "CLAMP_TO_BORDER implemented as CLAMP_TO_EDGE.");
            c[0] = min(uint32_t(max(0, c_ul)), mip_dim - 1);
            c[1] = min(uint32_t(max(0, c_ul + 1)), mip_dim - 1);
            break;

        default:
            LOG(ERR, "Unsupported address mode.");
            break;
    }
}

uint64_t TBOXEmu::compute_mip_offset(uint32_t mip_pitch_l0, uint32_t mip_pitch_l1, uint32_t row_pitch, uint32_t rows, uint32_t mip_level)
{
	uint64_t mip_offset = 0;
	uint64_t mip_row_pitch = row_pitch;
    uint32_t mip_rows = rows;
	uint64_t mip_pitch = (1 << mip_pitch_l1);

	for (uint32_t l = 0; l < mip_level; l++)
    {
		if (l == 0)
			mip_offset = (1 << mip_pitch_l0);
		else if (l == 1)
			mip_offset = mip_offset + (1 << mip_pitch_l1);
		else if ((mip_row_pitch == 0) or (mip_rows == 0))
        {
			mip_pitch = max(1, mip_pitch >> 1);
			mip_offset = mip_offset + mip_pitch;
            if (mip_pitch == 1) return mip_offset;
        }
		else
        {
			mip_pitch = max(1, mip_pitch >> 2);
			mip_offset += mip_pitch;
            if (mip_pitch == 1) return mip_offset;
        }
        mip_rows = mip_rows >>  1;
		mip_row_pitch = mip_row_pitch >> 1;
    }
	return mip_offset;
}

void TBOXEmu::compute_packed_mip_offset(ImageInfo currentImage, uint32_t bytesTexel, bool isCompressed,
                                        uint32_t tileWidthLog2, uint32_t tileHeightLog2,
                                        uint32_t mip_level, uint32_t mip_offset[])
{
    uint32_t packed_level = currentImage.info.packedlevel - (mip_level - currentImage.info.packedmip);

    uint32_t packed_dim;
    uint32_t side_step;

    if (currentImage.info.packedlayout == 0)
    {
        // Vertical packing.
        packed_dim = tileHeightLog2;
        uint32_t image_width = currentImage.info.width + 1;
        image_width = image_width >> 2;
        side_step = max(1, image_width >> (currentImage.info.packedmip + 1));
    }
    else
    {
        // Horizontal packing.
        packed_dim = tileWidthLog2;
        uint32_t image_height = currentImage.info.height + 1;
        image_height = image_height >> 2;
        side_step = max(1, image_height >> (currentImage.info.packedmip + 1));
    }

    // Vertical packing.
    switch (packed_dim)
    {
        case 8 :
            switch (packed_level)
            {
                case 7 : mip_offset[1] =   0; break;
                case 6 : mip_offset[1] = 128; break;
                case 5 : mip_offset[1] = 128; mip_offset[0] = side_step; break;
                case 4 : mip_offset[1] = 192; break;
                case 3 : mip_offset[1] = 208; break;
                case 2 : mip_offset[1] = 216; break;
                case 1 : mip_offset[1] = 220; break;
                case 0 : mip_offset[1] = 224; break;
                default : throw std::runtime_error("Undefined packed level.");
            }
            break;
        case 7 :
            switch (packed_level)
            {
                case 6 : mip_offset[1] =  0; break;
                case 5 : mip_offset[1] =  64; break;
                case 4 : mip_offset[1] =  64; mip_offset[0] = side_step; break;
                case 3 : mip_offset[1] =  96; break;
                case 2 : mip_offset[1] = 104; break;
                case 1 : mip_offset[1] = 108; break;
                case 0 : mip_offset[1] = 112; break;
                default : throw std::runtime_error("Undefined packed level.");
            }
            break;
        case 6 :
            switch (packed_level)
            {
                case 5 : mip_offset[1] =  0; break;
                case 4 : mip_offset[1] = 32; break;
                case 3 : mip_offset[1] = 32; mip_offset[0] = side_step; break;
                case 2 : mip_offset[1] = 48; break;
                case 1 : mip_offset[1] = 52; break;
                case 0 : mip_offset[1] = 56; break;
                default : throw std::runtime_error("Undefined packed level.");
            }
            break;
        default :
            throw std::runtime_error("Unsupported tile height.");
    }

    if (currentImage.info.packedlayout == 1)
    {
        uint32_t temp = mip_offset[0];
        mip_offset[0] = mip_offset[1];
        mip_offset[1] = temp;
    }
}

uint64_t TBOXEmu::compute_tile_offset(uint32_t bytesTexel, uint32_t tile_i, uint32_t tile_j)
{
    uint64_t tile_offset = 0;
    switch(bytesTexel)
    {
	    // 256 x 256   XYXY_XYXY_YYYY_XXXX
        case 1 : tile_offset = ((tile_i & 0x080) << (15 - 7))
                             | ((tile_j & 0x080) << (14 - 7))
                             | ((tile_i & 0x040) << (13 - 6))
                             | ((tile_j & 0x040) << (12 - 6))
                             | ((tile_i & 0x020) << (11 - 5))
                             | ((tile_j & 0x020) << (10 - 5))
                             | ((tile_i & 0x010) << ( 9 - 4))
                             | ((tile_j & 0x010) << ( 8 - 4))
                             | ((tile_j & 0x00f) <<  4)
                             |  (tile_i & 0x00f); break;
	    // 256 x 128   XYXY_XYXY_XYYY_XXXT
        case 2 : tile_offset = ((tile_i & 0x080) << (15 - 7))
                             | ((tile_j & 0x040) << (14 - 6))
                             | ((tile_i & 0x040) << (13 - 6))
                             | ((tile_j & 0x020) << (12 - 5))
                             | ((tile_i & 0x020) << (11 - 5))
                             | ((tile_j & 0x010) << (10 - 4))
                             | ((tile_i & 0x010) << ( 9 - 4))
                             | ((tile_j & 0x008) << ( 8 - 3))
                             | ((tile_i & 0x008) << ( 7 - 3))
                             | ((tile_j & 0x007) <<       4)
                             | ((tile_i & 0x007) <<       1); break;
	    // 128 x 128   XYXY_XYXY_XYYY_XXTT
        case 4 : tile_offset = ((tile_i & 0x040) << (15 - 6))
                             | ((tile_j & 0x040) << (14 - 6))
                             | ((tile_i & 0x020) << (13 - 5))
                             | ((tile_j & 0x020) << (12 - 5))
                             | ((tile_i & 0x010) << (11 - 4))
                             | ((tile_j & 0x010) << (10 - 4))
                             | ((tile_i & 0x008) << ( 9 - 3))
                             | ((tile_j & 0x008) << ( 8 - 3))
                             | ((tile_i & 0x004) << ( 7 - 2))
                             | ((tile_j & 0x007) <<       4)
                             | ((tile_i & 0x003) <<       2); break;
	    // 128 x  64   XYXY_XYXY_XXYY_XTTT
        case 8 : tile_offset = ((tile_i & 0x040) << (15 - 6))
                             | ((tile_j & 0x020) << (14 - 5))
                             | ((tile_i & 0x020) << (13 - 5))
                             | ((tile_j & 0x010) << (12 - 4))
                             | ((tile_i & 0x010) << (11 - 4))
                             | ((tile_j & 0x008) << (10 - 3))
                             | ((tile_i & 0x008) << ( 9 - 3))
                             | ((tile_j & 0x004) << ( 8 - 2))
                             | ((tile_i & 0x006) << ( 6 - 1))
                             | ((tile_j & 0x003) <<       4)
                             | ((tile_i & 0x001) <<       3); break;
	    //  64 x  64   XYXY_XYXY_XXYY_TTTT
        case 16 : tile_offset = ((tile_i & 0x020) << (15 - 5))
                              | ((tile_j & 0x020) << (14 - 5))
                              | ((tile_i & 0x010) << (13 - 4))
                              | ((tile_j & 0x010) << (12 - 4))
                              | ((tile_i & 0x008) << (11 - 3))
                              | ((tile_j & 0x008) << (10 - 3))
                              | ((tile_i & 0x004) << ( 9 - 2))
                              | ((tile_j & 0x004) << ( 8 - 2))
                              | ((tile_i & 0x003) <<       6)
                              | ((tile_j & 0x003) <<       4); break;
        default : throw std::runtime_error("Unsupported bytes per texel.");
    }

    return tile_offset;
}


void TBOXEmu::read_bilinear_texels(ImageInfo currentImage, uint32_t i[2], uint32_t j[2], uint32_t k, uint32_t l,
                                   uint32_t sample_mip_level, float *texel_ul, float *texel_ur,
                                   float *texel_ll, float *texel_lr)
{
    read_texel(currentImage, i[0], j[0], k, l, sample_mip_level, texel_ul);
    read_texel(currentImage, i[1], j[0], k, l, sample_mip_level, texel_ur);
    read_texel(currentImage, i[0], j[1], k, l, sample_mip_level, texel_ll);
    read_texel(currentImage, i[1], j[1], k, l, sample_mip_level, texel_lr);
}

#define CREATE_TAG(i, j) ((((((((currentRequest.info.imageid << 5) | uint64_t(mip_level)) << 16) | uint64_t(i)) << 14) | (uint64_t(j) >> 2)) << 12) | k | l)

void TBOXEmu::create_texture_cache_tags(SampleRequest currentRequest, ImageInfo currentImage,
                                        FilterType filter, uint32_t i[2], uint32_t j[2], uint32_t k, uint32_t l,
                                        uint32_t mip_level, uint32_t &num_banks, int32_t banks[4], uint64_t tags[4],
                                        uint64_t address[4][4])
{
    uint32_t fmtBytesPerTexel;
    uint32_t decompBytesPerTexel;
    uint32_t comprBlockWidth;
    uint32_t comprBlockHeight;

    LOG(DEBUG, "\tCreate Texture Cache Tags for UL (%d, %d, %d) layer %d mip_level %d", i[0], j[0], k, l, mip_level);

    ImageFormat fmt = (ImageFormat)currentImage.info.format;

    bool fmtIsCompressed = isCompressedFormat(fmt);

    //  1. Compute address at the compressed block level.
    //  2. Get the actual texel after decompressing the compressed block.
    if (fmtIsCompressed)
    {
        // 1.1. Get compressed block horizontal and vertical coordinates.
        CompressedFormatInfo compInfo = getCompressedFormatInfo(fmt);

        comprBlockWidth = compInfo.blockWidth;
        comprBlockHeight = compInfo.blockHeight;
        uint32_t comprBlockI = i[0] >> comprBlockWidth;
        uint32_t comprBlockJ = j[0] >> comprBlockHeight;

        // 1.2. Get address at the compressed block level.
        address[0][0] = texel_virtual_address(currentImage, comprBlockI, comprBlockJ, k, l, mip_level);
        address[0][0] |= (i[0] >> 1) & 0x1;
        //-1.2.-------------------------------------------

        decompBytesPerTexel = BYTES_PER_TEXEL_IN_L1[fmt];

        if (decompBytesPerTexel == 4)
        {
            tags[0] = CREATE_TAG(i[0] & ~0x03, j[0]);

            num_banks = 1;
            banks[0] = ((i[0] >> 2) ^ (j[0] >> 2)) & 1;

            if (filter == FILTER_TYPE_LINEAR)
            {
                if (((i[0] & 3) == 3) && ((j[0] & 3) != 3))
                {
                    num_banks = 2;
                    banks[1] = ~banks[0] & 1;
                    tags[1] = CREATE_TAG(i[1] & ~0x03, j[0]);

                    comprBlockI = i[1] >> comprBlockWidth;
                    comprBlockJ = j[0] >> comprBlockHeight;
                    address[1][0] = texel_virtual_address(currentImage, comprBlockI, comprBlockJ, k, l, mip_level);
                }
                else if (((i[0] & 3) != 3) && ((j[0] & 3) == 3))
                {
                    num_banks = 2;
                    banks[1] = ~banks[0] & 1;
                    tags[1] = CREATE_TAG(i[0] & ~0x03, j[1]);

                    comprBlockI = i[0] >> comprBlockWidth;
                    comprBlockJ = j[1] >> comprBlockHeight;
                    address[1][0] = texel_virtual_address(currentImage, comprBlockI, comprBlockJ, k, l, mip_level);
                }
                else if (((i[0] & 3) == 3) && ((j[0] & 3) == 3))
                {
                    num_banks = 4;
                    banks[1] = (~banks[0]) & 1;
                    banks[2] = banks[0];
                    banks[3] = banks[1];
                    tags[1] = CREATE_TAG(i[1] & ~0x03, j[0]);
                    tags[2] = CREATE_TAG(i[0] & ~0x03, j[1]);
                    tags[3] = CREATE_TAG(i[1] & ~0x03, j[1]);

                    comprBlockI = i[1] >> comprBlockWidth;
                    comprBlockJ = j[0] >> comprBlockHeight;
                    address[1][0] = texel_virtual_address(currentImage, comprBlockI, comprBlockJ, k, l, mip_level);

                    comprBlockI = i[0] >> comprBlockWidth;
                    comprBlockJ = j[1] >> comprBlockHeight;
                    address[2][0] = texel_virtual_address(currentImage, comprBlockI, comprBlockJ, k, l, mip_level);

                    comprBlockI = i[1] >> comprBlockWidth;
                    comprBlockJ = j[1] >> comprBlockHeight;
                    address[3][0] = texel_virtual_address(currentImage, comprBlockI, comprBlockJ, k, l, mip_level);
                }
            }
        }
        else if (decompBytesPerTexel == 8)
        {
            tags[0] = CREATE_TAG(i[0] & ~0x01, j[0]);

            num_banks = 1;
            banks[0] = ((i[0] >> 1) ^ (j[0] >> 2)) & 1;

            if (filter == FILTER_TYPE_LINEAR)
            {
                if (((i[0] & 1) == 1) && ((j[0] & 3) != 3))
                {
                    num_banks = 2;
                    banks[1] = ~banks[0] & 1;
                    tags[1] = CREATE_TAG(i[1] & ~0x01, j[0]);

                    comprBlockI = i[1] >> comprBlockWidth;
                    comprBlockJ = j[0] >> comprBlockHeight;
                    address[1][0] = texel_virtual_address(currentImage, comprBlockI, comprBlockJ, k, l, mip_level);
                    address[1][0] |= (i[1] >> 1) & 0x1;
                }
                else if (((i[0] & 1) != 1) && ((j[0] & 3) == 3))
                {
                    num_banks = 2;
                    banks[1] = ~banks[0] & 1;
                    tags[1] = CREATE_TAG(i[0] & ~0x01, j[1]);

                    comprBlockI = i[0] >> comprBlockWidth;
                    comprBlockJ = j[1] >> comprBlockHeight;
                    address[1][0] = texel_virtual_address(currentImage, comprBlockI, comprBlockJ, k, l, mip_level);
                    address[1][0] |= (i[0] >> 1) & 0x1;
                }
                else if (((i[0] & 1) == 1) && ((j[0] & 3) == 3))
                {
                    num_banks = 4;
                    banks[1] = (~banks[0]) & 1;
                    banks[2] = banks[0];
                    banks[3] = banks[1];
                    tags[1] = CREATE_TAG(i[1] & ~0x01, j[0]);
                    tags[2] = CREATE_TAG(i[0] & ~0x01, j[1]);
                    tags[3] = CREATE_TAG(i[1] & ~0x01, j[1]);

                    comprBlockI = i[1] >> comprBlockWidth;
                    comprBlockJ = j[0] >> comprBlockHeight;
                    address[1][0] = texel_virtual_address(currentImage, comprBlockI, comprBlockJ, k, l, mip_level);
                    address[1][0] |= (i[1] >> 1) & 0x1;

                    comprBlockI = i[0] >> comprBlockWidth;
                    comprBlockJ = j[1] >> comprBlockHeight;
                    address[2][0] = texel_virtual_address(currentImage, comprBlockI, comprBlockJ, k, l, mip_level);
                    address[2][0] |= (i[0] >> 1) & 0x1;

                    comprBlockI = i[1] >> comprBlockWidth;
                    comprBlockJ = j[1] >> comprBlockHeight;
                    address[3][0] = texel_virtual_address(currentImage, comprBlockI, comprBlockJ, k, l, mip_level);
                    address[3][0] |= (i[1] >> 1) & 0x1;
                }
            }
        }
    }
    else
    {
        fmtBytesPerTexel = BYTES_PER_TEXEL_IN_L1[fmt];

        switch (fmtBytesPerTexel)
        {
            case 4:
                {
                    address[0][0] = texel_virtual_address(currentImage, i[0] & ~0x03,  j[0] & ~0x03,      k, l, mip_level);
                    address[0][1] = texel_virtual_address(currentImage, i[0] & ~0x03, (j[0] & ~0x03) + 1, k, l, mip_level);
                    address[0][2] = texel_virtual_address(currentImage, i[0] & ~0x03, (j[0] & ~0x03) + 2, k, l, mip_level);
                    address[0][3] = texel_virtual_address(currentImage, i[0] & ~0x03, (j[0] & ~0x03) + 3, k, l, mip_level);
                    tags[0] = CREATE_TAG(i[0] & ~0x03, j[0]);
                    num_banks = 1;
                    banks[0] = (((i[0] ^ j[0]) & 4) >> 2) & 1;

                    if (filter == FILTER_TYPE_LINEAR)
                    {
                        if (((i[0] & 3) == 3) && ((j[0] & 3) != 3))
                        {
                            num_banks = 2;
                            banks[1] = (~banks[0]) & 1;
                            address[1][0] = texel_virtual_address(currentImage, i[1] & ~0x03,  j[0] & ~0x03     , k, l, mip_level);
                            address[1][1] = texel_virtual_address(currentImage, i[1] & ~0x03, (j[0] & ~0x03) + 1, k, l, mip_level);
                            address[1][2] = texel_virtual_address(currentImage, i[1] & ~0x03, (j[0] & ~0x03) + 2, k, l, mip_level);
                            address[1][3] = texel_virtual_address(currentImage, i[1] & ~0x03, (j[0] & ~0x03) + 3, k, l, mip_level);
                            tags[1] = CREATE_TAG(i[1] & ~0x03, j[0]);
                        }
                        else if (((i[0] & 3) != 3) && ((j[0] & 3) == 3))
                        {
                            num_banks = 2;
                            banks[1] = (~banks[0]) & 1;
                            address[1][0] = texel_virtual_address(currentImage, i[0] & ~0x03,  j[1] & ~0x03     , k, l, mip_level);
                            address[1][1] = texel_virtual_address(currentImage, i[0] & ~0x03, (j[1] & ~0x03) + 1, k, l, mip_level);
                            address[1][2] = texel_virtual_address(currentImage, i[0] & ~0x03, (j[1] & ~0x03) + 2, k, l, mip_level);
                            address[1][3] = texel_virtual_address(currentImage, i[0] & ~0x03, (j[1] & ~0x03) + 3, k, l, mip_level);
                            tags[1] = CREATE_TAG(i[0] & ~0x03, j[1]);
                        }
                        else if (((i[0] & 3) == 3) && ((j[0] & 3) == 3))
                        {
                            num_banks = 4;
                            banks[1] = (~banks[0]) & 1;
                            banks[2] = banks[1];
                            banks[3] = banks[0];
                            address[1][0] = texel_virtual_address(currentImage, i[1] & ~0x03,  j[0] & ~0x03     , k, l, mip_level);
                            address[1][1] = texel_virtual_address(currentImage, i[1] & ~0x03, (j[0] & ~0x03) + 1, k, l, mip_level);
                            address[1][2] = texel_virtual_address(currentImage, i[1] & ~0x03, (j[0] & ~0x03) + 2, k, l, mip_level);
                            address[1][3] = texel_virtual_address(currentImage, i[1] & ~0x03, (j[0] & ~0x03) + 3, k, l, mip_level);
                            address[2][0] = texel_virtual_address(currentImage, i[0] & ~0x03,  j[1] & ~0x03     , k, l, mip_level);
                            address[2][1] = texel_virtual_address(currentImage, i[0] & ~0x03, (j[1] & ~0x03) + 1, k, l, mip_level);
                            address[2][2] = texel_virtual_address(currentImage, i[0] & ~0x03, (j[1] & ~0x03) + 2, k, l, mip_level);
                            address[2][3] = texel_virtual_address(currentImage, i[0] & ~0x03, (j[1] & ~0x03) + 3, k, l, mip_level);
                            address[3][0] = texel_virtual_address(currentImage, i[1] & ~0x03,  j[1] & ~0x03     , k, l, mip_level);
                            address[3][1] = texel_virtual_address(currentImage, i[1] & ~0x03, (j[1] & ~0x03) + 1, k, l, mip_level);
                            address[3][2] = texel_virtual_address(currentImage, i[1] & ~0x03, (j[1] & ~0x03) + 2, k, l, mip_level);
                            address[3][3] = texel_virtual_address(currentImage, i[1] & ~0x03, (j[1] & ~0x03) + 3, k, l, mip_level);
                            tags[1] = CREATE_TAG(i[1] & ~0x03, j[0]);
                            tags[2] = CREATE_TAG(i[0] & ~0x03, j[1]);
                            tags[3] = CREATE_TAG(i[1] & ~0x03, j[1]);
                        }
                    }
                }
                break;
            case 8:
                {
                    address[0][0] = texel_virtual_address(currentImage, i[0] & ~0x01,  j[0] & ~0x03     , k, l, mip_level);
                    address[0][1] = texel_virtual_address(currentImage, i[0] & ~0x01, (j[0] & ~0x03) + 1, k, l, mip_level);
                    address[0][2] = texel_virtual_address(currentImage, i[0] & ~0x01, (j[0] & ~0x03) + 2, k, l, mip_level);
                    address[0][3] = texel_virtual_address(currentImage, i[0] & ~0x01, (j[0] & ~0x03) + 3, k, l, mip_level);
                    tags[0] = CREATE_TAG(i[0] & ~0x01, j[0]);
                    num_banks = 1;
                    banks[0] = ((i[0] >> 1) ^ (j[0] >> 2)) & 1;

                    if (filter == FILTER_TYPE_LINEAR)
                    {
                        if (((i[0] & 1) == 1) && ((j[0] & 3) != 3))
                        {
                            num_banks = 2;
                            banks[1] = ~banks[0] & 1;
                            address[1][0] = texel_virtual_address(currentImage, i[1] & ~0x01,  j[0] & ~0x03     , k, l, mip_level);
                            address[1][1] = texel_virtual_address(currentImage, i[1] & ~0x01, (j[0] & ~0x03) + 1, k, l, mip_level);
                            address[1][2] = texel_virtual_address(currentImage, i[1] & ~0x01, (j[0] & ~0x03) + 2, k, l, mip_level);
                            address[1][3] = texel_virtual_address(currentImage, i[1] & ~0x01, (j[0] & ~0x03) + 3, k, l, mip_level);
                            tags[1] = CREATE_TAG(i[1] & ~0x01, j[0]);
                        }
                        else if (((i[0] & 1) != 1) && ((j[0] & 3) == 3))
                        {
                            num_banks = 2;
                            banks[1] = ~banks[0] & 1;
                            address[1][0] = texel_virtual_address(currentImage, i[0] & ~0x01,  j[1] & ~0x03     , k, l, mip_level);
                            address[1][1] = texel_virtual_address(currentImage, i[0] & ~0x01, (j[1] & ~0x03) + 1, k, l, mip_level);
                            address[1][2] = texel_virtual_address(currentImage, i[0] & ~0x01, (j[1] & ~0x03) + 2, k, l, mip_level);
                            address[1][3] = texel_virtual_address(currentImage, i[0] & ~0x01, (j[1] & ~0x03) + 3, k, l, mip_level);
                            tags[1] = CREATE_TAG(i[0] & ~0x01, j[1]);
                        }
                        else if (((i[0] & 1) == 1) && ((j[0] & 3) == 3))
                        {
                            num_banks = 4;
                            banks[1] = (~banks[0]) & 1;
                            banks[2] = banks[0];
                            banks[3] = banks[1];
                            address[1][0] = texel_virtual_address(currentImage, i[1] & ~0x01,  j[0] & ~0x03     , k, l, mip_level);
                            address[1][1] = texel_virtual_address(currentImage, i[1] & ~0x01, (j[0] & ~0x03) + 1, k, l, mip_level);
                            address[1][2] = texel_virtual_address(currentImage, i[1] & ~0x01, (j[0] & ~0x03) + 2, k, l, mip_level);
                            address[1][3] = texel_virtual_address(currentImage, i[1] & ~0x01, (j[0] & ~0x03) + 3, k, l, mip_level);
                            address[2][0] = texel_virtual_address(currentImage, i[0] & ~0x01,  j[1] & ~0x03     , k, l, mip_level);
                            address[2][1] = texel_virtual_address(currentImage, i[0] & ~0x01, (j[1] & ~0x03) + 1, k, l, mip_level);
                            address[2][2] = texel_virtual_address(currentImage, i[0] & ~0x01, (j[1] & ~0x03) + 2, k, l, mip_level);
                            address[2][3] = texel_virtual_address(currentImage, i[0] & ~0x01, (j[1] & ~0x03) + 3, k, l, mip_level);
                            address[3][0] = texel_virtual_address(currentImage, i[1] & ~0x01,  j[1] & ~0x03     , k, l, mip_level);
                            address[3][1] = texel_virtual_address(currentImage, i[1] & ~0x01, (j[1] & ~0x03) + 1, k, l, mip_level);
                            address[3][2] = texel_virtual_address(currentImage, i[1] & ~0x01, (j[1] & ~0x03) + 2, k, l, mip_level);
                            address[3][3] = texel_virtual_address(currentImage, i[1] & ~0x01, (j[1] & ~0x03) + 3, k, l, mip_level);
                            tags[1] = CREATE_TAG(i[1] & ~0x01, j[0]);
                            tags[2] = CREATE_TAG(i[0] & ~0x01, j[1]);
                            tags[3] = CREATE_TAG(i[1] & ~0x01, j[1]);
                        }
                    }
                }
                break;
            case 16:
                {
                    address[0][0] = texel_virtual_address(currentImage, i[0],  j[0] & ~0x03     , k, l, mip_level);
                    address[0][1] = texel_virtual_address(currentImage, i[0], (j[0] & ~0x03) + 1, k, l, mip_level);
                    tags[0] = CREATE_TAG(i[0], j[0]);
                    num_banks = 1;
                    banks[0] = i[0] & 1;

                    if (filter == FILTER_TYPE_LINEAR)
                    {
                        if ((j[0] & 0x03) != 3)
                        {
                            num_banks = 2;
                            banks[1] = ~banks[0] & 1;
                            address[1][0] = texel_virtual_address(currentImage, i[1],  j[0] & ~0x03     , k, l, mip_level);
                            address[1][1] = texel_virtual_address(currentImage, i[1], (j[0] & ~0x03) + 1, k, l, mip_level);
                            tags[1] = CREATE_TAG(i[1], j[0]);
                        }
                        else
                        {
                            num_banks = 4;
                            banks[1] = (~banks[0]) & 1;
                            banks[2] = banks[0];
                            banks[3] = banks[1];
                            address[1][0] = texel_virtual_address(currentImage, i[1],  j[0] & ~0x03     , k, l, mip_level);
                            address[1][1] = texel_virtual_address(currentImage, i[1], (j[0] & ~0x03) + 1, k, l, mip_level);
                            address[2][0] = texel_virtual_address(currentImage, i[0],  j[1] & ~0x03     , k, l, mip_level);
                            address[2][1] = texel_virtual_address(currentImage, i[0], (j[1] & ~0x03) + 1, k, l, mip_level);
                            address[3][0] = texel_virtual_address(currentImage, i[1],  j[1] & ~0x03     , k, l, mip_level);
                            address[3][1] = texel_virtual_address(currentImage, i[1], (j[1] & ~0x03) + 1, k, l, mip_level);
                            tags[1] = CREATE_TAG(i[1], j[0]);
                            tags[2] = CREATE_TAG(i[0], j[1]);
                            tags[3] = CREATE_TAG(i[1], j[1]);
                        }
                    }
                }
                break;
        }
    }
}

uint64_t TBOXEmu::texel_virtual_address(ImageInfo currentImage, uint32_t i, uint32_t j, uint32_t k, uint32_t l,
                                      uint32_t mip_level)
{
    uint32_t fmtBytesPerTexel = -1;
    uint32_t fmtTileWidthLog2 = -1;  // Outer tile width in texels
    uint32_t fmtTileHeightLog2 = -1; // Outer tile height in texels

    ImageFormat fmt = (ImageFormat)currentImage.info.format;

    bool fmtIsCompressed = isCompressedFormat(fmt);

    uint32_t height = currentImage.info.height + 1; // The height is coded from [0, height-1] in the table, but the range is [1, height]

    if (fmtIsCompressed)
    {
        //  Compute address at the compressed block level.
        //  Get the actual texel after decompressing the compressed block.
        CompressedFormatInfo compInfo = getCompressedFormatInfo(fmt);

        fmtBytesPerTexel = compInfo.blockBytes;

        fmt = compInfo.format;

        if (fmtBytesPerTexel == 8)
        {
            fmtTileWidthLog2  = 7;
            fmtTileHeightLog2 = 6;
        }
        else if (fmtBytesPerTexel == 16)
        {
            fmtTileWidthLog2  = 6;
            fmtTileHeightLog2 = 6;
        }

        height = max(1, height >> 2);
    }
    else
    {
        fmtBytesPerTexel = BYTES_PER_TEXEL_IN_MEMORY[fmt];

        switch (fmtBytesPerTexel)
        {
            case 1:
                fmtTileWidthLog2  = 8;
                fmtTileHeightLog2 = 8;
                break;
            case 2:
                fmtTileWidthLog2  = 8;
                fmtTileHeightLog2 = 7;
                break;
            case 3: // Standard Tile Layout padding. 24 to 32 bits
                if (currentImage.info.tiled == 1) fmtBytesPerTexel = 4;
                fmtTileWidthLog2  = 7;
                fmtTileHeightLog2 = 7;
                break;
            case 4:
                fmtTileWidthLog2  = 7;
                fmtTileHeightLog2 = 7;
                break;
            case 6: // Standard Tile Layout padding. 48 to 64 bits
                if (currentImage.info.tiled == 1) fmtBytesPerTexel = 8;
                fmtTileWidthLog2  = 7;
                fmtTileHeightLog2 = 6;
                break;
            case 8:
                fmtTileWidthLog2  = 7;
                fmtTileHeightLog2 = 6;
                break;
            case 12: // Standard Tile Layout padding. 96 to 128 bits
                if (currentImage.info.tiled == 1) fmtBytesPerTexel = 16;
                fmtTileWidthLog2  = 6;
                fmtTileHeightLog2 = 6;
                break;
            case 16:
                fmtTileWidthLog2  = 6;
                fmtTileHeightLog2 = 6;
                break;
            default:
                throw std::runtime_error("No Bytes Per Texel defined for format.");
        }
    }

    uint32_t rows;
    uint64_t texelAddress;

    uint64_t row_pitch = max(1, currentImage.info.rowpitch >> mip_level); // Number of columns in outer tile size (standard tile layout). Number of columns in 64 B tiles (linear layout)

    if (currentImage.info.tiled == 1) // Standard tile layout
    {
        rows = max(1, (height >> fmtTileHeightLog2) + (((height & ((1 << fmtTileHeightLog2) - 1)) != 0) ? 1 : 0)); // max(1, ceil(height/tileHeight))

        uint64_t mip_pitch;
        uint32_t mip_offset[2] = {0, 0};

        // Access larger mip
        if (mip_level < currentImage.info.packedmip)
        {
            mip_pitch = compute_mip_offset(currentImage.info.mippitchl0, currentImage.info.mippitchl1, currentImage.info.rowpitch, rows, mip_level);
        }
        // Access packed mip
        else
        {
            mip_pitch = compute_mip_offset(currentImage.info.mippitchl0, currentImage.info.mippitchl1, currentImage.info.rowpitch, rows, currentImage.info.packedmip); // offset of first packed mip
            compute_packed_mip_offset(currentImage, fmtBytesPerTexel, fmtIsCompressed, fmtTileWidthLog2, fmtTileHeightLog2, mip_level, mip_offset);                    // offset of target mip
        }

        uint64_t layout_i = i + mip_offset[0];
        uint64_t layout_j = j + mip_offset[1];
        uint64_t tile_i = layout_i >> fmtTileWidthLog2;
        uint64_t tile_j = layout_j >> fmtTileHeightLog2;
        uint64_t tile_offset = tile_j * row_pitch + tile_i;
        uint64_t pixel_offset = compute_tile_offset(fmtBytesPerTexel, layout_i & ((1 << fmtTileWidthLog2) - 1), layout_j & ((1 << fmtTileHeightLog2) - 1));

        LOG(DEBUG, "\t\telement_pitch = %ld mip_pitch = %ld mip_offset = (%d, %d) tile_offset = %ld pixel_offset = %ld",
                          currentImage.info.elementpitch, mip_pitch, mip_offset[0], mip_offset[1], tile_offset, pixel_offset);

        texelAddress = currentImage.info.address + (currentImage.info.elementpitch * l + mip_pitch + tile_offset) * 64 * 1024
                     + pixel_offset;
    }
    else    // Linear layout
    {
        rows = height;

        uint64_t mip_pitch = compute_mip_offset(currentImage.info.mippitchl0, currentImage.info.mippitchl1, currentImage.info.rowpitch, rows, mip_level);

        LOG(DEBUG, "\t\telement_pitch = %ld mip_pitch = %ld row_pitch = %ld",
                          currentImage.info.elementpitch, mip_pitch, row_pitch);

        texelAddress = currentImage.info.address + 
                     + (currentImage.info.elementpitch * l + mip_pitch + j * row_pitch) * 64
                     + i * fmtBytesPerTexel;
    }

    LOG(DEBUG, "\tcomputed virtual address %016lx for texel at (%d, %d, %d) layer %d level %d", texelAddress,
                      i, j, k, l, mip_level);

    return texelAddress;
}

void TBOXEmu::read_texel(ImageInfo currentImage, uint32_t i, uint32_t j, uint32_t k, uint32_t l, uint32_t mip_level,
                         float *texel)
{
    uint32_t fmtBytesPerTexel;
    uint32_t comprBlockI = 0;
    uint32_t comprBlockJ = 0;

    LOG(DEBUG, "\tread texel at (%d, %d, %d) layer %d level %d", i, j, k, l, mip_level);

    ImageFormat fmt = (ImageFormat)currentImage.info.format;

    bool fmtIsCompressed = isCompressedFormat(fmt);
    bool fmtIsSRGB = isSRGBFormat(fmt);

    if (fmtIsCompressed)
    {
        //  Compute address at the compressed block level.
        //  Get the actual texel after decompressing the compressed block.
        CompressedFormatInfo compInfo = getCompressedFormatInfo(fmt);

        // Get horizontal and vertical coodinates inside the compressed block.
        comprBlockI = i & ((1 << compInfo.blockWidth) - 1);
        comprBlockJ = j & ((1 << compInfo.blockHeight) - 1);

        // Get compressed block horizontal and vertical coordinates.
        i = i >> compInfo.blockWidth;
        j = j >> compInfo.blockHeight;

        fmtBytesPerTexel = compInfo.blockBytes;

        fmt = compInfo.format;
    }
    else
    {
        fmtBytesPerTexel = BYTES_PER_TEXEL_IN_MEMORY[fmt];
    }

    uint64_t texelAddress = texel_virtual_address(currentImage, i, j, k, l, mip_level);

    uint8_t data[16];
    switch (fmtBytesPerTexel)
    {
        case 1:
            {
                data[0] = vmemread8(texelAddress);
                LOG(DEBUG, "\t\t%02x <- MEM[%016lx]", data[0], texelAddress);
            }
            break;
        case 2:
            {
                uint16_t texelData = vmemread16(texelAddress);
                memcpy_uint16(&data[0], texelData);
                LOG(DEBUG, "\t\t%04x <- MEM[%016lx]", texelData, texelAddress);
            }
            break;
        case 4:
            {
                uint32_t texelData = vmemread32(texelAddress);
                memcpy_uint32(&data[0], texelData);
                LOG(DEBUG, "\t\t%08x <- MEM[%016lx]", texelData, texelAddress);
            }
            break;
        case 8:
            {
                uint64_t texelData = vmemread64(texelAddress);
                memcpy_uint64(&data[0], texelData);
                LOG(DEBUG, "\t\t%016lx <- MEM[%016lx]", texelData, texelAddress);
            }
            break;
        case 16:
            {
                uint64_t texelData = vmemread64(texelAddress);
                memcpy_uint64(&data[0], texelData);
                LOG(DEBUG, "\t\t%016lx <- MEM[%016lx]", texelData, texelAddress);
                texelData = vmemread64(texelAddress + 8);
                memcpy_uint64(&data[8], texelData);
                LOG(DEBUG, "\t\t%016lx <- MEM[%016lx]", texelData, texelAddress + 8);
            }
            break;
        default:
            throw std::runtime_error("Unsupported Bytes Per Texel value.");
    }

    if (fmtIsCompressed)
        getCompressedTexel((ImageFormat)currentImage.info.format, comprBlockI, comprBlockJ, data);

    switch (fmt)
    {
        case FORMAT_R8_UNORM:
            texel[0] = fpu::FLT(unorm8tofloat32(data[0]));
            texel[1] = 0.0;
            texel[2] = 0.0;
            texel[3] = 1.0;
            break;
        case FORMAT_R8G8_UNORM:
            texel[0] = fpu::FLT(unorm8tofloat32(data[0]));
            texel[1] = fpu::FLT(unorm8tofloat32(data[1]));
            texel[2] = 0.0;
            texel[3] = 1.0;
            break;
        case FORMAT_R8G8B8A8_UNORM:
        case FORMAT_R8G8B8A8_SRGB:
            texel[0] = fpu::FLT(unorm8tofloat32(data[0]));
            texel[1] = fpu::FLT(unorm8tofloat32(data[1]));
            texel[2] = fpu::FLT(unorm8tofloat32(data[2]));
            texel[3] = fpu::FLT(unorm8tofloat32(data[3]));
            break;
        case FORMAT_R8G8B8A8_SNORM:
            texel[0] = fpu::FLT(snorm8tofloat32(data[0]));
            texel[1] = fpu::FLT(snorm8tofloat32(data[1]));
            texel[2] = fpu::FLT(snorm8tofloat32(data[2]));
            texel[3] = fpu::FLT(snorm8tofloat32(data[3]));
            break;
        case FORMAT_B8G8R8A8_UNORM:
        case FORMAT_B8G8R8A8_SRGB:
            texel[0] = fpu::FLT(unorm8tofloat32(data[2]));
            texel[1] = fpu::FLT(unorm8tofloat32(data[1]));
            texel[2] = fpu::FLT(unorm8tofloat32(data[0]));
            texel[3] = fpu::FLT(unorm8tofloat32(data[3]));
            break;
        case FORMAT_R16_UNORM:
            texel[0] = fpu::FLT(unorm16tofloat32(cast_bytes_to_uint16(&data[0])));
            texel[1] = 0.0f;
            texel[2] = 0.0;
            texel[3] = 1.0;
            break;
        case FORMAT_R16G16_SNORM:
            texel[0] = fpu::FLT(snorm16tofloat32(cast_bytes_to_uint16(&data[0])));
            texel[1] = fpu::FLT(snorm16tofloat32(cast_bytes_to_uint16(&data[2])));
            texel[2] = 0.0;
            texel[3] = 1.0;
            break;
        case FORMAT_R16G16_UNORM:
            texel[0] = fpu::FLT(unorm16tofloat32(cast_bytes_to_uint16(&data[0])));
            texel[1] = fpu::FLT(unorm16tofloat32(cast_bytes_to_uint16(&data[2])));
            texel[2] = 0.0;
            texel[3] = 1.0;
            break;
        case FORMAT_R16G16_SFLOAT:
            texel[0] = fpu::FLT(float16tofloat32(cast_bytes_to_uint16(&data[0])));
            texel[1] = fpu::FLT(float16tofloat32(cast_bytes_to_uint16(&data[2])));
            texel[2] = 0.0;
            texel[3] = 1.0;
            break;
        case FORMAT_R16G16B16A16_SFLOAT:
            texel[0] = fpu::FLT(float16tofloat32(cast_bytes_to_uint16(&data[0])));
            texel[1] = fpu::FLT(float16tofloat32(cast_bytes_to_uint16(&data[2])));
            texel[2] = fpu::FLT(float16tofloat32(cast_bytes_to_uint16(&data[4])));
            texel[3] = fpu::FLT(float16tofloat32(cast_bytes_to_uint16(&data[6])));
            break;
        case FORMAT_D24_UNORM_S8_UINT:
            texel[0] = fpu::FLT(unorm24tofloat32(cast_bytes_to_uint24(data)));
            texel[1] = 0.0;
            texel[2] = 0.0;
            texel[3] = 1.0;
            break;
        case FORMAT_R32_SFLOAT:
            texel[0] = cast_bytes_to_float(data);
            texel[1] = 0.0;
            texel[2] = 0.0;
            texel[3] = 1.0;
            break;
        case FORMAT_R32G32B32A32_SFLOAT:
            texel[0] = cast_bytes_to_float(&data[0]);
            texel[1] = cast_bytes_to_float(&data[4]);
            texel[2] = cast_bytes_to_float(&data[8]);
            texel[3] = cast_bytes_to_float(&data[12]);
            break;
        case FORMAT_B10G11R11_UFLOAT_PACK32:
            texel[0] = fpu::FLT(float11tofloat32( cast_bytes_to_uint32(data)        & 0x7ff));
            texel[1] = fpu::FLT(float11tofloat32((cast_bytes_to_uint32(data) >> 11) & 0x7ff));
            texel[2] = fpu::FLT(float10tofloat32((cast_bytes_to_uint32(data) >> 22) & 0x3ff));
            texel[3] = 1.0;
            break;
        case FORMAT_A2B10G10R10_UNORM_PACK32:
            texel[0] = fpu::FLT(unorm10tofloat32( cast_bytes_to_uint32(data)        & 0x3ff));
            texel[1] = fpu::FLT(unorm10tofloat32((cast_bytes_to_uint32(data) >> 10) & 0x3ff));
            texel[2] = fpu::FLT(unorm10tofloat32((cast_bytes_to_uint32(data) >> 20) & 0x3ff));
            texel[3] = fpu::FLT( unorm2tofloat32((cast_bytes_to_uint32(data) >> 29) & 0x3));
            break;
        default:
            texel[0] = texel[1] = texel[2] = texel[3] = 0.0;
            LOG(ERR, "Format %ld not supported", currentImage.info.format);
            break;
    }

    if (fmtIsSRGB)
    {
        texel[0] = fpu::FLT(float16tofloat32(SRGB2LINEAR_TABLE[float32tounorm8(fpu::F2F32(texel[0]))].value));
        texel[1] = fpu::FLT(float16tofloat32(SRGB2LINEAR_TABLE[float32tounorm8(fpu::F2F32(texel[1]))].value));
        texel[2] = fpu::FLT(float16tofloat32(SRGB2LINEAR_TABLE[float32tounorm8(fpu::F2F32(texel[2]))].value));
        texel[3] = texel[3];
    }

    LOG(DEBUG, "\t\tTexel value = (%f, %f, %f, %f)", texel[0], texel[1], texel[2], texel[3]);
}

void TBOXEmu::read_texel(ImageInfo currentImage, uint32_t i, uint32_t j,
                         uint64_t line_data[TEXTURE_CACHE_QWORDS_PER_LINE], float *texel, bool data_ready)
{
    if (!data_ready)
    {
        texel[0] = -999.999;
        texel[1] =  999.999;
        texel[2] = -999.999;
        texel[3] =  999.999;
        return;
    }

    uint32_t fmtBytesPerTexel;

    LOG(DEBUG, "\tread texel at (%d, %d)", i, j);

    ImageFormat fmt = (ImageFormat)currentImage.info.format;

    bool fmtIsCompressed = isCompressedFormat(fmt);
    bool fmtIsSRGB = isSRGBFormat(fmt);

    fmtBytesPerTexel = BYTES_PER_TEXEL_IN_L1[fmt];

    if (fmtIsCompressed)
    {
        //  Compute address at the compressed block level.
        //  Get the actual texel after decompressing the compressed block.
        CompressedFormatInfo compInfo = getCompressedFormatInfoL1(fmt);
        fmt = compInfo.format;
    
        // sRGB conversion from unorm8 to float16 already performed for the data in the cache.
        if (fmtIsSRGB)
            fmt = FORMAT_R16G16B16A16_SFLOAT;
    }

    uint8_t data[16] = { 0, 0, 0, 0, 0, 0, 0, 0, 0, 0, 0, 0, 0, 0, 0, 0 };
    switch (fmtBytesPerTexel)
    {
        case 4:
            {
                uint32_t texelData = ((uint32_t *)line_data)[((j & 3) << 2) + (i & 3)];
                memcpy_uint32(&data[0], texelData);
                LOG(DEBUG, "\t\tcache line texel (%d, %d) : %08" PRIx32, i & 3, j & 3, texelData);
            }
            break;
        case 8:
            {
                uint64_t texelData = line_data[((j & 3) << 1) + (i & 1)];
                memcpy_uint64(&data[0], texelData);
                LOG(DEBUG, "\t\tcache line texel (%d, %d) : %016" PRIx64, i & 1, j & 3, texelData);
            }
            break;
        case 16:
            {
                uint64_t texelData = line_data[((j & 3) << 1)];
                memcpy_uint64(&data[0], texelData);
                texelData = line_data[((j & 3) << 1) + 1];
                memcpy_uint64(&data[8], texelData);
                LOG(DEBUG, "\t\tcache line texel (0, %d) : %016" PRIx64 " %016" PRIx64, j & 3, cast_bytes_to_uint64(&data[0]), cast_bytes_to_uint64(&data[8]));
            }
            break;
        default:
            throw std::runtime_error("Unimplemented bytes per texel value.");
    }

    switch (fmt)
    {
        case FORMAT_R8G8B8A8_UNORM:
        case FORMAT_R8G8B8A8_SRGB:
            texel[0] = fpu::FLT(unorm8tofloat32(data[0]));
            texel[1] = fpu::FLT(unorm8tofloat32(data[1]));
            texel[2] = fpu::FLT(unorm8tofloat32(data[2]));
            texel[3] = fpu::FLT(unorm8tofloat32(data[3]));
            break;
        case FORMAT_R8G8B8A8_SNORM:
            texel[0] = fpu::FLT(snorm8tofloat32(data[0]));
            texel[1] = fpu::FLT(snorm8tofloat32(data[1]));
            texel[2] = fpu::FLT(snorm8tofloat32(data[2]));
            texel[3] = fpu::FLT(snorm8tofloat32(data[3]));
            break;
        case FORMAT_B8G8R8A8_UNORM:
        case FORMAT_B8G8R8A8_SRGB:
            texel[0] = fpu::FLT(unorm8tofloat32(data[2]));
            texel[1] = fpu::FLT(unorm8tofloat32(data[1]));
            texel[2] = fpu::FLT(unorm8tofloat32(data[0]));
            texel[3] = fpu::FLT(unorm8tofloat32(data[3]));
            break;
        case FORMAT_R16_UNORM:
            texel[0] = fpu::FLT(unorm16tofloat32(cast_bytes_to_uint16(data)));
            texel[1] = 0.0;
            texel[2] = 0.0;
            texel[3] = 1.0;
            break;
        case FORMAT_R16G16_SNORM:
            texel[0] = fpu::FLT(snorm16tofloat32(cast_bytes_to_uint16(&data[0])));
            texel[1] = fpu::FLT(snorm16tofloat32(cast_bytes_to_uint16(&data[2])));
            texel[2] = 0.0;
            texel[3] = 1.0;
            break;
        case FORMAT_R16G16_UNORM:
            texel[0] = fpu::FLT(unorm16tofloat32(cast_bytes_to_uint16(&data[0])));
            texel[1] = fpu::FLT(unorm16tofloat32(cast_bytes_to_uint16(&data[2])));
            texel[2] = 0.0;
            texel[3] = 1.0;
            break;
        case FORMAT_R16G16_SFLOAT:
            texel[0] = fpu::FLT(float16tofloat32(cast_bytes_to_uint16(&data[0])));
            texel[1] = fpu::FLT(float16tofloat32(cast_bytes_to_uint16(&data[2])));
            texel[2] = 0.0;
            texel[3] = 1.0;
            break;
        case FORMAT_R16G16B16A16_SFLOAT:
            texel[0] = fpu::FLT(float16tofloat32(cast_bytes_to_uint16(&data[0])));
            texel[1] = fpu::FLT(float16tofloat32(cast_bytes_to_uint16(&data[2])));
            texel[2] = fpu::FLT(float16tofloat32(cast_bytes_to_uint16(&data[4])));
            texel[3] = fpu::FLT(float16tofloat32(cast_bytes_to_uint16(&data[6])));
            break;
        case FORMAT_D24_UNORM_S8_UINT:
            texel[0] = fpu::FLT(unorm24tofloat32(cast_bytes_to_uint24(data)));
            texel[1] = 0.0;
            texel[2] = 0.0;
            texel[3] = 1.0;
            break;
        case FORMAT_R32_SFLOAT:
            texel[0] = fpu::FLT(data[0]);
            texel[1] = 0.0;
            texel[2] = 0.0;
            texel[3] = 1.0;
            break;
        case FORMAT_R32G32B32A32_SFLOAT:
            texel[0] = fpu::FLT(data[0]);
            texel[1] = fpu::FLT(data[1]);
            texel[2] = fpu::FLT(data[2]);
            texel[3] = fpu::FLT(data[3]);
            break;
        default:
            texel[0] = texel[1] = texel[2] = texel[3] = 0.0;
            LOG(ERR, "Format %ld not supported", currentImage.info.format);
            break;
    }

    LOG(DEBUG, "\t\tTexel value = (%f, %f, %f, %f)", texel[0], texel[1], texel[2], texel[3]);
}

float TBOXEmu::compare_texel(CompareOperation compop, float reference, float input)
{
    switch (compop)
    {
        case COMPARE_OP_NEVER            : return 0.0;
        case COMPARE_OP_LESS             : return reference < input;
        case COMPARE_OP_EQUAL            : return reference == input;
        case COMPARE_OP_LESS_OR_EQUAL    : return reference <= input;
        case COMPARE_OP_GREATER          : return reference > input;
        case COMPARE_OP_NOT_EQUAL        : return reference != input;
        case COMPARE_OP_GREATER_OR_EQUAL : return reference >= input;
        case COMPARE_OP_ALWAYS           : return 1.0;
        default:
            throw std::runtime_error("Unsupported compare mode.");
    }
}

const char *TBOXEmu::toStrSampleOperation(SampleOperation op)
{
    switch (op)
    {
        case SAMPLE_OP_SAMPLE     : return "SAMPLE";
        case SAMPLE_OP_SAMPLE_L   : return "SAMPLE_L";
        case SAMPLE_OP_SAMPLE_C   : return "SAMPLE_C";
        case SAMPLE_OP_SAMPLE_C_L : return "SAMPLE_C_L";
        case SAMPLE_OP_GATHER4    : return "GATHER4";
        case SAMPLE_OP_GATHER4_C  : return "GATHER4_C";
        case SAMPLE_OP_LD         : return "LD";
        default                   : return "UNDEFINED";
    }
}

const char *TBOXEmu::toStrFilterType(FilterType type)
{
    switch (type)
    {
        case FILTER_TYPE_NEAREST : return "NEAREST";
        case FILTER_TYPE_LINEAR  : return "LINEAR";
        default                  : return "UNDEFINED";
    }
}

const char *TBOXEmu::toStrAddressMode(AddressMode am)
{
    switch (am)
    {
        case ADDRESS_MODE_REPEAT               : return "REPEAT";
        case ADDRESS_MODE_MIRRORED_REPEAT      : return "MIRRORED_REPEAT";
        case ADDRESS_MODE_CLAMP_TO_EDGE        : return "CLAMP_TO_EDGE";
        case ADDRESS_MODE_CLAMP_TO_BORDER      : return "CLAMP_TO_BORDER";
        case ADDRESS_MODE_MIRROR_CLAMP_TO_EDGE : return "CLAMP_TO_EDGE";
        default                                : return "UNDEFINED";
    }
}

const char *TBOXEmu::toStrCompareOperation(CompareOperation cop)
{
    switch (cop)
    {
        case COMPARE_OP_NEVER            : return "NEVER";
        case COMPARE_OP_LESS             : return "LESS";
        case COMPARE_OP_EQUAL            : return "EQUAL";
        case COMPARE_OP_LESS_OR_EQUAL    : return "LESS_OR_EQUAL";
        case COMPARE_OP_NOT_EQUAL        : return "NOT_EQUAL";
        case COMPARE_OP_GREATER_OR_EQUAL : return "GREATER_OR_EQUAL";
        case COMPARE_OP_ALWAYS           : return "ALWAYS";
        default                          : return "UNDEFINED";
    }
}

const char *TBOXEmu::toStrComponentSwizzle(ComponentSwizzle swz)
{
    switch (swz)
    {
        case COMPONENT_SWIZZLE_NONE     : return "NONE";
        case COMPONENT_SWIZZLE_IDENTITY : return "IDENTITY";
        case COMPONENT_SWIZZLE_ZERO     : return "ZERO";
        case COMPONENT_SWIZZLE_ONE      : return "ONE";
        case COMPONENT_SWIZZLE_R        : return "R";
        case COMPONENT_SWIZZLE_G        : return "G";
        case COMPONENT_SWIZZLE_B        : return "B";
        case COMPONENT_SWIZZLE_A        : return "A";
        default                         : return "UNDEFINED";
    }
}

const char *TBOXEmu::toStrBorderColor(BorderColor bc)
{
    switch (bc)
    {
        case BORDER_COLOR_TRANSPARENT_BLACK     : return "TRANSPARENT_BLACK";
        case BORDER_COLOR_OPAQUE_BLACK          : return "OPAQUE_BLACK";
        case BORDER_COLOR_OPAQUE_WHITE          : return "OPAQUE_WHITE";
        case BORDER_COLOR_FROM_IMAGE_DESCRIPTOR : return "FROM_IMAGE_DESCRIPTOR";
        default                                 : return "UNDEFINED";
    }
}

const char *TBOXEmu::toStrImageType(ImageType type)
{
    switch (type)
    {
        case IMAGE_TYPE_1D         : return "1D";
        case IMAGE_TYPE_2D         : return "2D";
        case IMAGE_TYPE_3D         : return "3D";
        case IMAGE_TYPE_CUBE       : return "CUBE";
        case IMAGE_TYPE_1D_ARRAY   : return "1D_ARRAY";
        case IMAGE_TYPE_2D_ARRAY   : return "2D_ARRAY";
        case IMAGE_TYPE_CUBE_ARRAY : return "CUBE_ARRAY";
        default                    : return "UNDEFINED";
    }
}

const char *TBOXEmu::toStrImageFormat(ImageFormat fmt)
{
    switch (fmt)
    {
        case FORMAT_R8_UNORM                 : return "R8_UNORM";
        case FORMAT_R8G8_UNORM               : return "R8G8_UNORM";
        case FORMAT_R8G8B8A8_UNORM           : return "R8G8B8A8_UNORM";
        case FORMAT_R8G8B8A8_SRGB            : return "R8G8B8A8_SRGB";
        case FORMAT_R8G8B8A8_SNORM           : return "R8G8B8A8_SNORM";
        case FORMAT_B8G8R8A8_UNORM           : return "B8G8R8A8_UNORM";
        case FORMAT_B8G8R8A8_SRGB            : return "B8G8R8A8_SRGB";
        case FORMAT_R16_UNORM                : return "R16_UNORM";
        case FORMAT_R16G16_SFLOAT            : return "R16G16_SFLOAT";
        case FORMAT_R32_SFLOAT               : return "R32_SFLOAT";
        case FORMAT_D24_UNORM_S8_UINT        : return "D24_UNORM_S8_UINT";
        case FORMAT_R16G16B16A16_SFLOAT      : return "R16G16B16A16_SFLOAT";
        case FORMAT_B10G11R11_UFLOAT_PACK32  : return "FORMAT_B10G11R11_UFLOAT_PACK32";
        case FORMAT_A2B10G10R10_UNORM_PACK32 : return "FORMAT_A2B10G10R10_UNORM_PACK32";
        case FORMAT_BC1_RGB_UNORM_BLOCK      : return "BC1_RGB_UNORM";
        case FORMAT_BC1_RGB_SRGB_BLOCK       : return "BC1_RGB_SRGB";
        case FORMAT_BC1_RGBA_UNORM_BLOCK     : return "BC1_RGBA_UNORM";
        case FORMAT_BC1_RGBA_SRGB_BLOCK      : return "BC1_RGBA_SRGB";
        case FORMAT_BC2_UNORM_BLOCK          : return "BC2_UNORM";
        case FORMAT_BC2_SRGB_BLOCK           : return "BC2_SRGB";
        case FORMAT_BC3_UNORM_BLOCK          : return "BC3_UNORM";
        case FORMAT_BC3_SRGB_BLOCK           : return "BC3_SRGB";
        case FORMAT_BC4_UNORM_BLOCK          : return "BC4_UNORM";
        case FORMAT_BC4_SNORM_BLOCK          : return "BC4_SNORM";
        case FORMAT_BC5_UNORM_BLOCK          : return "BC5_UNORM";
        case FORMAT_BC5_SNORM_BLOCK          : return "BC5_SNORM";
        case FORMAT_BC6H_UFLOAT_BLOCK        : return "BC6H_UFLOAT";
        case FORMAT_BC6H_SFLOAT_BLOCK        : return "BC6H_SFLOAT";
        case FORMAT_BC7_UNORM_BLOCK          : return "BC7_UNORM";
        case FORMAT_BC7_SRGB_BLOCK           : return "BC7_SRGB";
        default                              : return "UNDEFINED";
    }
}

void TBOXEmu::print_sample_request(SampleRequest req)
{
    LOG(DEBUG, "Operation = %s | Image ID = %ld | Delta I = %ld | Delta J = %ld | Delta K = %ld | ",
               toStrSampleOperation((SampleOperation)req.info.operation), req.info.imageid,
               req.info.ioffset, req.info.joffset, req.info.koffset);
    LOG(DEBUG, "Min = %s | Mag = %s | Mip = %s | Aniso = %s | ", toStrFilterType((FilterType)req.info.minfilter),
               toStrFilterType((FilterType)req.info.magfilter), toStrFilterType((FilterType)req.info.mipfilter),
               (req.info.aniso ? "Yes" : "No"));
    LOG(DEBUG, "Address Mode = %s %s %s | ", toStrAddressMode((AddressMode)req.info.addrmodeu),
               toStrAddressMode((AddressMode)req.info.addrmodev),
               toStrAddressMode((AddressMode)req.info.addrmodew));
    LOG(DEBUG, "Border Color = %s | ", toStrBorderColor((BorderColor)req.info.border));
    LOG(DEBUG, "Swizzle = %s %s %s %s | ", toStrComponentSwizzle((ComponentSwizzle)req.info.swizzler),
               toStrComponentSwizzle((ComponentSwizzle)req.info.swizzleg),
               toStrComponentSwizzle((ComponentSwizzle)req.info.swizzleb),
               toStrComponentSwizzle((ComponentSwizzle)req.info.swizzlea));
    switch(req.info.operation)
    {
        case SAMPLE_OP_GATHER4:
        case SAMPLE_OP_GATHER4_PO:
            LOG(DEBUG,"Component Selection = %d | ", (req.info.opmode & 0x3));
            break;
        case SAMPLE_OP_SAMPLE_C:
        case SAMPLE_OP_SAMPLE_C_L:
        case SAMPLE_OP_GATHER4_C:
            LOG(DEBUG,"Compare Operation = %s | ", toStrCompareOperation((CompareOperation)req.info.opmode));
            break;
    }
    switch (req.info.operation)
    {
        case SAMPLE_OP_SAMPLE_L:
        case SAMPLE_OP_SAMPLE_C_L:
        case SAMPLE_OP_LD:
            LOG(DEBUG,"LODs = %f %f %f %f", float16tofloat32(req.info.lodaniso.lod_array[0]),
                      float16tofloat32(req.info.lodaniso.lod_array[1]),
                      float16tofloat32(req.info.lodaniso.lod_array[2]),
                      float16tofloat32(req.info.lodaniso.lod_array[3]));
            break;
        case SAMPLE_OP_SAMPLE:
        case SAMPLE_OP_SAMPLE_C:
            LOG(DEBUG,"LOD = %f | Aniso Ratio = %f | Aniso Delta S = %f | Aniso Delta T = %f",
                    float16tofloat32(req.info.lodaniso.lodaniso.lod),
                    float16tofloat32(req.info.lodaniso.lodaniso.anisoratio),
                    snorm8tofloat32(req.info.lodaniso.lodaniso.anisodeltau),
                    snorm8tofloat32(req.info.lodaniso.lodaniso.anisodeltav));
            break;
        case SAMPLE_OP_GATHER4:
        case SAMPLE_OP_GATHER4_PO:
        case SAMPLE_OP_GATHER4_C:
        case SAMPLE_OP_GATHER4_PO_C:
            LOG(DEBUG,"LOD = %f", float16tofloat32(req.info.lodaniso.lodaniso.lod));
            break;
    }
 
}

void TBOXEmu::print_image_info(ImageInfo in)
{
    LOG(DEBUG, "Addr = %016lx | Type = %s | Format = %s (%3ld) | Width = %ld | Height = %ld | Depth = %ld | "
               "Tiled = %ld | ",
               in.info.address, toStrImageType((ImageType)in.info.type),
               toStrImageFormat((ImageFormat)in.info.format), in.info.format, in.info.width, in.info.height,
               in.info.depth, in.info.tiled);
    LOG(DEBUG, "Array Base = %ld | Array Count = %ld | Base Mip = %ld | Mip Count = %ld | ", in.info.arraybase,
               in.info.arraycount, in.info.basemip, in.info.mipcount);
    LOG(DEBUG, "Swizzle = %s %s %s %s | ", toStrComponentSwizzle((ComponentSwizzle)in.info.swizzler),
               toStrComponentSwizzle((ComponentSwizzle)in.info.swizzleg),
               toStrComponentSwizzle((ComponentSwizzle)in.info.swizzleb),
               toStrComponentSwizzle((ComponentSwizzle)in.info.swizzlea));
    LOG(DEBUG, " Row Pitch = %ld | Mip Pitch L0 = %ld | Mip Pitch L1 = %ld | Element Pitch = %ld | ",
               in.info.rowpitch, in.info.mippitchl0, in.info.mippitchl1, in.info.elementpitch);
    LOG(DEBUG, " Tiled = %ld | Packed Layout = %ld | First Packed Mip = %ld | First Packed Mip Level = %ld",
               in.info.tiled, in.info.packedlayout, in.info.packedmip, in.info.packedlevel);
}

//  Decode BC1.
void TBOXEmu::decode_BC1(uint8_t *inBuffer, uint8_t *outBuffer)
{
    uint32_t color0, color1;
    float RGBA0[4], RGBA1[4];
    float decodedColor[4];
    uint32_t code;
    uint32_t colorbits;

    //  Convert first reference color of the compressed block to RGBA.
    color0 = (inBuffer[1] << 8) + inBuffer[0];
    RGBA0[0] = ((float)(color0 >> 11)) * (1.0f / 31.0f);
    RGBA0[1] = ((float)((color0 >> 5) & 0x3f)) * (1.0f / 63.0f);
    RGBA0[2] = ((float)(color0 & 0x1f)) * (1.0f / 31.0f);

    //  Convert second reference color of the compressed block to RGBA.
    color1 = (inBuffer[3] << 8) + inBuffer[2];
    RGBA1[0] = ((float)(color1 >> 11)) * (1.0f / 31.0f);
    RGBA1[1] = ((float)((color1 >> 5) & 0x3f)) * (1.0f / 63.0f);
    RGBA1[2] = ((float)(color1 & 0x1f)) * (1.0f / 31.0f);

    //  Get the code bits for the color components in the block.
    colorbits
        = inBuffer[4] + uint32_t(inBuffer[5] << 8) + uint32_t(inBuffer[6] << 16) + uint32_t(inBuffer[7] << 24);

    //  Generate the decoded colors for all the texels in the block.
    for (int j = 0; j < 4; j++)
    {
        for (int i = 0; i < 4; i++)
        {
            //  Get code for the texel.
            code = colorbits & 0x03;
            colorbits = colorbits >> 2;

            //  Determine if transparent or non-transparent encoding must be used.
            if (color0 > color1)
            {
                //  Use non transparent encoding.
                decode2BitRGB(code, RGBA0, RGBA1, decodedColor);

                //  Non transparent alpha.
                decodedColor[3] = 1.0f;
            }
            else
            {
                //  Use transparent encoding.
                decode2BitRGBTransparent(code, RGBA0, RGBA1, decodedColor);

                //  Patch special non transparent case.
                if (code != 0x03)
                    decodedColor[3] = 1.0f;
                else
                    decodedColor[3] = 0.0f;
            }

            ((uint32_t *)outBuffer)[j * 4 + i] = convertTo_R8G8B8A8_UNORM(decodedColor);
        }
    }
}

//  Decode BC2.
void TBOXEmu::decode_BC2(uint8_t *inBuffer, uint8_t *outBuffer)
{
    uint32_t color0, color1;
    float RGBA0[4], RGBA1[4];
    float decodedColor[4];
    uint32_t code;
    uint32_t colorbits;
    uint64_t alphabits;

    //  Convert first reference color of the compressed block to RGBA.
    color0 = (inBuffer[9] << 8) + inBuffer[8];
    RGBA0[0] = ((float)(color0 >> 11)) * (1.0f / 31.0f);
    RGBA0[1] = ((float)((color0 >> 5) & 0x3f)) * (1.0f / 63.0f);
    RGBA0[2] = ((float)(color0 & 0x1f)) * (1.0f / 31.0f);

    //  Convert second reference color of the compressed block to RGBA.
    color1 = (inBuffer[11] << 8) + inBuffer[10];
    RGBA1[0] = ((float)(color1 >> 11)) * (1.0f / 31.0f);
    RGBA1[1] = ((float)((color1 >> 5) & 0x3f)) * (1.0f / 63.0f);
    RGBA1[2] = ((float)(color1 & 0x1f)) * (1.0f / 31.0f);

    //  Get the code bits for the color components in the block.
    colorbits = inBuffer[12] + (inBuffer[13] << 8) + (inBuffer[14] << 16) + (inBuffer[15] << 24);

    //  Get the data bits for the alpha components in the block.
    alphabits = uint64_t(inBuffer[0]) + (uint64_t(inBuffer[1]) << 8) + (uint64_t(inBuffer[2]) << 16)
                + (uint64_t(inBuffer[3]) << 24) + (uint64_t(inBuffer[4]) << 32) + (uint64_t(inBuffer[5]) << 40)
                + (uint64_t(inBuffer[6]) << 48) + (uint64_t(inBuffer[7]) << 56);

    //  Generate the decoded colors for all the texels in the block.
    for (int j = 0; j < 4; j++)
    {
        for (int i = 0; i < 4; i++)
        {
            //  Get code for the texel.
            code = colorbits & 0x03;
            colorbits = colorbits >> 2;

            //  Decode color using non-transparent encoding.  */
            decode2BitRGB(code, RGBA0, RGBA1, decodedColor);

            //  Decode alpha.
            decodedColor[3] = float(alphabits & 0x0f) * (1.0f / 15.0f);
            alphabits = alphabits >> 4;

            // Convert to R8G8B8A8_UNORM.
            ((uint32_t *)outBuffer)[j * 4 + i] = convertTo_R8G8B8A8_UNORM(decodedColor);
        }
    }
}

// Decode BC3_UNORM
void TBOXEmu::decode_BC3(uint8_t *inBuffer, uint8_t *outBuffer)
{
    uint32_t color0, color1;
    float RGBA0[4], RGBA1[4];
    float alpha0, alpha1;
    float decodedColor[4];
    uint32_t code;
    uint32_t alphacode;
    uint64_t alphabits;
    uint32_t colorbits;

    //  Convert first reference color of the compressed block to RGBA.
    color0 = (inBuffer[9] << 8) + inBuffer[8];
    RGBA0[0] = ((float)(color0 >> 11)) * (1.0f / 31.0f);
    RGBA0[1] = ((float)((color0 >> 5) & 0x3f)) * (1.0f / 63.0f);
    RGBA0[2] = ((float)(color0 & 0x1f)) * (1.0f / 31.0f);
    // RGBA0[3] = 1.0f;

    //  Convert second reference color of the compressed block to RGBA.
    color1 = (inBuffer[11] << 8) + inBuffer[10];
    RGBA1[0] = ((float)(color1 >> 11)) * (1.0f / 31.0f);
    RGBA1[1] = ((float)((color1 >> 5) & 0x3f)) * (1.0f / 63.0f);
    RGBA1[2] = ((float)(color1 & 0x1f)) * (1.0f / 31.0f);
    // RGBA1[3] = 1.0f;

    // Get the code bits for the color components in the block.
    colorbits = inBuffer[12] + (inBuffer[13] << 8) + (inBuffer[14] << 16) + (inBuffer[15] << 24);

    //  Convert first reference alpha from the compressed block.
    alpha0 = float(inBuffer[0]) * (1.0f / 255.0f);

    // Convert second reference alpha from the compressed block.
    alpha1 = float(inBuffer[1]) * (1.0f / 255.0f);

    //  Get the code bits for the alpha components in the block.
    alphabits = ((uint64_t)inBuffer[2]) + (((uint64_t)inBuffer[3]) << 8) + (((uint64_t)inBuffer[4]) << 16)
                + (((uint64_t)inBuffer[5]) << 24) + (((uint64_t)inBuffer[6]) << 32)
                + (((uint64_t)inBuffer[7]) << 40);

    //  Generate the decoded colors for all the texels in the block.
    for (int j = 0; j < 4; j++)
    {
        for (int i = 0; i < 4; i++)
        {
            //  Get code for the texel.  */
            code = colorbits & 0x03;
            colorbits = colorbits >> 2;

            //  Decode color using non-transparent encoding.
            decode2BitRGB(code, RGBA0, RGBA1, decodedColor);

            //  Get the three bit alpha code for the texel in the 4x4 block.
            alphacode = uint32_t(alphabits & 0x07);
            alphabits = alphabits >> 3;

            //  Decode alpha.
            decodedColor[3] = decode4BitComponent(alphacode, alpha0, alpha1, false);

            //  Convert to R8G8B8A8_UNORM.
            ((uint32_t *)outBuffer)[j * 4 + i] = convertTo_R8G8B8A8_UNORM(decodedColor);
        }
    }
}

// Decode BC4_UNORM
void TBOXEmu::decode_BC4_UNORM(uint8_t *inBuffer, uint8_t *outBuffer) { decode_BC4(inBuffer, outBuffer, false); }

// Decode BC4_SNORM
void TBOXEmu::decode_BC4_SNORM(uint8_t *inBuffer, uint8_t *outBuffer) { decode_BC4(inBuffer, outBuffer, true); }

// Decode BC4
void TBOXEmu::decode_BC4(uint8_t *inBuffer, uint8_t *outBuffer, bool signedFormat)
{
    float red0, red1;
    float decodedColor[4];
    uint32_t redcode;
    uint32_t redbits;

    //  Convert first reference red color from the compressed block.
    red0 = signedFormat ? fpu::FLT(snorm8tofloat32(inBuffer[0])) : float(inBuffer[0]) * (1.0f / 255.0f);

    // Convert second reference red color from the compressed block.
    red1 = signedFormat ? fpu::FLT(snorm8tofloat32(inBuffer[1])) : float(inBuffer[1]) * (1.0f / 255.0f);

    //  Get the code bits for the red component in the block.
    redbits = ((uint64_t)inBuffer[2]) + (((uint64_t)inBuffer[3]) << 8) + (((uint64_t)inBuffer[4]) << 16)
              + (((uint64_t)inBuffer[5]) << 24) + (((uint64_t)inBuffer[6]) << 32) + (((uint64_t)inBuffer[7]) << 40);

    //  Generate the decoded colors for all the texels in the block.
    for (int j = 0; j < 4; j++)
    {
        for (int i = 0; i < 4; i++)
        {
            //  Get the three bit color code for the texel in the 4x4 block.
            redcode = uint32_t(redbits & 0x07);
            redbits = redbits >> 3;

            //  Decode red component.
            decodedColor[0] = decode4BitComponent(redcode, red0, red1, signedFormat);
            decodedColor[1] = 0.0;
            decodedColor[2] = 0.0;
            decodedColor[3] = 1.0;

            //  Convert to R8G8B8A8_UNORM.
            ((uint32_t *)outBuffer)[j * 4 + i] = signedFormat ? convertTo_R8G8B8A8_SNORM(decodedColor)
                                                            : convertTo_R8G8B8A8_UNORM(decodedColor);
        }
    }
}

// Decode BC5_UNORM
void TBOXEmu::decode_BC5_UNORM(uint8_t *inBuffer, uint8_t *outBuffer) { decode_BC5(inBuffer, outBuffer, false); }

// Decode BC5_SNORM
void TBOXEmu::decode_BC5_SNORM(uint8_t *inBuffer, uint8_t *outBuffer) { decode_BC5(inBuffer, outBuffer, true); }

// Decode BC5
void TBOXEmu::decode_BC5(uint8_t *inBuffer, uint8_t *outBuffer, bool signedFormat)
{
    float red0, red1, green0, green1;
    float decodedColor[4];
    uint32_t redcode, greencode;
    uint32_t redbits, greenbits;

    //  Convert first reference red color from the compressed block.
    red0 = signedFormat ? fpu::FLT(snorm8tofloat32(inBuffer[0])) : float(inBuffer[0]) * (1.0f / 255.0f);

    // Convert second reference red color from the compressed block.
    red1 = signedFormat ? fpu::FLT(snorm8tofloat32(inBuffer[1])) : float(inBuffer[1]) * (1.0f / 255.0f);

    //  Get the code bits for the red component in the block.
    redbits = ((uint64_t)inBuffer[2]) + (((uint64_t)inBuffer[3]) << 8) + (((uint64_t)inBuffer[4]) << 16)
              + (((uint64_t)inBuffer[5]) << 24) + (((uint64_t)inBuffer[6]) << 32) + (((uint64_t)inBuffer[7]) << 40);

    //  Convert first reference green color from the compressed block.
    green0 = signedFormat ? fpu::FLT(snorm8tofloat32(inBuffer[8])) : float(inBuffer[8]) * (1.0f / 255.0f);

    // Convert second reference green color from the compressed block.
    green1 = signedFormat ? fpu::FLT(snorm8tofloat32(inBuffer[9])) : float(inBuffer[9]) * (1.0f / 255.0f);

    //  Get the code bits for the red component in the block.
    greenbits = ((uint64_t)inBuffer[10]) + (((uint64_t)inBuffer[11]) << 8) + (((uint64_t)inBuffer[12]) << 16)
                + (((uint64_t)inBuffer[13]) << 24) + (((uint64_t)inBuffer[14]) << 32)
                + (((uint64_t)inBuffer[15]) << 40);

    //  Generate the decoded colors for all the texels in the block.
    for (int j = 0; j < 4; j++)
    {
        for (int i = 0; i < 4; i++)
        {
            //  Get the three bit color code for the texel in the 4x4 block.
            redcode = uint32_t(redbits & 0x07);
            redbits = redbits >> 3;

            //  Get the three bit color code for the texel in the 4x4 block.
            greencode = uint32_t(greenbits & 0x07);
            greenbits = greenbits >> 3;

            //  Decode red component.
            decodedColor[0] = decode4BitComponent(redcode, red0, red1, signedFormat);
            decodedColor[1] = decode4BitComponent(greencode, green0, green1, signedFormat);
            decodedColor[2] = 0.0;
            decodedColor[3] = 1.0;

            //  Convert to R8G8B8A8_UNORM.
            ((uint32_t *)outBuffer)[j * 4 + i] = signedFormat ? convertTo_R8G8B8A8_SNORM(decodedColor)
                                                            : convertTo_R8G8B8A8_UNORM(decodedColor);
        }
    }
}

//  Decodes and selects the proper color using BC3/BC4/BC5 4-bit color encoding.
float TBOXEmu::decode4BitComponent(uint32_t code, float color0, float color1, bool signedFormat)
{
    float output = 0.0f;

    //  Select between the two methods of encoding.
    if (color0 > color1)
    {
        //  Select encoding.
        switch (code)
        {
            case 0x00:

                //  Use color0.
                output = color0;

                break;

            case 0x01:

                //  Use color1.
                output = color1;

                break;

            case 0x02:

                //  Use (6 * color0 + 1 * color1) / 7.
                output = (6.0f * color0 + 1.0f * color1) / 7.0f;
                break;

            case 0x03:

                //  Use (5 * color0 + 2 * color1) / 7.
                output = (5.0f * color0 + 2.0f * color1) / 7.0f;
                break;

            case 0x04:

                //  Use (4 * color0 + 3 * color1) / 7.
                output = (4.0f * color0 + 3.0f * color1) / 7.0f;
                break;

            case 0x05:

                //  Use (3 * color0 + 4 * color1) / 7.
                output = (3.0f * color0 + 4.0f * color1) / 7.0f;
                break;

            case 0x06:

                //  Use (2 * color0 + 5 * color1) / 7.
                output = (2.0f * color0 + 5.0f * color1) / 7.0f;
                break;

            case 0x07:

                //  Use (1 * color0 + 6 * color1) / 7.
                output = (1.0f * color0 + 6.0f * color1) / 7.0f;
                break;

            default:
                break;
        }
    }
    else
    {
        //  Select encoding.
        switch (code)
        {
            case 0x00:

                //  Use color0.
                output = color0;

                break;

            case 0x01:

                //  Use color1.
                output = color1;

                break;

            case 0x02:

                //  Use (4 * color0 + 1 * color1) / 5.
                output = (4.0f * color0 + 1.0f * color1) / 5.0f;
                break;

            case 0x03:

                //  Use (3 * color0 + 2 * color1) / 5.
                output = (3.0f * color0 + 2.0f * color1) / 5.0f;
                break;

            case 0x04:

                //  Use (2 * color0 + 3 * color1) / 5.
                output = (2.0f * color0 + 3.0f * color1) / 5.0f;
                break;

            case 0x05:

                //  Use (1 * color0 + 4 * color1) / 5.
                output = (1.0f * color0 + 4.0f * color1) / 5.0f;
                break;

            case 0x06:

                //  Use minimum value.
                output = signedFormat ? -1.0f : 0.0f;
                break;

            case 0x07:

                //  Use maximum value.
                output = 1.0f;
                break;

            default:
                break;
        }
    }

    return output;
}

//  Decodes and selects the proper RGB color for BC1/BC2/BC3 2-bit color encoding without transparent color.
void TBOXEmu::decode2BitRGB(uint32_t code, float RGB0[], float RGB1[], float output[])
{
    //  Select color for the texel and store.
    switch (code)
    {
        case 0x00:

            //  Use RGB0.
            output[0] = RGB0[0];
            output[1] = RGB0[1];
            output[2] = RGB0[2];

            break;

        case 0x01:

            //  Use RGB1.
            output[0] = RGB1[0];
            output[1] = RGB1[1];
            output[2] = RGB1[2];

            break;

        case 0x02:

            //  Use (2 * RGB0 + RGB1) / 3.
            output[0] = (2 * RGB0[0] + RGB1[0]) / 3;
            output[1] = (2 * RGB0[1] + RGB1[1]) / 3;
            output[2] = (2 * RGB0[2] + RGB1[2]) / 3;

            break;

        case 0x03:

            //  Use (RGB0 + 2 * RGB1) / 3.
            output[0] = (RGB0[0] + 2 * RGB1[0]) / 3;
            output[1] = (RGB0[1] + 2 * RGB1[1]) / 3;
            output[2] = (RGB0[2] + 2 * RGB1[2]) / 3;

            break;

        default:
            break;
    }
}

//  Decodes and selects the proper RGB color for BC1/BC2/BC3 2-bit color encoding with transparent color.
void TBOXEmu::decode2BitRGBTransparent(uint32_t code, float RGB0[], float RGB1[], float output[])
{
    //  Select color for the texel and store.
    switch (code)
    {
        case 0x00:

            //  Use RGB0.
            output[0] = RGB0[0];
            output[1] = RGB0[1];
            output[2] = RGB0[2];

            break;

        case 0x01:

            //  Use RGB1.
            output[0] = RGB1[0];
            output[1] = RGB1[1];
            output[2] = RGB1[2];

            break;

        case 0x02:

            //  Use (RGB0 + RGB1) / 2.
            output[0] = (RGB0[0] + RGB1[0]) * 0.5f;
            output[1] = (RGB0[1] + RGB1[1]) * 0.5f;
            output[2] = (RGB0[2] + RGB1[2]) * 0.5f;

            break;

        case 0x03:

            //  Use BLACK.
            output[0] = 0.0f;
            output[1] = 0.0f;
            output[2] = 0.0f;

            break;

        default:
            break;
    }
}

uint32_t TBOXEmu::convertTo_R8G8B8A8_UNORM(float decodedColor[])
{
    uint8_t color[4];

    color[0] = float32tounorm8(fpu::F2F32(decodedColor[0]));
    color[1] = float32tounorm8(fpu::F2F32(decodedColor[1]));
    color[2] = float32tounorm8(fpu::F2F32(decodedColor[2]));
    color[3] = float32tounorm8(fpu::F2F32(decodedColor[3]));

    return (color[0] | (color[1] << 8) | (color[2] << 16) | (color[3] << 24));
}

uint32_t TBOXEmu::convertTo_R8G8B8A8_SNORM(float decodedColor[])
{
    uint8_t color[4];

    color[0] = float32tosnorm8(fpu::F2F32(decodedColor[0]));
    color[1] = float32tosnorm8(fpu::F2F32(decodedColor[1]));
    color[2] = float32tosnorm8(fpu::F2F32(decodedColor[2]));
    color[3] = float32tosnorm8(fpu::F2F32(decodedColor[3]));

    return (color[0] | (color[1] << 8) | (color[2] << 16) | (color[3] << 24));
}

bool TBOXEmu::filterSupported(ImageFormat format)
{
    switch (format)
    {
        case FORMAT_R8_UNORM:
        case FORMAT_R8G8B8A8_UNORM:
        case FORMAT_R8G8B8A8_SRGB:
        case FORMAT_B8G8R8A8_UNORM:
        case FORMAT_B8G8R8A8_SRGB:
        case FORMAT_R16_UNORM:
        case FORMAT_R16_SFLOAT:
        case FORMAT_R16G16_UNORM:
        case FORMAT_R16G16_SNORM:
        case FORMAT_R16G16_SFLOAT:
        case FORMAT_R16G16B16A16_SFLOAT:
        case FORMAT_D24_UNORM_S8_UINT:
        case FORMAT_R32_SFLOAT:
        case FORMAT_B10G11R11_UFLOAT_PACK32:
        case FORMAT_A2B10G10R10_UNORM_PACK32:
        case FORMAT_BC1_RGB_UNORM_BLOCK:
        case FORMAT_BC1_RGB_SRGB_BLOCK:
        case FORMAT_BC1_RGBA_UNORM_BLOCK:
        case FORMAT_BC1_RGBA_SRGB_BLOCK:
        case FORMAT_BC2_UNORM_BLOCK:
        case FORMAT_BC2_SRGB_BLOCK:
        case FORMAT_BC3_UNORM_BLOCK:
        case FORMAT_BC3_SRGB_BLOCK:
        case FORMAT_BC4_UNORM_BLOCK:
        case FORMAT_BC4_SNORM_BLOCK:
        case FORMAT_BC5_UNORM_BLOCK:
        case FORMAT_BC5_SNORM_BLOCK:
        case FORMAT_BC6H_UFLOAT_BLOCK:
        case FORMAT_BC6H_SFLOAT_BLOCK:
        case FORMAT_BC7_UNORM_BLOCK:
            return true;
        default:
            return false;
    }
}

bool TBOXEmu::comparisonSupported(ImageFormat format)
{
    switch (format)
    {
        case FORMAT_R16_SFLOAT:
        case FORMAT_D24_UNORM_S8_UINT:
        case FORMAT_R32_SFLOAT:
            return true;
        default:
            return false;
    }
}

bool TBOXEmu::isCompressedFormat(ImageFormat format)
{
    switch (format)
    {
        case FORMAT_BC1_RGB_UNORM_BLOCK:
        case FORMAT_BC1_RGB_SRGB_BLOCK:
        case FORMAT_BC1_RGBA_UNORM_BLOCK:
        case FORMAT_BC1_RGBA_SRGB_BLOCK:
        case FORMAT_BC2_UNORM_BLOCK:
        case FORMAT_BC2_SRGB_BLOCK:
        case FORMAT_BC3_UNORM_BLOCK:
        case FORMAT_BC3_SRGB_BLOCK:
        case FORMAT_BC4_UNORM_BLOCK:
        case FORMAT_BC4_SNORM_BLOCK:
        case FORMAT_BC5_UNORM_BLOCK:
        case FORMAT_BC5_SNORM_BLOCK:
        case FORMAT_BC6H_UFLOAT_BLOCK:
        case FORMAT_BC6H_SFLOAT_BLOCK:
        case FORMAT_BC7_UNORM_BLOCK:
        case FORMAT_BC7_SRGB_BLOCK:
            return true;
        default:
            return false;
    }
}

TBOXEmu::CompressedFormatInfo TBOXEmu::getCompressedFormatInfo(ImageFormat format)
{
    switch (format)
    {
        case FORMAT_BC1_RGB_UNORM_BLOCK:
        case FORMAT_BC1_RGB_SRGB_BLOCK:
        case FORMAT_BC1_RGBA_UNORM_BLOCK:
        case FORMAT_BC1_RGBA_SRGB_BLOCK:
            return CompressedFormatInfo(2, 2, 8, FORMAT_R8G8B8A8_UNORM);
        case FORMAT_BC2_UNORM_BLOCK:
        case FORMAT_BC2_SRGB_BLOCK:
        case FORMAT_BC3_UNORM_BLOCK:
        case FORMAT_BC3_SRGB_BLOCK:
            return CompressedFormatInfo(2, 2, 16, FORMAT_R8G8B8A8_UNORM);
        case FORMAT_BC4_UNORM_BLOCK:
            return CompressedFormatInfo(2, 2, 8, FORMAT_R8G8B8A8_UNORM);
        case FORMAT_BC4_SNORM_BLOCK:
            return CompressedFormatInfo(2, 2, 8, FORMAT_R8G8B8A8_SNORM);
        case FORMAT_BC5_UNORM_BLOCK:
            return CompressedFormatInfo(2, 2, 16, FORMAT_R8G8B8A8_UNORM);
        case FORMAT_BC5_SNORM_BLOCK:
            return CompressedFormatInfo(2, 2, 16, FORMAT_R8G8B8A8_SNORM);
        case FORMAT_BC6H_UFLOAT_BLOCK:
        case FORMAT_BC6H_SFLOAT_BLOCK:
            return CompressedFormatInfo(2, 2, 16, FORMAT_R32G32B32A32_SFLOAT);
        case FORMAT_BC7_UNORM_BLOCK:
        case FORMAT_BC7_SRGB_BLOCK:
            return CompressedFormatInfo(2, 2, 16, FORMAT_R32G32B32A32_SFLOAT);
        default:
            return CompressedFormatInfo();
    }
}

TBOXEmu::CompressedFormatInfo TBOXEmu::getCompressedFormatInfoL1(ImageFormat format)
{
    switch (format)
    {
        case FORMAT_BC1_RGB_UNORM_BLOCK:
        case FORMAT_BC1_RGB_SRGB_BLOCK:
        case FORMAT_BC1_RGBA_UNORM_BLOCK:
        case FORMAT_BC1_RGBA_SRGB_BLOCK:
            return CompressedFormatInfo(2, 2, 8, FORMAT_R8G8B8A8_UNORM);
        case FORMAT_BC2_UNORM_BLOCK:
        case FORMAT_BC2_SRGB_BLOCK:
        case FORMAT_BC3_UNORM_BLOCK:
        case FORMAT_BC3_SRGB_BLOCK:
            return CompressedFormatInfo(2, 2, 16, FORMAT_R8G8B8A8_UNORM);
        case FORMAT_BC4_UNORM_BLOCK:
            return CompressedFormatInfo(2, 2, 8, FORMAT_R8G8B8A8_UNORM);
        case FORMAT_BC4_SNORM_BLOCK:
            return CompressedFormatInfo(2, 2, 8, FORMAT_R8G8B8A8_SNORM);
        case FORMAT_BC5_UNORM_BLOCK:
            return CompressedFormatInfo(2, 2, 16, FORMAT_R8G8B8A8_UNORM);
        case FORMAT_BC5_SNORM_BLOCK:
            return CompressedFormatInfo(2, 2, 16, FORMAT_R8G8B8A8_SNORM);
        case FORMAT_BC6H_UFLOAT_BLOCK:
        case FORMAT_BC6H_SFLOAT_BLOCK:
            return CompressedFormatInfo(2, 2, 16, FORMAT_R16G16B16A16_SFLOAT);
        case FORMAT_BC7_UNORM_BLOCK:
        case FORMAT_BC7_SRGB_BLOCK:
            return CompressedFormatInfo(2, 2, 16, FORMAT_R8G8B8A8_UNORM);
        default:
            return CompressedFormatInfo();
    }
}

bool TBOXEmu::isSRGBFormat(ImageFormat format)
{
    switch (format)
    {
        case FORMAT_R8G8B8A8_SRGB:
        case FORMAT_B8G8R8A8_SRGB:
        case FORMAT_BC1_RGB_SRGB_BLOCK:
        case FORMAT_BC1_RGBA_SRGB_BLOCK:
        case FORMAT_BC2_SRGB_BLOCK:
        case FORMAT_BC3_SRGB_BLOCK:
        case FORMAT_BC7_SRGB_BLOCK:
            return true;
        default:
            return false;
    }
}

bool TBOXEmu::isFloat32Format(ImageFormat format)
{
    switch (format)
    {
        case FORMAT_R16_UNORM:
        case FORMAT_R16_SNORM:
        case FORMAT_R16G16_UNORM:
        case FORMAT_R16G16_SNORM:
        case FORMAT_R16G16B16_UNORM:
        case FORMAT_R16G16B16_SNORM:
        case FORMAT_R16G16B16A16_UNORM:
        case FORMAT_R16G16B16A16_SNORM:
        case FORMAT_R32_SFLOAT:
        case FORMAT_R32G32_SFLOAT:
        case FORMAT_R32G32B32_SFLOAT:
        case FORMAT_R32G32B32A32_SFLOAT:
        case FORMAT_X8_D24_UNORM_PACK32:
        case FORMAT_D32_SFLOAT:
        case FORMAT_D16_UNORM_S8_UINT:
        case FORMAT_D24_UNORM_S8_UINT:
        case FORMAT_D32_SFLOAT_S8_UINT:
            return true;
        default :
            return false;
    }
}


void TBOXEmu::getCompressedTexel(ImageFormat format, uint32_t comprBlockI, uint32_t comprBlockJ, uint8_t data[])
{
    uint8_t compressedData[16];
    uint8_t decompressedData[16 * 4];

    for (int b = 0; b < 16; b++)
        compressedData[b] = data[b];

    switch (format)
    {
        case FORMAT_BC1_RGB_UNORM_BLOCK:
        case FORMAT_BC1_RGB_SRGB_BLOCK:
        case FORMAT_BC1_RGBA_UNORM_BLOCK:
        case FORMAT_BC1_RGBA_SRGB_BLOCK:
            decode_BC1(compressedData, decompressedData);
            ((uint32_t *)data)[0] = ((uint32_t *)decompressedData)[comprBlockJ * 4 + comprBlockI];
            break;
        case FORMAT_BC2_UNORM_BLOCK:
        case FORMAT_BC2_SRGB_BLOCK:
            decode_BC2(compressedData, decompressedData);
            ((uint32_t *)data)[0] = ((uint32_t *)decompressedData)[comprBlockJ * 4 + comprBlockI];
            break;
        case FORMAT_BC3_UNORM_BLOCK:
        case FORMAT_BC3_SRGB_BLOCK:
            decode_BC3(compressedData, decompressedData);
            ((uint32_t *)data)[0] = ((uint32_t *)decompressedData)[comprBlockJ * 4 + comprBlockI];
            break;
        case FORMAT_BC4_UNORM_BLOCK:
            decode_BC4_UNORM(compressedData, decompressedData);
            ((uint32_t *)data)[0] = ((uint32_t *)decompressedData)[comprBlockJ * 4 + comprBlockI];
            break;
        case FORMAT_BC4_SNORM_BLOCK:
            decode_BC4_SNORM(compressedData, decompressedData);
            ((uint32_t *)data)[0] = ((uint32_t *)decompressedData)[comprBlockJ * 4 + comprBlockI];
            break;
        case FORMAT_BC5_UNORM_BLOCK:
            decode_BC5_UNORM(compressedData, decompressedData);
            ((uint32_t *)data)[0] = ((uint32_t *)decompressedData)[comprBlockJ * 4 + comprBlockI];
            break;
        case FORMAT_BC5_SNORM_BLOCK:
            decode_BC5_SNORM(compressedData, decompressedData);
            ((uint32_t *)data)[0] = ((uint32_t *)decompressedData)[comprBlockJ * 4 + comprBlockI];
            break;
        case FORMAT_BC6H_UFLOAT_BLOCK:
            fetch_bptc_rgb_unsigned_float(compressedData, 0, comprBlockI, comprBlockJ, (float *)data);
            break;
        case FORMAT_BC6H_SFLOAT_BLOCK:
            fetch_bptc_rgb_signed_float(compressedData, 0, comprBlockI, comprBlockJ, (float *)data);
            break;
        case FORMAT_BC7_UNORM_BLOCK:
            fetch_bptc_rgba_unorm(compressedData, 0, comprBlockI, comprBlockJ, (float *)data);
            break;
        case FORMAT_BC7_SRGB_BLOCK:
            fetch_bptc_srgb_alpha_unorm(compressedData, 0, comprBlockI, comprBlockJ, (float *)data);
            break;
        default:
            ((uint32_t *)data)[0] = 0;
            break;
    }
}

/*
 * Copyright (C) 2014 Intel Corporation
 *
 * Permission is hereby granted, free of charge, to any person obtaining a
 * copy of this software and associated documentation files (the "Software"),
 * to deal in the Software without restriction, including without limitation
 * the rights to use, copy, modify, merge, publish, distribute, sublicense,
 * and/or sell copies of the Software, and to permit persons to whom the
 * Software is furnished to do so, subject to the following conditions:
 *
 * The above copyright notice and this permission notice (including the next
 * paragraph) shall be included in all copies or substantial portions of the
 * Software.
 *
 * THE SOFTWARE IS PROVIDED "AS IS", WITHOUT WARRANTY OF ANY KIND, EXPRESS OR
 * IMPLIED, INCLUDING BUT NOT LIMITED TO THE WARRANTIES OF MERCHANTABILITY,
 * FITNESS FOR A PARTICULAR PURPOSE AND NONINFRINGEMENT.  IN NO EVENT SHALL
 * THE AUTHORS OR COPYRIGHT HOLDERS BE LIABLE FOR ANY CLAIM, DAMAGES OR OTHER
 * LIABILITY, WHETHER IN AN ACTION OF CONTRACT, TORT OR OTHERWISE, ARISING
 * FROM, OUT OF OR IN CONNECTION WITH THE SOFTWARE OR THE USE OR OTHER
 * DEALINGS IN THE SOFTWARE.
 */

/**
 * \file texcompress_bptc.c
 * GL_ARB_texture_compression_bptc support.
 */

const TBOXEmu::bptc_unorm_mode TBOXEmu::bptc_unorm_modes[] = {
    /* 0 */ {3, 4, false, false, 4, 0, true, false, 3, 0},
    /* 1 */ {2, 6, false, false, 6, 0, false, true, 3, 0},
    /* 2 */ {3, 6, false, false, 5, 0, false, false, 2, 0},
    /* 3 */ {2, 6, false, false, 7, 0, true, false, 2, 0},
    /* 4 */ {1, 0, true, true, 5, 6, false, false, 2, 3},
    /* 5 */ {1, 0, true, false, 7, 8, false, false, 2, 2},
    /* 6 */ {1, 0, false, false, 7, 7, true, false, 4, 0},
    /* 7 */ {2, 6, false, false, 5, 5, true, false, 2, 0}};

const TBOXEmu::bptc_float_mode TBOXEmu::bptc_float_modes[] = {
    /* 00 */
    {false,
     true,
     5,
     10,
     3,
     {5, 5, 5},
     {{2, 1, 4, 1, false},  {2, 2, 4, 1, false},  {3, 2, 4, 1, false}, {0, 0, 0, 10, false},
      {0, 1, 0, 10, false}, {0, 2, 0, 10, false}, {1, 0, 0, 5, false}, {3, 1, 4, 1, false},
      {2, 1, 0, 4, false},  {1, 1, 0, 5, false},  {3, 2, 0, 1, false}, {3, 1, 0, 4, false},
      {1, 2, 0, 5, false},  {3, 2, 1, 1, false},  {2, 2, 0, 4, false}, {2, 0, 0, 5, false},
      {3, 2, 2, 1, false},  {3, 0, 0, 5, false},  {3, 2, 3, 1, false}, {-1}}},
    /* 01 */
    {false, true, 5, 7, 3, {6, 6, 6}, {{2, 1, 5, 1, false}, {3, 1, 4, 1, false}, {3, 1, 5, 1, false},
                                       {0, 0, 0, 7, false}, {3, 2, 0, 1, false}, {3, 2, 1, 1, false},
                                       {2, 2, 4, 1, false}, {0, 1, 0, 7, false}, {2, 2, 5, 1, false},
                                       {3, 2, 2, 1, false}, {2, 1, 4, 1, false}, {0, 2, 0, 7, false},
                                       {3, 2, 3, 1, false}, {3, 2, 5, 1, false}, {3, 2, 4, 1, false},
                                       {1, 0, 0, 6, false}, {2, 1, 0, 4, false}, {1, 1, 0, 6, false},
                                       {3, 1, 0, 4, false}, {1, 2, 0, 6, false}, {2, 2, 0, 4, false},
                                       {2, 0, 0, 6, false}, {3, 0, 0, 6, false}, {-1}}},
    /* 00010 */
    {false,
     true,
     5,
     11,
     3,
     {5, 4, 4},
     {{0, 0, 0, 10, false},
      {0, 1, 0, 10, false},
      {0, 2, 0, 10, false},
      {1, 0, 0, 5, false},
      {0, 0, 10, 1, false},
      {2, 1, 0, 4, false},
      {1, 1, 0, 4, false},
      {0, 1, 10, 1, false},
      {3, 2, 0, 1, false},
      {3, 1, 0, 4, false},
      {1, 2, 0, 4, false},
      {0, 2, 10, 1, false},
      {3, 2, 1, 1, false},
      {2, 2, 0, 4, false},
      {2, 0, 0, 5, false},
      {3, 2, 2, 1, false},
      {3, 0, 0, 5, false},
      {3, 2, 3, 1, false},
      {-1}}},
    /* 00011 */
    {false,
     false,
     0,
     10,
     4,
     {10, 10, 10},
     {{0, 0, 0, 10, false},
      {0, 1, 0, 10, false},
      {0, 2, 0, 10, false},
      {1, 0, 0, 10, false},
      {1, 1, 0, 10, false},
      {1, 2, 0, 10, false},
      {-1}}},
    /* 00110 */
    {false, true, 5, 11, 3, {4, 5, 4}, {{0, 0, 0, 10, false}, {0, 1, 0, 10, false}, {0, 2, 0, 10, false},
                                        {1, 0, 0, 4, false},  {0, 0, 10, 1, false}, {3, 1, 4, 1, false},
                                        {2, 1, 0, 4, false},  {1, 1, 0, 5, false},  {0, 1, 10, 1, false},
                                        {3, 1, 0, 4, false},  {1, 2, 0, 4, false},  {0, 2, 10, 1, false},
                                        {3, 2, 1, 1, false},  {2, 2, 0, 4, false},  {2, 0, 0, 4, false},
                                        {3, 2, 0, 1, false},  {3, 2, 2, 1, false},  {3, 0, 0, 4, false},
                                        {2, 1, 4, 1, false},  {3, 2, 3, 1, false},  {-1}}},
    /* 00111 */
    {false,
     true,
     0,
     11,
     4,
     {9, 9, 9},
     {{0, 0, 0, 10, false},
      {0, 1, 0, 10, false},
      {0, 2, 0, 10, false},
      {1, 0, 0, 9, false},
      {0, 0, 10, 1, false},
      {1, 1, 0, 9, false},
      {0, 1, 10, 1, false},
      {1, 2, 0, 9, false},
      {0, 2, 10, 1, false},
      {-1}}},
    /* 01010 */
    {false, true, 5, 11, 3, {4, 4, 5}, {{0, 0, 0, 10, false}, {0, 1, 0, 10, false}, {0, 2, 0, 10, false},
                                        {1, 0, 0, 4, false},  {0, 0, 10, 1, false}, {2, 2, 4, 1, false},
                                        {2, 1, 0, 4, false},  {1, 1, 0, 4, false},  {0, 1, 10, 1, false},
                                        {3, 2, 0, 1, false},  {3, 1, 0, 4, false},  {1, 2, 0, 5, false},
                                        {0, 2, 10, 1, false}, {2, 2, 0, 4, false},  {2, 0, 0, 4, false},
                                        {3, 2, 1, 1, false},  {3, 2, 2, 1, false},  {3, 0, 0, 4, false},
                                        {3, 2, 4, 1, false},  {3, 2, 3, 1, false},  {-1}}},
    /* 01011 */
    {false,
     true,
     0,
     12,
     4,
     {8, 8, 8},
     {{0, 0, 0, 10, false},
      {0, 1, 0, 10, false},
      {0, 2, 0, 10, false},
      {1, 0, 0, 8, false},
      {0, 0, 10, 2, true},
      {1, 1, 0, 8, false},
      {0, 1, 10, 2, true},
      {1, 2, 0, 8, false},
      {0, 2, 10, 2, true},
      {-1}}},
    /* 01110 */
    {false,
     true,
     5,
     9,
     3,
     {5, 5, 5},
     {{0, 0, 0, 9, false}, {2, 2, 4, 1, false}, {0, 1, 0, 9, false}, {2, 1, 4, 1, false}, {0, 2, 0, 9, false},
      {3, 2, 4, 1, false}, {1, 0, 0, 5, false}, {3, 1, 4, 1, false}, {2, 1, 0, 4, false}, {1, 1, 0, 5, false},
      {3, 2, 0, 1, false}, {3, 1, 0, 4, false}, {1, 2, 0, 5, false}, {3, 2, 1, 1, false}, {2, 2, 0, 4, false},
      {2, 0, 0, 5, false}, {3, 2, 2, 1, false}, {3, 0, 0, 5, false}, {3, 2, 3, 1, false}, {-1}}},
    /* 01111 */
    {false,
     true,
     0,
     16,
     4,
     {4, 4, 4},
     {{0, 0, 0, 10, false},
      {0, 1, 0, 10, false},
      {0, 2, 0, 10, false},
      {1, 0, 0, 4, false},
      {0, 0, 10, 6, true},
      {1, 1, 0, 4, false},
      {0, 1, 10, 6, true},
      {1, 2, 0, 4, false},
      {0, 2, 10, 6, true},
      {-1}}},
    /* 10010 */
    {false,
     true,
     5,
     8,
     3,
     {6, 5, 5},
     {{0, 0, 0, 8, false}, {3, 1, 4, 1, false}, {2, 2, 4, 1, false}, {0, 1, 0, 8, false}, {3, 2, 2, 1, false},
      {2, 1, 4, 1, false}, {0, 2, 0, 8, false}, {3, 2, 3, 1, false}, {3, 2, 4, 1, false}, {1, 0, 0, 6, false},
      {2, 1, 0, 4, false}, {1, 1, 0, 5, false}, {3, 2, 0, 1, false}, {3, 1, 0, 4, false}, {1, 2, 0, 5, false},
      {3, 2, 1, 1, false}, {2, 2, 0, 4, false}, {2, 0, 0, 6, false}, {3, 0, 0, 6, false}, {-1}}},
    /* 10011 */
    {true /* reserved */},
    /* 10110 */
    {false, true, 5, 8, 3, {5, 6, 5}, {{0, 0, 0, 8, false}, {3, 2, 0, 1, false},
                                       {2, 2, 4, 1, false}, {0, 1, 0, 8, false},
                                       {2, 1, 5, 1, false}, {2, 1, 4, 1, false},
                                       {0, 2, 0, 8, false}, {3, 1, 5, 1, false},
                                       {3, 2, 4, 1, false}, {1, 0, 0, 5, false},
                                       {3, 1, 4, 1, false}, {2, 1, 0, 4, false},
                                       {1, 1, 0, 6, false}, {3, 1, 0, 4, false},
                                       {1, 2, 0, 5, false}, {3, 2, 1, 1, false},
                                       {2, 2, 0, 4, false}, {2, 0, 0, 5, false},
                                       {3, 2, 2, 1, false}, {3, 0, 0, 5, false},
                                       {3, 2, 3, 1, false}, {-1}}},
    /* 10111 */
    {true /* reserved */},
    /* 11010 */
    {false, true, 5, 8, 3, {5, 5, 6}, {{0, 0, 0, 8, false}, {3, 2, 1, 1, false},
                                       {2, 2, 4, 1, false}, {0, 1, 0, 8, false},
                                       {2, 2, 5, 1, false}, {2, 1, 4, 1, false},
                                       {0, 2, 0, 8, false}, {3, 2, 5, 1, false},
                                       {3, 2, 4, 1, false}, {1, 0, 0, 5, false},
                                       {3, 1, 4, 1, false}, {2, 1, 0, 4, false},
                                       {1, 1, 0, 5, false}, {3, 2, 0, 1, false},
                                       {3, 1, 0, 4, false}, {1, 2, 0, 6, false},
                                       {2, 2, 0, 4, false}, {2, 0, 0, 5, false},
                                       {3, 2, 2, 1, false}, {3, 0, 0, 5, false},
                                       {3, 2, 3, 1, false}, {-1}}},
    /* 11011 */
    {true /* reserved */},
    /* 11110 */
    {false, false, 5, 6, 3, {6, 6, 6}, {{0, 0, 0, 6, false}, {3, 1, 4, 1, false}, {3, 2, 0, 1, false},
                                        {3, 2, 1, 1, false}, {2, 2, 4, 1, false}, {0, 1, 0, 6, false},
                                        {2, 1, 5, 1, false}, {2, 2, 5, 1, false}, {3, 2, 2, 1, false},
                                        {2, 1, 4, 1, false}, {0, 2, 0, 6, false}, {3, 1, 5, 1, false},
                                        {3, 2, 3, 1, false}, {3, 2, 5, 1, false}, {3, 2, 4, 1, false},
                                        {1, 0, 0, 6, false}, {2, 1, 0, 4, false}, {1, 1, 0, 6, false},
                                        {3, 1, 0, 4, false}, {1, 2, 0, 6, false}, {2, 2, 0, 4, false},
                                        {2, 0, 0, 6, false}, {3, 0, 0, 6, false}, {-1}}},
    /* 11111 */
    {true /* reserved */},
};

/* This partition table is used when the mode has two subsets. Each
 * partition is represented by a 32-bit value which gives 2 bits per texel
 * within the block. The value of the two bits represents which subset to use
 * (0 or 1).
 */
const uint32_t TBOXEmu::partition_table1[N_PARTITIONS] = {
    0x50505050U, 0x40404040U, 0x54545454U, 0x54505040U, 0x50404000U, 0x55545450U, 0x55545040U, 0x54504000U,
    0x50400000U, 0x55555450U, 0x55544000U, 0x54400000U, 0x55555440U, 0x55550000U, 0x55555500U, 0x55000000U,
    0x55150100U, 0x00004054U, 0x15010000U, 0x00405054U, 0x00004050U, 0x15050100U, 0x05010000U, 0x40505054U,
    0x00404050U, 0x05010100U, 0x14141414U, 0x05141450U, 0x01155440U, 0x00555500U, 0x15014054U, 0x05414150U,
    0x44444444U, 0x55005500U, 0x11441144U, 0x05055050U, 0x05500550U, 0x11114444U, 0x41144114U, 0x44111144U,
    0x15055054U, 0x01055040U, 0x05041050U, 0x05455150U, 0x14414114U, 0x50050550U, 0x41411414U, 0x00141400U,
    0x00041504U, 0x00105410U, 0x10541000U, 0x04150400U, 0x50410514U, 0x41051450U, 0x05415014U, 0x14054150U,
    0x41050514U, 0x41505014U, 0x40011554U, 0x54150140U, 0x50505500U, 0x00555050U, 0x15151010U, 0x54540404U,
};

/* This partition table is used when the mode has three subsets. In this case
 * the values can be 0, 1 or 2.
 */
const uint32_t TBOXEmu::partition_table2[N_PARTITIONS] = {
    0xaa685050U, 0x6a5a5040U, 0x5a5a4200U, 0x5450a0a8U, 0xa5a50000U, 0xa0a05050U, 0x5555a0a0U, 0x5a5a5050U,
    0xaa550000U, 0xaa555500U, 0xaaaa5500U, 0x90909090U, 0x94949494U, 0xa4a4a4a4U, 0xa9a59450U, 0x2a0a4250U,
    0xa5945040U, 0x0a425054U, 0xa5a5a500U, 0x55a0a0a0U, 0xa8a85454U, 0x6a6a4040U, 0xa4a45000U, 0x1a1a0500U,
    0x0050a4a4U, 0xaaa59090U, 0x14696914U, 0x69691400U, 0xa08585a0U, 0xaa821414U, 0x50a4a450U, 0x6a5a0200U,
    0xa9a58000U, 0x5090a0a8U, 0xa8a09050U, 0x24242424U, 0x00aa5500U, 0x24924924U, 0x24499224U, 0x50a50a50U,
    0x500aa550U, 0xaaaa4444U, 0x66660000U, 0xa5a0a5a0U, 0x50a050a0U, 0x69286928U, 0x44aaaa44U, 0x66666600U,
    0xaa444444U, 0x54a854a8U, 0x95809580U, 0x96969600U, 0xa85454a8U, 0x80959580U, 0xaa141414U, 0x96960000U,
    0xaaaa1414U, 0xa05050a0U, 0xa0a5a5a0U, 0x96000000U, 0x40804080U, 0xa9a8a9a8U, 0xaaaaaa44U, 0x2a4a5254U};

const uint8_t TBOXEmu::anchor_indices[][N_PARTITIONS] = {
    /* Anchor index values for the second subset of two-subset partitioning */
    {0xf, 0xf, 0xf, 0xf, 0xf, 0xf, 0xf, 0xf, 0xf, 0xf, 0xf, 0xf, 0xf, 0xf, 0xf, 0xf,
     0xf, 0x2, 0x8, 0x2, 0x2, 0x8, 0x8, 0xf, 0x2, 0x8, 0x2, 0x2, 0x8, 0x8, 0x2, 0x2,
     0xf, 0xf, 0x6, 0x8, 0x2, 0x8, 0xf, 0xf, 0x2, 0x8, 0x2, 0x2, 0x2, 0xf, 0xf, 0x6,
     0x6, 0x2, 0x6, 0x8, 0xf, 0xf, 0x2, 0x2, 0xf, 0xf, 0xf, 0xf, 0xf, 0x2, 0x2, 0xf},

    /* Anchor index values for the second subset of three-subset partitioning */
    {0x3, 0x3, 0xf, 0xf, 0x8, 0x3, 0xf, 0xf, 0x8, 0x8, 0x6, 0x6, 0x6, 0x5, 0x3, 0x3,
     0x3, 0x3, 0x8, 0xf, 0x3, 0x3, 0x6, 0xa, 0x5, 0x8, 0x8, 0x6, 0x8, 0x5, 0xf, 0xf,
     0x8, 0xf, 0x3, 0x5, 0x6, 0xa, 0x8, 0xf, 0xf, 0x3, 0xf, 0x5, 0xf, 0xf, 0xf, 0xf,
     0x3, 0xf, 0x5, 0x5, 0x5, 0x8, 0x5, 0xa, 0x5, 0xa, 0x8, 0xd, 0xf, 0xc, 0x3, 0x3},

    /* Anchor index values for the third subset of three-subset
     * partitioning
     */
    {0xf, 0x8, 0x8, 0x3, 0xf, 0xf, 0x3, 0x8, 0xf, 0xf, 0xf, 0xf, 0xf, 0xf, 0xf, 0x8,
     0xf, 0x8, 0xf, 0x3, 0xf, 0x8, 0xf, 0x8, 0x3, 0xf, 0x6, 0xa, 0xf, 0xf, 0xa, 0x8,
     0xf, 0x3, 0xf, 0xa, 0xa, 0x8, 0x9, 0xa, 0x6, 0xf, 0x8, 0xf, 0x3, 0x6, 0x6, 0x8,
     0xf, 0x3, 0xf, 0xf, 0xf, 0xf, 0xf, 0xf, 0xf, 0xf, 0xf, 0xf, 0x3, 0xf, 0xf, 0x8}};

int TBOXEmu::extract_bits(const uint8_t *block, int offset, int n_bits)
{
    int byte_index = offset / 8;
    int bit_index = offset % 8;
    int n_bits_in_byte = min(n_bits, 8 - bit_index);
    int result = 0;
    int bit = 0;

    while (true)
    {
        result |= ((block[byte_index] >> bit_index) & ((1 << n_bits_in_byte) - 1)) << bit;

        n_bits -= n_bits_in_byte;

        if (n_bits <= 0)
            return result;

        bit += n_bits_in_byte;
        byte_index++;
        bit_index = 0;
        n_bits_in_byte = min(n_bits, 8);
    }
}

uint8_t TBOXEmu::expand_component(uint8_t byte, int n_bits)
{
    /* Expands a n-bit quantity into a byte by copying the most-significant
     * bits into the unused least-significant bits.
     */
    return byte << (8 - n_bits) | (byte >> (2 * n_bits - 8));
}

int TBOXEmu::extract_unorm_endpoints(const bptc_unorm_mode *mode, const uint8_t *block, int bit_offset,
                                     uint8_t endpoints[][4])
{
    int component;
    int subset;
    int endpoint;
    int pbit;
    int n_components;

    /* Extract each color component */
    for (component = 0; component < 3; component++)
    {
        for (subset = 0; subset < mode->n_subsets; subset++)
        {
            for (endpoint = 0; endpoint < 2; endpoint++)
            {
                endpoints[subset * 2 + endpoint][component]
                    = extract_bits(block, bit_offset, mode->n_color_bits);
                bit_offset += mode->n_color_bits;
            }
        }
    }

    /* Extract the alpha values */
    if (mode->n_alpha_bits > 0)
    {
        for (subset = 0; subset < mode->n_subsets; subset++)
        {
            for (endpoint = 0; endpoint < 2; endpoint++)
            {
                endpoints[subset * 2 + endpoint][3] = extract_bits(block, bit_offset, mode->n_alpha_bits);
                bit_offset += mode->n_alpha_bits;
            }
        }

        n_components = 4;
    }
    else
    {
        for (subset = 0; subset < mode->n_subsets; subset++)
            for (endpoint = 0; endpoint < 2; endpoint++)
                endpoints[subset * 2 + endpoint][3] = 255;

        n_components = 3;
    }

    /* Add in the p-bits */
    if (mode->has_endpoint_pbits)
    {
        for (subset = 0; subset < mode->n_subsets; subset++)
        {
            for (endpoint = 0; endpoint < 2; endpoint++)
            {
                pbit = extract_bits(block, bit_offset, 1);
                bit_offset += 1;

                for (component = 0; component < n_components; component++)
                {
                    endpoints[subset * 2 + endpoint][component] <<= 1;
                    endpoints[subset * 2 + endpoint][component] |= pbit;
                }
            }
        }
    }
    else if (mode->has_shared_pbits)
    {
        for (subset = 0; subset < mode->n_subsets; subset++)
        {
            pbit = extract_bits(block, bit_offset, 1);
            bit_offset += 1;

            for (endpoint = 0; endpoint < 2; endpoint++)
            {
                for (component = 0; component < n_components; component++)
                {
                    endpoints[subset * 2 + endpoint][component] <<= 1;
                    endpoints[subset * 2 + endpoint][component] |= pbit;
                }
            }
        }
    }

    /* Expand the n-bit values to a byte */
    for (subset = 0; subset < mode->n_subsets; subset++)
    {
        for (endpoint = 0; endpoint < 2; endpoint++)
        {
            for (component = 0; component < 3; component++)
            {
                endpoints[subset * 2 + endpoint][component] = expand_component(
                    endpoints[subset * 2 + endpoint][component],
                    mode->n_color_bits + mode->has_endpoint_pbits + mode->has_shared_pbits);
            }

            if (mode->n_alpha_bits > 0)
            {
                endpoints[subset * 2 + endpoint][3] = expand_component(
                    endpoints[subset * 2 + endpoint][3],
                    mode->n_alpha_bits + mode->has_endpoint_pbits + mode->has_shared_pbits);
            }
        }
    }

    return bit_offset;
}

bool TBOXEmu::is_anchor(int n_subsets, int partition_num, int texel)
{
    if (texel == 0)
        return true;

    switch (n_subsets)
    {
    case 1:
        return false;
    case 2:
        return anchor_indices[0][partition_num] == texel;
    case 3:
        return (anchor_indices[1][partition_num] == texel || anchor_indices[2][partition_num] == texel);
    default:
        return false;
    }
}

int TBOXEmu::count_anchors_before_texel(int n_subsets, int partition_num, int texel)
{
    int count = 1;

    if (texel == 0)
        return 0;

    switch (n_subsets)
    {
    case 1:
        break;
    case 2:
        if (texel > anchor_indices[0][partition_num])
            count++;
        break;
    case 3:
        if (texel > anchor_indices[1][partition_num])
            count++;
        if (texel > anchor_indices[2][partition_num])
            count++;
        break;
    default:
        return 0;
    }

    return count;
}

int32_t TBOXEmu::interpolate(int32_t a, int32_t b, int index, int index_bits)
{
    static const uint8_t weights2[] = {0, 21, 43, 64};
    static const uint8_t weights3[] = {0, 9, 18, 27, 37, 46, 55, 64};
    static const uint8_t weights4[] = {0, 4, 9, 13, 17, 21, 26, 30, 34, 38, 43, 47, 51, 55, 60, 64};
    static const uint8_t *weights[] = {NULL, NULL, weights2, weights3, weights4};
    int weight;

    weight = weights[index_bits][index];

    return ((64 - weight) * a + weight * b + 32) >> 6;
}

void TBOXEmu::apply_rotation(int rotation, uint8_t *result)
{
    uint8_t t;

    if (rotation == 0)
        return;

    rotation--;

    t = result[rotation];
    result[rotation] = result[3];
    result[3] = t;
}

void TBOXEmu::fetch_rgba_unorm_from_block(const uint8_t *block, uint8_t *result, int texel)
{
    int mode_num = ffs(block[0]);
    const bptc_unorm_mode *mode;
    int bit_offset, secondary_bit_offset;
    int partition_num;
    int subset_num;
    int rotation;
    int index_selection;
    int index_bits;
    int indices[2];
    int index;
    int anchors_before_texel;
    bool anchor;
    uint8_t endpoints[3 * 2][4];
    uint32_t subsets;
    int component;

    if (mode_num == 0)
    {
        /* According to the spec this mode is reserved and shouldn't be used. */
        memset(result, 0, 3);
        result[3] = 0xff;
        return;
    }

    mode = bptc_unorm_modes + mode_num - 1;
    bit_offset = mode_num;

    partition_num = extract_bits(block, bit_offset, mode->n_partition_bits);
    bit_offset += mode->n_partition_bits;

    switch (mode->n_subsets)
    {
        case 1:
            subsets = 0;
            break;
        case 2:
            subsets = partition_table1[partition_num];
            break;
        case 3:
            subsets = partition_table2[partition_num];
            break;
        default:
            return;
    }

    if (mode->has_rotation_bits)
    {
        rotation = extract_bits(block, bit_offset, 2);
        bit_offset += 2;
    }
    else
    {
        rotation = 0;
    }

    if (mode->has_index_selection_bit)
    {
        index_selection = extract_bits(block, bit_offset, 1);
        bit_offset++;
    }
    else
    {
        index_selection = 0;
    }

    bit_offset = extract_unorm_endpoints(mode, block, bit_offset, endpoints);

    anchors_before_texel = count_anchors_before_texel(mode->n_subsets, partition_num, texel);

    /* Calculate the offset to the secondary index */
    secondary_bit_offset = (bit_offset + BLOCK_SIZE * BLOCK_SIZE * mode->n_index_bits - mode->n_subsets
                            + mode->n_secondary_index_bits * texel - anchors_before_texel);

    /* Calculate the offset to the primary index for this texel */
    bit_offset += mode->n_index_bits * texel - anchors_before_texel;

    subset_num = (subsets >> (texel * 2)) & 3;

    anchor = is_anchor(mode->n_subsets, partition_num, texel);

    index_bits = mode->n_index_bits;
    if (anchor)
        index_bits--;
    indices[0] = extract_bits(block, bit_offset, index_bits);

    if (mode->n_secondary_index_bits)
    {
        index_bits = mode->n_secondary_index_bits;
        if (anchor)
            index_bits--;
        indices[1] = extract_bits(block, secondary_bit_offset, index_bits);
    }

    index = indices[index_selection];
    index_bits = (index_selection ? mode->n_secondary_index_bits : mode->n_index_bits);

    for (component = 0; component < 3; component++)
        result[component] = interpolate(endpoints[subset_num * 2][component],
                                        endpoints[subset_num * 2 + 1][component], index, index_bits);

    /* Alpha uses the opposite index from the color components */
    if (mode->n_secondary_index_bits && !index_selection)
    {
        index = indices[1];
        index_bits = mode->n_secondary_index_bits;
    }
    else
    {
        index = indices[0];
        index_bits = mode->n_index_bits;
    }

    result[3]
        = interpolate(endpoints[subset_num * 2][3], endpoints[subset_num * 2 + 1][3], index, index_bits);

    apply_rotation(rotation, result);
}

void TBOXEmu::fetch_bptc_rgba_unorm_bytes(const uint8_t *map, uint32_t rowStride, uint32_t i, uint32_t j,
                                          uint8_t *texel)
{
    const uint8_t *block;

    block = map + (((rowStride + 3) / 4) * (j / 4) + (i / 4)) * 16;

    fetch_rgba_unorm_from_block(block, texel, (i % 4) + (j % 4) * 4);
}

void TBOXEmu::fetch_bptc_rgba_unorm(const uint8_t *map, uint32_t rowStride, uint32_t i, uint32_t j, float *texel)
{
    uint8_t texel_bytes[4];

    fetch_bptc_rgba_unorm_bytes(map, rowStride, i, j, texel_bytes);

    texel[0] = fpu::FLT(unorm8tofloat32(texel_bytes[0]));
    texel[1] = fpu::FLT(unorm8tofloat32(texel_bytes[1]));
    texel[2] = fpu::FLT(unorm8tofloat32(texel_bytes[2]));
    texel[3] = fpu::FLT(unorm8tofloat32(texel_bytes[3]));
}

void TBOXEmu::fetch_bptc_srgb_alpha_unorm(const uint8_t *map, uint32_t rowStride, uint32_t i, uint32_t j, float *texel)
{
    uint8_t texel_bytes[4];

    fetch_bptc_rgba_unorm_bytes(map, rowStride, i, j, texel_bytes);

    texel[0] = fpu::FLT(unorm8tofloat32(texel_bytes[0]));
    texel[1] = fpu::FLT(unorm8tofloat32(texel_bytes[1]));
    texel[2] = fpu::FLT(unorm8tofloat32(texel_bytes[2]));
    texel[3] = fpu::FLT(unorm8tofloat32(texel_bytes[3]));
}

int32_t TBOXEmu::sign_extend(int32_t value, int n_bits)
{
    if ((value & (1 << (n_bits - 1))))
    {
        value |= (~(int32_t)0) << n_bits;
    }

    return value;
}

int TBOXEmu::signed_unquantize(int value, int n_endpoint_bits)
{
    bool sign;

    if (n_endpoint_bits >= 16)
        return value;

    if (value == 0)
        return 0;

    sign = false;

    if (value < 0)
    {
        sign = true;
        value = -value;
    }

    if (value >= (1 << (n_endpoint_bits - 1)) - 1)
        value = 0x7fff;
    else
        value = ((value << 15) + 0x4000) >> (n_endpoint_bits - 1);

    if (sign)
        value = -value;

    return value;
}

int TBOXEmu::unsigned_unquantize(int value, int n_endpoint_bits)
{
    if (n_endpoint_bits >= 15)
        return value;

    if (value == 0)
        return 0;

    if (value == (1 << n_endpoint_bits) - 1)
        return 0xffff;

    return ((value << 15) + 0x4000) >> (n_endpoint_bits - 1);
}

int TBOXEmu::extract_float_endpoints(const bptc_float_mode *mode, const uint8_t *block, int bit_offset,
                                     int32_t endpoints[][3], bool is_signed)
{
    const bptc_float_bitfield *bitfield;
    int endpoint, component;
    int n_endpoints;
    int value;
    int i;

    if (mode->n_partition_bits)
        n_endpoints = 4;
    else
        n_endpoints = 2;

    memset(endpoints, 0, sizeof endpoints[0][0] * n_endpoints * 3);

    for (bitfield = mode->bitfields; bitfield->endpoint != -1; bitfield++)
    {
        value = extract_bits(block, bit_offset, bitfield->n_bits);
        bit_offset += bitfield->n_bits;

        if (bitfield->reverse)
        {
            for (i = 0; i < bitfield->n_bits; i++)
            {
                if (value & (1 << i))
                    endpoints[bitfield->endpoint][bitfield->component]
                        |= 1 << ((bitfield->n_bits - 1 - i) + bitfield->offset);
            }
        }
        else
        {
            endpoints[bitfield->endpoint][bitfield->component] |= value << bitfield->offset;
        }
    }

    if (mode->transformed_endpoints)
    {
        /* The endpoints are specified as signed offsets from e0 */
        for (endpoint = 1; endpoint < n_endpoints; endpoint++)
        {
            for (component = 0; component < 3; component++)
            {
                value = sign_extend(endpoints[endpoint][component], mode->n_delta_bits[component]);
                endpoints[endpoint][component]
                    = ((endpoints[0][component] + value) & ((1 << mode->n_endpoint_bits) - 1));
            }
        }
    }

    if (is_signed)
    {
        for (endpoint = 0; endpoint < n_endpoints; endpoint++)
        {
            for (component = 0; component < 3; component++)
            {
                value = sign_extend(endpoints[endpoint][component], mode->n_endpoint_bits);
                endpoints[endpoint][component] = signed_unquantize(value, mode->n_endpoint_bits);
            }
        }
    }
    else
    {
        for (endpoint = 0; endpoint < n_endpoints; endpoint++)
        {
            for (component = 0; component < 3; component++)
            {
                endpoints[endpoint][component]
                    = unsigned_unquantize(endpoints[endpoint][component], mode->n_endpoint_bits);
            }
        }
    }

    return bit_offset;
}

int32_t TBOXEmu::finish_unsigned_unquantize(int32_t value) { return value * 31 / 64; }

int32_t TBOXEmu::finish_signed_unquantize(int32_t value)
{
    if (value < 0)
        return (-value * 31 / 32) | 0x8000;
    else
        return value * 31 / 32;
}

void TBOXEmu::fetch_rgb_float_from_block(const uint8_t *block, float *result, int texel, bool is_signed)
{
    int mode_num;
    const bptc_float_mode *mode;
    int bit_offset;
    int partition_num;
    int subset_num;
    int index_bits;
    int index;
    int anchors_before_texel;
    int32_t endpoints[2 * 2][3];
    uint32_t subsets;
    int n_subsets;
    int component;
    int32_t value;

    if (block[0] & 0x2)
    {
        mode_num = (((block[0] >> 1) & 0xe) | (block[0] & 1)) + 2;
        bit_offset = 5;
    }
    else
    {
        mode_num = block[0] & 3;
        bit_offset = 2;
    }

    mode = bptc_float_modes + mode_num;

    if (mode->reserved)
    {
        memset(result, 0, sizeof result[0] * 3);
        result[3] = 1.0f;
        return;
    }

    bit_offset = extract_float_endpoints(mode, block, bit_offset, endpoints, is_signed);

    if (mode->n_partition_bits)
    {
        partition_num = extract_bits(block, bit_offset, mode->n_partition_bits);
        bit_offset += mode->n_partition_bits;

        subsets = partition_table1[partition_num];
        n_subsets = 2;
    }
    else
    {
        partition_num = 0;
        subsets = 0;
        n_subsets = 1;
    }

    anchors_before_texel = count_anchors_before_texel(n_subsets, partition_num, texel);

    /* Calculate the offset to the primary index for this texel */
    bit_offset += mode->n_index_bits * texel - anchors_before_texel;

    subset_num = (subsets >> (texel * 2)) & 3;

    index_bits = mode->n_index_bits;
    if (is_anchor(n_subsets, partition_num, texel))
        index_bits--;
    index = extract_bits(block, bit_offset, index_bits);

    for (component = 0; component < 3; component++)
    {
        value = interpolate(endpoints[subset_num * 2][component], endpoints[subset_num * 2 + 1][component],
                            index, mode->n_index_bits);

        if (is_signed)
            value = finish_signed_unquantize(value);
        else
            value = finish_unsigned_unquantize(value);

        uint16_t value_fp16 = (uint16_t)(value & 0xFFFF);
        result[component] = fpu::FLT(float16tofloat32(value_fp16));
    }

    result[3] = 1.0f;
}

void TBOXEmu::fetch_bptc_rgb_float(const uint8_t *map, uint32_t rowStride, uint32_t i, uint32_t j, float *texel, bool is_signed)
{
    const uint8_t *block;

    block = map + (((rowStride + 3) / 4) * (j / 4) + (i / 4)) * 16;

    fetch_rgb_float_from_block(block, texel, (i % 4) + (j % 4) * 4, is_signed);
}

void TBOXEmu::fetch_bptc_rgb_signed_float(const uint8_t *map, uint32_t rowStride, uint32_t i, uint32_t j, float *texel)
{
    fetch_bptc_rgb_float(map, rowStride, i, j, texel, true);
}

void TBOXEmu::fetch_bptc_rgb_unsigned_float(const uint8_t *map, uint32_t rowStride, uint32_t i, uint32_t j, float *texel)
{
    fetch_bptc_rgb_float(map, rowStride, i, j, texel, false);
}

uint16_t TBOXEmu::sharedexp_to_float16(uint32_t exponent, uint32_t mantissa)
{
    //
    // A shared exponent float point value encodes this float point value (always positive) :
    //
    // v = mantissa[8:0] * 2^(-9) * 2^(exponent[4:0] - 5'd15)
    //

    // Mantissa in shared exponent format has no hidden bit so if the mantissa
    // is 0 then the exponent can be ignored and the float16 encoding is directly 0.
    if (mantissa == 0)
        return 0;

    uint32_t normalized_exponent = exponent;

    // Convert mantissa from 9 bits to 11 bits to match float16 mantissa.
    // The hidden bit (10) is 0 initially.
    //
    // Shared exponent format allows to encode exponents beyond the range
    // of float16 exponents :  [16, -15] vs [15, -14].  As the hidden
    // bit is not present the maximum exponent of 16 is always effectively
    // converted to 15.  The case of exponent -15 is handled by shifting
    // the mantissa in bit right.
    //
    // If the shared exponent is not 0 (> -15):
    //
    // normalized_mantissa[10:0] = {1'b0, mantissa[8:0], 1'b0}
    //
    // If the shared exponent is 0 (= -15):
    //
    // normalized_mantissa[10:0] = {2'b0, mantissa[8:0]}
    //
    //
    uint32_t normalized_mantissa = (exponent == 0) ? mantissa : mantissa << 1;

    // Normalize the mantissa so that MSB bit is 1, adjust the exponent
    // and stop when reaching the denormalized exponent (0 in excess 15).
    while (((normalized_mantissa & 0x0400) == 0) && (normalized_exponent > 1))
    {
        normalized_exponent--;
        normalized_mantissa = normalized_mantissa << 1;
    }

    // In float16 the minimum exponent is -14 which corresponds with encoded
    // exponent value 1.  But if the hidden bit is 0 then it's encoded as 0
    // (denormalized value).
    if ((normalized_mantissa & 0x0400) == 0)
        normalized_exponent = 0;

    // Encode the float16 value :
    //   - Sign is positive.
    //   - Mantissa is 10 bits dropping hidden bit.
    uint16_t v_fp16 = ((normalized_exponent & 0x01F) << 10) | (normalized_mantissa & 0x3FF);

    return v_fp16;
}

<|MERGE_RESOLUTION|>--- conflicted
+++ resolved
@@ -2598,26 +2598,11 @@
     }
     else
     {
-<<<<<<< HEAD
         LOG(DEBUG, "\tFLOAT16 result");
         output[0].h[req * 2] = float32tofloat16(fpu::F2F32(red));
         output[1].h[req * 2] = float32tofloat16(fpu::F2F32(green));
         output[2].h[req * 2] = float32tofloat16(fpu::F2F32(blue));
         output[3].h[req * 2] = float32tofloat16(fpu::F2F32(alpha));
-=======
-        LOG(DEBUG, "\tFLOAT16 result, FLOAT32 convert");
-
-        /*
-            output[0].h[req] = float32tofloat16(fpu::F32(fpu::UI32(red)));
-            output[1].h[req] = float32tofloat16(fpu::F32(fpu::UI32(green)));
-            output[2].h[req] = float32tofloat16(fpu::F32(fpu::UI32(blue)));
-            output[3].h[req] = float32tofloat16(fpu::F32(fpu::UI32(alpha)));
-        */
-        output[0].u[req] = fpu::UI32(red);
-        output[1].u[req] = fpu::UI32(green);
-        output[2].u[req] = fpu::UI32(blue);
-        output[3].u[req] = fpu::UI32(alpha);
->>>>>>> 9a33c104
     }
 }
 
