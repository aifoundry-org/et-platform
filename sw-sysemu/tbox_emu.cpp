--- conflicted
+++ resolved
@@ -2497,17 +2497,10 @@
     DEBUG_EMU(gprintf("\tsample pixel %d with filter %s mip level %d mip beta %02x\n", req,
                       toStrFilterType(filter), mip_level, mip_beta);)
 
-<<<<<<< HEAD
     float32 red     = 0.0;
     float32 green   = 0.0;
     float32 blue    = 0.0;
     float32 alpha   = 0.0;
-=======
-    float32_t red = 0.0;
-    float32_t green = 0.0;
-    float32_t blue = 0.0;
-    float32_t alpha = 0.0;
->>>>>>> f0a0eff4
 
     float32_t aniso_ratio = float16tofloat32(currentRequest.info.lodaniso.lodaniso.anisoratio);
 
@@ -2628,12 +2621,8 @@
     uint32_t k[2];
     uint32_t l;
     bool out_of_bounds = false;
-<<<<<<< HEAD
 
     float32 betai = 0.0, betaj = 0.0, betak = 0.0;
-=======
-    float32_t betai = 0.0, betaj = 0.0, betak = 0.0;
->>>>>>> f0a0eff4
 
     // 1: Compute i, j, k texel coordinates and their corresponding betas
     if (currentRequest.info.operation == SAMPLE_OP_LD)
