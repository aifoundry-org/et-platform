#include "sys_emu.h"

#include <iostream>
#include <cstdio>
#include <cstdlib>
#include <list>
#include <exception>
#include <algorithm>
#include <locale>
#include <tuple>

#include "emu.h"
#include "emu_gio.h"
#include "emu_memop.h"
#include "esrs.h"
#include "mmu.h"
#include "insn.h"
#include "common/main_memory.h"
#include "log.h"
#include "profiling.h"
#include "net_emulator.h"
#include "api_communicate.h"
#include "rvtimer.h"


////////////////////////////////////////////////////////////////////////////////
// Static Member variables
////////////////////////////////////////////////////////////////////////////////

uint64_t        sys_emu::emu_cycle = 0;
std::list<int>  sys_emu::enabled_threads;                                               // List of enabled threads
std::list<int>  sys_emu::fcc_wait_threads[2];                                           // List of threads waiting for an FCC
std::list<int>  sys_emu::port_wait_threads;                                             // List of threads waiting for a port write
uint16_t        sys_emu::pending_fcc[EMU_NUM_THREADS][EMU_NUM_FCC_COUNTERS_PER_THREAD]; // Pending FastCreditCounter list
uint64_t        sys_emu::current_pc[EMU_NUM_THREADS];                                   // PC for each thread
reduce_state    sys_emu::reduce_state_array[EMU_NUM_MINIONS];                           // Reduce state
uint32_t        sys_emu::reduce_pair_array[EMU_NUM_MINIONS];                            // Reduce pairing minion
int             sys_emu::global_log_min;
RVTimer         sys_emu::pu_rvtimer;


////////////////////////////////////////////////////////////////////////////////
// Helper methods
////////////////////////////////////////////////////////////////////////////////

static inline bool multithreading_is_disabled(unsigned shire)
{
    return shire_other_esrs[shire].minion_feature & 0x10;
}

static inline bool thread_is_disabled(unsigned thread)
{
    unsigned shire = thread / EMU_THREADS_PER_SHIRE;
    return (thread % EMU_THREADS_PER_MINION) && multithreading_is_disabled(shire);
}


////////////////////////////////////////////////////////////////////////////////
// Functions to emulate the main memory
////////////////////////////////////////////////////////////////////////////////

static main_memory* memory;

// This functions are called by emu. We should clean this to a nicer way...
static uint8_t emu_memread8(uint64_t addr)
{
    uint8_t ret;
    memory->read(addr, 1, &ret);
    return ret;
}

static uint16_t emu_memread16(uint64_t addr)
{
    uint16_t ret;
    memory->read(addr, 2, &ret);
    return ret;
}

static uint32_t emu_memread32(uint64_t addr)
{
    uint32_t ret;
    memory->read(addr, 4, &ret);
    return ret;
}

static uint64_t emu_memread64(uint64_t addr)
{
    uint64_t ret;
    memory->read(addr, 8, &ret);
    return ret;
}

static void emu_memwrite8(uint64_t addr, uint8_t data)
{
    memory->write(addr, 1, &data);
}

static void emu_memwrite16(uint64_t addr, uint16_t data)
{
    memory->write(addr, 2, &data);
}

static void emu_memwrite32(uint64_t addr, uint32_t data)
{
    memory->write(addr, 4, &data);
}

static void emu_memwrite64(uint64_t addr, uint64_t data)
{
    memory->write(addr, 8, &data);
}


////////////////////////////////////////////////////////////////////////////////
// Parses a file that defines the memory regions plus contents to be
// loaded in the different regions
////////////////////////////////////////////////////////////////////////////////

static bool parse_mem_file(const char * filename, main_memory * memory)
{
    FILE * file = fopen(filename, "r");
    if (file == NULL)
    {
        LOG_NOTHREAD(FTL, "Parse Mem File Error -> Couldn't open file %s for reading!!", filename);
    }

    // Parses the contents
    char buffer[1024];
    char * buf_ptr = (char *) buffer;
    size_t buf_size = 1024;
    while (getline(&buf_ptr, &buf_size, file) != -1)
    {
        uint64_t base_addr;
        uint64_t size;
        char str[1024];
        if(sscanf(buffer, "New Mem Region: 40'h%" PRIX64 ", 40'h%" PRIX64 ", %s", &base_addr, &size, str) == 3)
        {
            memory->new_region(base_addr, size);
            LOG_NOTHREAD(INFO, "New Mem Region found: @ 0x%" PRIx64 ", size = 0x%" PRIu64, base_addr, size);
        }
        else if(sscanf(buffer, "File Load: 40'h%" PRIX64 ", %s", &base_addr, str) == 2)
        {
            memory->load_file(str, base_addr);
            LOG_NOTHREAD(INFO, "New File Load found: @ 0x%" PRIx64, base_addr);
        }
        else if(sscanf(buffer, "ELF Load: %s", str) == 1)
        {
            memory->load_elf(str);
            LOG_NOTHREAD(INFO, "New ELF Load found: %s", str);
        }
    }
    // Closes the file
    fclose(file);
    return true;
}

////////////////////////////////////////////////////////////////////////////////
// Help message
////////////////////////////////////////////////////////////////////////////////
static const char * help_msg =
"\n ET System Emulator\n\n\
     sys_emu <-mem_desc <file> | -elf <file>> [-net_desc <file>] [-api_comm <path>] [-master_min] [-minions <mask>] [-shires <mask>] [-dump_file <file_name> [-dump_addr <address>] [-dump_size <size>]] [-l] [-lm <minion]> [-m] [-reset_pc <addr>] [-sp_reset_pc <addr>] [-d] [-max_cycles <cycles>]\n\n\
 -mem_desc    Path to a file describing the memory regions to create and what code to load there\n\
 -elf         Path to an ELF file to load.\n\
 -net_desc    Path to a file describing emulation of a Maxion sending interrupts to minions.\n\
 -api_comm    Path to socket that feeds runtime API commands.\n\
 -master_min  Enables master minion to send interrupts to compute minions.\n\
 -minions     A mask of Minions that should be enabled in each Shire. Default: 1 Minion per shire\n\
 -shires      A mask of Shires that should be enabled. Default: 1 Shire\n\
 -dump_file   Path to the file in which to dump the memory content at the end of the simulation\n\
 -dump_addr   Address in memory at which to start dumping. Only valid if -dump_file is used\n\
 -dump_size   Size of the memory to dump. Only valid if -dump_file is used\n\
 -l           Enable Logging\n\
 -lm          Log a given Minion ID only. Default: all Minions\n\
 -m           Enable dynamic memory allocation. If a region of memory not specified in mem_desc is accessed, the model will create it instead of throwing an error.\n\
 -reset_pc    Sets boot program counter (default 0x8000001000) \n\
 -sp_reset_pc Sets Service Processor boot program counter (default 0x40000000) \n\
 -d           Start in interactive debug mode (must have been compiled with SYSEMU_DEBUG)\n\
 -max_cycles  Stops execution after provided number of cycles (default: 10M)\n\
 -mins_dis    Minions start disabled\n\
 -dump_mem    Path to the file in which to dump the memory content at the end of the simulation (dumps all the memory contents)\n"
#ifdef SYSEMU_PROFILING
"\
 -dump_prof   Path to the file in which to dump the profiling content at the end of the simulation\n"
#endif
;


static uint64_t minions_en = 1;
static uint64_t shires_en  = 1;

#ifdef SYSEMU_DEBUG
static int  steps          = 0;

struct pc_breakpoint_t {
    uint64_t pc;
    int      thread; // -1 == all threads
};

static std::list<pc_breakpoint_t> pc_breakpoints;

bool pc_breakpoints_exists(uint64_t pc, int thread)
{
    return pc_breakpoints.end() !=
        std::find_if(pc_breakpoints.begin(), pc_breakpoints.end(),
            [&](const pc_breakpoint_t &b) {
                return (b.pc == pc) && ((b.thread == -1) || b.thread == thread);
            }
        );
}

bool pc_breakpoints_add(uint64_t pc, int thread)
{
    if (pc_breakpoints_exists(pc, thread))
        return false;

    // If the breakpoint we are adding is global, remove all the local
    // breakpoints with the same pc
    if (thread == -1) {
        pc_breakpoints.remove_if(
            [&](const pc_breakpoint_t &b) {
                return b.pc == pc;
            }
        );
    }

    pc_breakpoints.push_back({pc, thread});
    return true;
}

void pc_breakpoints_dump(int thread)
{
    for (auto &it: pc_breakpoints) {
        if (it.thread == -1) // Global breakpoint
            printf("Breakpoint set for all threads at PC 0x%lx\n", it.pc);
        else if ((thread == -1) || (thread == it.thread))
            printf("Breakpoint set for thread %d at PC 0x%lx\n", it.thread, it.pc);
    }
}

void pc_breakpoints_clear_for_thread(int thread)
{
    pc_breakpoints.remove_if(
        [&](const pc_breakpoint_t &b) {
            return b.thread == thread;
        }
    );
}

void pc_breakpoints_clear(void)
{
    pc_breakpoints.clear();
}

static const char * help_dbg =
"\
help|h:                Print this message\n\
run|r:                 Execute until the end or a breakpoint is reached\n\
step|s [n]:            Execute n cycles (or 1 if not specified)\n\
pc [N]:                Dump PC of thread N (0 <= N < 2048)\n\
xdump|x [N]:           Dump GPRs of thread N (0 <= N < 2048)\n\
fdump|f [N]:           Dump FPRs of thread N (0 <= N < 2048)\n\
csr [N] <off>:         Dump the CSR at offset \"off\" of thread N (0 <= N < 2048)\n\
mdump|m <addr> <size>: Dump size bytes of memory at addr\n\
break|b [N] <PC>:      Set a breakpoint for the provided PC and thread N\n\
list_breaks [N]:       List the currently active breakpoints for a given thread N, or all if N == 0.\n\
clear_breaks [N]:      Clear all the breakpoints previously set if no N, or for thread N\n\
quit|q:                Terminate the program\n\
";

size_t split(const std::string &txt, std::vector<std::string> &strs, char ch = ' ')
{
   size_t pos = txt.find( ch );
   size_t initialPos = 0;
   strs.clear();

   // Decompose statement
   while( pos != std::string::npos ) {
      strs.push_back( txt.substr( initialPos, pos - initialPos ) );
      initialPos = pos + 1;

      pos = txt.find( ch, initialPos );
   }

   // Add the last one
   strs.push_back( txt.substr( initialPos, std::min( pos, txt.size() ) - initialPos + 1 ) );

   return strs.size();
}

static void memdump(uint64_t addr, uint64_t size)
{
    char ascii[17] = {0};
    for (uint64_t i = 0; i < size; i++) {
        uint8_t data = pmemread8(vmemtranslate(addr + i, 1, Mem_Access_Load));
        printf("%02X ", data);
        ascii[i % 16] = std::isprint(data) ? data : '.';
        if ((i + 1) % 8 == 0 || (i + 1) == size) {
            printf(" ");
            if ((i + 1) % 16 == 0) {
                printf("|  %s \n", ascii);
            } else if (i+1 == size) {
                ascii[(i+1) % 16] = '\0';
                if ((i + 1) % 16 <= 8)
                    printf(" ");
                for (uint64_t j = (i+1) % 16; j < 16; j++)
                    printf("   ");
                printf("|  %s \n", ascii);
            }
        }
    }
}

bool sys_emu::process_dbg_cmd(std::string cmd) {
   bool prompt = true;
   std::vector<std::string> command;
   size_t num_args = split(cmd, command);
   steps = -1;
   // Miscellaneous
   if ((cmd == "h") || (cmd == "help")) {
      printf("%s", help_dbg);
   } else if ((cmd == "q") || (cmd == "quit")) {
      exit(0);
   // Simulation control
   } else if ((command[0] == "r") || (command[0] == "run")) {
      prompt = false;
   } else if ((command[0] == "") || (command[0] == "s") || (command[0] == "step")) {
      steps = (num_args > 1) ? std::stoi(command[1]) : 1;
      prompt = false;
   // Breakpoints
   } else if ((command[0] == "b") || (command[0] == "break")) {
      uint64_t pc_break = current_pc[0];
      int thread = -1;
      if (num_args == 2) {
        pc_break = std::stoull(command[1], nullptr, 0);
      } else if (num_args > 2) {
        thread = std::stoi(command[1]);
        pc_break = std::stoull(command[2], nullptr, 0);
      }
      if (pc_breakpoints_add(pc_break, thread)) {
        if (thread == -1)
          printf("Set breakpoint for all threads at PC 0x%lx\n", pc_break);
        else
          printf("Set breakpoint for thread %d at PC 0x%lx\n", thread, pc_break);
     }
   } else if ((command[0] == "list_breaks")) {
      int thread = -1;
      if (num_args > 1)
        thread = std::stoi(command[1]);
      pc_breakpoints_dump(thread);
   } else if ((command[0] == "clear_breaks")) {
      if (num_args > 1)
        pc_breakpoints_clear_for_thread(std::stoi(command[1]));
      else
        pc_breakpoints_clear();
   // Architectural State Dumping
   } else if (command[0] == "pc") {
      uint32_t thid = (num_args > 1) ? std::stoi(command[1]) : 0;
      printf("PC[%d] = 0x%lx\n", thid, current_pc[thid]);
   } else if ((command[0] == "x") || (command[0] == "xdump")) {
      std::string str = dump_xregs((num_args > 1) ? std::stoi(command[1]) : 0);
      printf("%s\n", str.c_str());
   } else if ((command[0] == "f") || command[0] == "fdump") {
      std::string str = dump_fregs((num_args > 1) ? std::stoi(command[1]) : 0);
      printf("%s\n", str.c_str());
   } else if (command[0] == "csr") {
      uint32_t thid = 0;
      uint16_t offset = 0;
      if (num_args > 2) {
        thid = std::stoi(command[1]);
        offset = std::stoul(command[2], nullptr, 0);
      } else if (num_args > 1) {
        offset = std::stoul(command[1], nullptr, 0);
      }
      try {
        printf("CSR[%d][0x%x] = 0x%lx\n", thid, offset & 0xfff, get_csr(thid, offset & 0xfff));
      }
      catch (const trap_t&) {
        printf("Unrecognized CSR register\n");
      }
   } else if ((command[0] == "m") || (command[0] == "mdump")) {
      if (num_args > 2) {
          uint64_t addr = std::stoull(command[1], nullptr, 0);
          uint64_t size = std::stoull(command[2], nullptr, 0);
          memdump(addr, size);
      }
   } else {
      printf("Unknown command\n\n");
      printf("%s", help_dbg);
   }
   return prompt;
}

bool sys_emu::get_pc_break(uint64_t &pc, int &thread) {
   for (int s = 0; s < EMU_NUM_SHIRES; s++)
   {
      if (((shires_en >> s) & 1) == 0) continue;

      unsigned shire_minion_count = (s == EMU_IO_SHIRE_SP ? 1 : EMU_MINIONS_PER_SHIRE);
      unsigned minion_thread_count = (s == EMU_IO_SHIRE_SP ? 1 : EMU_THREADS_PER_MINION);

      for (unsigned m = 0; m < shire_minion_count; m++)
      {
         if (((minions_en >> m) & 1) == 0) continue;
         for (unsigned ii = 0; ii < minion_thread_count; ii++) {
            unsigned thread_id = s * EMU_THREADS_PER_SHIRE + m * EMU_THREADS_PER_MINION + ii;
            if ( pc_breakpoints_exists(current_pc[thread_id], thread_id)) {
               pc = current_pc[thread_id];
               thread = thread_id;
               return true;
            }
         }
      }
   }
   return false;
}
#endif


////////////////////////////////////////////////////////////////////////////////
// Sends an FCC to the desired minions specified in thread mask to the 1st or
// second thread (thread_dest), to the counter 0 or 1 (cnt_dest), inside the shire
// of thread_src
////////////////////////////////////////////////////////////////////////////////

void
sys_emu::fcc_to_threads(unsigned shire_id, unsigned thread_dest, uint64_t thread_mask, unsigned cnt_dest)
{
    extern uint16_t fcc[EMU_NUM_THREADS][2];

    assert(thread_dest < 2);
    assert(cnt_dest < 2);
    for(int m = 0; m < EMU_MINIONS_PER_SHIRE; m++)
    {
        // Skip disabled minion
        if (((minions_en >> m) & 1) == 0) continue;

        if ((thread_mask >> m) & 1)
        {
            int thread_id = shire_id * EMU_THREADS_PER_SHIRE + m * EMU_THREADS_PER_MINION + thread_dest;
            assert(thread_id < EMU_NUM_THREADS);
            LOG_OTHER(DEBUG, thread_id, "Receiving FCC%u write", thread_dest*2 + cnt_dest);

            auto thread = std::find(fcc_wait_threads[cnt_dest].begin(),
                                    fcc_wait_threads[cnt_dest].end(),
                                    thread_id);
            // Checks if is already awaken
            if(thread == fcc_wait_threads[cnt_dest].end())
            {
                // Pushes to pending FCC
                pending_fcc[thread_id][cnt_dest]++;
            }
            // Otherwise wakes up thread
            else
            {
                if (thread_is_disabled(thread_id)) {
                    LOG_OTHER(DEBUG, thread_id, "Disabled thread received FCC%u", thread_dest*2 + cnt_dest);
                } else {
                    LOG_OTHER(DEBUG, thread_id, "Waking up due to received FCC%u", thread_dest*2 + cnt_dest);
                    enabled_threads.push_back(thread_id);
                }
                fcc_wait_threads[cnt_dest].erase(thread);
                --fcc[thread_id][cnt_dest];
            }
        }
    }
}

////////////////////////////////////////////////////////////////////////////////
// Sends an FCC to the desired minions specified in thread mask to the 1st or
// second thread (thread_dest), to the counter 0 or 1 (cnt_dest), inside the shire
// of thread_src
////////////////////////////////////////////////////////////////////////////////

void
sys_emu::msg_to_thread(int thread_id)
{
    auto thread = std::find(port_wait_threads.begin(), port_wait_threads.end(), thread_id);
    LOG_NOTHREAD(INFO, "Message to thread %i with log %i", thread_id, global_log_min);
    // Checks if in port wait state
    if(thread != port_wait_threads.end())
    {
        if (thread_is_disabled(thread_id)) {
            LOG_OTHER(DEBUG, thread_id, "%s", "Disabled thread received msg");
        } else {
            LOG_OTHER(DEBUG, thread_id, "%s", "Waking up due msg");
            enabled_threads.push_back(thread_id);
        }
        port_wait_threads.erase(thread);
    }
}

////////////////////////////////////////////////////////////////////////////////
// Send IPI_REDIRECT or IPI (or clear pending IPIs) to the minions specified in
// thread mask of the specified shire id.
////////////////////////////////////////////////////////////////////////////////

void
sys_emu::send_ipi_redirect_to_threads(unsigned shire_id, uint64_t thread_mask)
{
    if (shire_id == IO_SHIRE_ID)
        throw std::runtime_error("IPI_REDIRECT to SvcProc");

    // Get IPI_REDIRECT_FILTER ESR for the shire
    uint64_t ipi_redirect_filter;
    memory->read(ESR_SHIRE(shire_id, IPI_REDIRECT_FILTER), 8, &ipi_redirect_filter);

    unsigned thread0 = EMU_THREADS_PER_SHIRE * shire_id;
    for(int t = 0; t < EMU_THREADS_PER_SHIRE; t++)
    {
        // If both IPI_REDIRECT_TRIGGER and IPI_REDIRECT_FILTER has bit set
        if(((thread_mask >> t) & 1) && ((ipi_redirect_filter >> t) & 1))
        {
            // Get PC
            uint64_t new_pc;
            uint64_t neigh_id;
            neigh_id = t / EMU_THREADS_PER_NEIGH;
            memory->read(ESR_NEIGH(shire_id, neigh_id, IPI_REDIRECT_PC), 8, &new_pc);
            int thread_id = thread0 + t;
            LOG_OTHER(DEBUG, thread_id, "Receiving IPI_REDIRECT to %llx", (long long unsigned int) new_pc);
            // If thread sleeping, wakes up and changes PC
            if(std::find(enabled_threads.begin(), enabled_threads.end(), thread_id) == enabled_threads.end())
            {
                if (thread_is_disabled(thread_id)) {
                    LOG_OTHER(DEBUG, thread_id, "%s", "Disabled thread received IPI_REDIRECT");
                } else {
                    LOG_OTHER(DEBUG, thread_id, "%s", "Waking up due to IPI_REDIRECT");
                    enabled_threads.push_back(thread_id);
                    current_pc[thread_id] = new_pc;
                }
            }
            // Otherwise IPI is dropped
            else
            {
                LOG_OTHER(DEBUG, thread_id, "%s", "WARNING => IPI_REDIRECT dropped");
            }
        }
    }
}

void
sys_emu::raise_timer_interrupt()
{
    for (int s = 0; s < EMU_NUM_SHIRES; s++) {
        unsigned shire_minion_count = (s == EMU_IO_SHIRE_SP ? 1 : EMU_MINIONS_PER_SHIRE);
        unsigned minion_thread_count = (s == EMU_IO_SHIRE_SP ? 1 : EMU_THREADS_PER_MINION);

        uint32_t target = shire_other_esrs[s].mtime_local_target;
        for (unsigned m = 0; m < shire_minion_count; m++) {
            if (target & (1ULL << m)) {
                for (unsigned ii = 0; ii < minion_thread_count; ii++) {
                    int thread_id = s * EMU_THREADS_PER_SHIRE + m * EMU_THREADS_PER_MINION + ii;
                    if (!thread_is_disabled(thread_id)) {
                        ::raise_timer_interrupt(thread_id);
                        if (std::find(enabled_threads.begin(), enabled_threads.end(), thread_id) == enabled_threads.end())
                            enabled_threads.push_back(thread_id);
                    }
                }
            }
        }
    }
}

void
sys_emu::clear_timer_interrupt()
{
    for (int s = 0; s < EMU_NUM_SHIRES; s++) {
        unsigned shire_minion_count = (s == EMU_IO_SHIRE_SP ? 1 : EMU_MINIONS_PER_SHIRE);
        unsigned minion_thread_count = (s == EMU_IO_SHIRE_SP ? 1 : EMU_THREADS_PER_MINION);

        uint32_t target = shire_other_esrs[s].mtime_local_target;
        for (unsigned m = 0; m < shire_minion_count; m++) {
            if (target & (1ULL << m)) {
                for (unsigned ii = 0; ii < minion_thread_count; ii++) {
                    int thread_id = s * EMU_THREADS_PER_SHIRE + m * EMU_THREADS_PER_MINION + ii;
                    ::clear_timer_interrupt(thread_id);
                }
            }
        }
    }
}

void
sys_emu::raise_software_interrupt(unsigned shire_id, uint64_t thread_mask)
{
    unsigned thread0 =
        EMU_THREADS_PER_SHIRE
        * (shire_id == IO_SHIRE_ID ? EMU_IO_SHIRE_SP : shire_id);

    unsigned shire_thread_count =
        (shire_id == IO_SHIRE_ID ? 1 : EMU_THREADS_PER_SHIRE);

    // Write mip.msip to all selected threads
    for (unsigned t = 0; t < shire_thread_count; ++t)
    {
        if (thread_mask & (1ull << t))
        {
            unsigned thread_id = thread0 + t;
            if (thread_is_disabled(thread_id)) {
                LOG_OTHER(DEBUG, thread_id, "%s", "Disabled thread received IPI");
            } else {
                LOG_OTHER(DEBUG, thread_id, "%s", "Receiving IPI");
                ::raise_software_interrupt(thread_id);
                // If thread sleeping, wakes up
                if (std::find(enabled_threads.begin(), enabled_threads.end(), thread_id) == enabled_threads.end())
                {
                    LOG_OTHER(DEBUG, thread_id, "%s", "Waking up due to IPI");
                    enabled_threads.push_back(thread_id);
                }
            }
        }
    }
}

void
sys_emu::clear_software_interrupt(unsigned shire_id, uint64_t thread_mask)
{
    unsigned thread0 =
        EMU_THREADS_PER_SHIRE
        * (shire_id == IO_SHIRE_ID ? EMU_IO_SHIRE_SP : shire_id);

    unsigned shire_thread_count =
        (shire_id == IO_SHIRE_ID ? 1 : EMU_THREADS_PER_SHIRE);

    // Clear mip.msip to all selected threads
    for (unsigned t = 0; t < shire_thread_count; ++t)
    {
        if ((thread_mask >> t) & 1)
        {
            unsigned thread_id = thread0 + t;
            ::clear_software_interrupt(thread_id);
        }
    }
}

void
sys_emu::raise_external_interrupt(unsigned shire_id, uint64_t thread_mask)
{
    unsigned thread0 =
        EMU_THREADS_PER_SHIRE
        * (shire_id == IO_SHIRE_ID ? EMU_IO_SHIRE_SP : shire_id);

    unsigned shire_thread_count =
        (shire_id == IO_SHIRE_ID ? 1 : EMU_THREADS_PER_SHIRE);

    // Write mip.meip to all selected threads
    for (unsigned t = 0; t < shire_thread_count; ++t)
    {
        if (thread_mask & (1ull << t))
        {
            unsigned thread_id = thread0 + t;
            LOG_OTHER(DEBUG, thread_id, "%s", "Receiving External Interrupt");
            ::raise_external_machine_interrupt(thread_id);
            // If thread sleeping, wakes up
            if (std::find(enabled_threads.begin(), enabled_threads.end(), thread_id) == enabled_threads.end())
            {
                LOG_OTHER(DEBUG, thread_id, "%s", "Waking up due to External Interrupt");
                enabled_threads.push_back(thread_id);
            }
        }
    }
}

void
sys_emu::clear_external_interrupt(unsigned shire_id, uint64_t thread_mask)
{
    unsigned thread0 =
        EMU_THREADS_PER_SHIRE
        * (shire_id == IO_SHIRE_ID ? EMU_IO_SHIRE_SP : shire_id);

    unsigned shire_thread_count =
        (shire_id == IO_SHIRE_ID ? 1 : EMU_THREADS_PER_SHIRE);

    // Clear mip.meip to all selected threads
    for (unsigned t = 0; t < shire_thread_count; ++t)
    {
        if ((thread_mask >> t) & 1)
        {
            unsigned thread_id = thread0 + t;
            ::clear_external_machine_interrupt(thread_id);
        }
    }
}

std::tuple<bool, struct sys_emu_cmd_options>
parse_command_line_arguments(int argc, char* argv[])
{
    sys_emu_cmd_options cmd_options;

    for(int i = 1; i < argc; i++)
    {
        if (cmd_options.max_cycle)
        {
            cmd_options.max_cycle = false;
            sscanf(argv[i], "%" SCNu64, &cmd_options.max_cycles);
        }
        else if (cmd_options.elf)
        {
            cmd_options.elf = false;
            cmd_options.elf_file = argv[i];
        }
        else if(cmd_options.mem_desc)
        {
            cmd_options.mem_desc = false;
            cmd_options.mem_desc_file = argv[i];
        }
        else if(cmd_options.net_desc)
        {
            cmd_options.net_desc = false;
            cmd_options.net_desc_file = argv[i];
        }
        else if(cmd_options.api_comm)
        {
            cmd_options.api_comm = false;
            cmd_options.api_comm_path = argv[i];
        }
        else if(cmd_options.minions)
        {
            sscanf(argv[i], "%" PRIx64, &minions_en);
            cmd_options.minions = 0;
        }
        else if(cmd_options.shires)
        {
            sscanf(argv[i], "%" PRIx64, &shires_en);
            cmd_options.shires = 0;
        }
        else if(cmd_options.reset_pc_flag)
        {
          sscanf(argv[i], "%" PRIx64, &cmd_options.reset_pc);
          cmd_options.reset_pc_flag = false;
        }
        else if(cmd_options.sp_reset_pc_flag)
        {
          sscanf(argv[i], "%" PRIx64, &cmd_options.sp_reset_pc);
          cmd_options.sp_reset_pc_flag = false;
        }
        else if(cmd_options.dump == 1)
        {
            sscanf(argv[i], "%" PRIx64, &cmd_options.dump_addr);
            cmd_options.dump = 0;
        }
        else if(cmd_options.dump == 2)
        {
            cmd_options.dump_size = atoi(argv[i]);
            cmd_options.dump = 0;
        }
        else if(cmd_options.dump == 3)
        {
            cmd_options.dump_file = argv[i];
            cmd_options.dump = 0;
        }
        else if(cmd_options.dump == 4)
        {
            cmd_options.log_min = atoi(argv[i]);
            cmd_options.dump = 0;
        }
        else if(cmd_options.dump == 5)
        {
            cmd_options.dump_mem = argv[i];
            cmd_options.dump = 0;
        }
#ifdef SYSEMU_PROFILING
        else if(cmd_options.dump_prof == 1)
        {
            cmd_options.dump_prof_file = argv[i];
            cmd_options.dump_prof = 0;
        }
#endif
        else if(strcmp(argv[i], "-max_cycles") == 0)
        {
            cmd_options.max_cycle = true;
        }
        else if(strcmp(argv[i], "-elf") == 0)
        {
            cmd_options.elf = true;
        }
        else if(strcmp(argv[i], "-mem_desc") == 0)
        {
            cmd_options.mem_desc = true;
        }
        else if(strcmp(argv[i], "-net_desc") == 0)
        {
            cmd_options.net_desc = true;
        }
        else if(strcmp(argv[i], "-api_comm") == 0)
        {
            cmd_options.api_comm = true;
        }
        else if(strcmp(argv[i], "-master_min") == 0)
        {
            cmd_options.master_min = true;
        }
        else if(strcmp(argv[i], "-minions") == 0)
        {
            cmd_options.minions = true;
        }
        else if(strcmp(argv[i], "-shires") == 0)
        {
            cmd_options.shires = true;
        }
        else if(strcmp(argv[i], "-reset_pc") == 0)
        {
            cmd_options.reset_pc_flag = true;
        }
        else if(strcmp(argv[i], "-sp_reset_pc") == 0)
        {
            cmd_options.sp_reset_pc_flag = true;
        }
        else if(strcmp(argv[i], "-dump_addr") == 0)
        {
            cmd_options.dump = 1;
        }
        else if(strcmp(argv[i], "-dump_size") == 0)
        {
            cmd_options.dump = 2;
        }
        else if(strcmp(argv[i], "-dump_file") == 0)
        {
            cmd_options.dump = 3;
        }
#ifdef SYSEMU_PROFILING
        else if(strcmp(argv[i], "-dump_prof") == 0)
        {
            cmd_options.dump_prof = 1;
        }
#endif
        else if(strcmp(argv[i], "-lm") == 0)
        {
            cmd_options.dump = 4;
        }
        else if(strcmp(argv[i], "-dump_mem") == 0)
        {
            cmd_options.dump = 5;
        }
        else if(strcmp(argv[i], "-m") == 0)
        {
            cmd_options.create_mem_at_runtime = true;
        }
        else if(strcmp(argv[i], "-l") == 0)
        {
            cmd_options.log_en = true;
        }
        else if (  (strcmp(argv[i], "-h") == 0)
                 ||(strcmp(argv[i], "-help") == 0)
                 ||(strcmp(argv[i], "--help") == 0)) {
           printf("%s", help_msg);
           std::tuple<bool, sys_emu_cmd_options> ret_value(false, sys_emu_cmd_options());
           return ret_value;
        }
        else if (strcmp(argv[i], "-single_thread") == 0)
        {
            cmd_options.second_thread = false;
        }
        else if(strcmp(argv[i], "-d") == 0)
        {
            cmd_options.debug = true;
        }
        else if(strcmp(argv[i], "-mins_dis") == 0)
        {
            cmd_options.mins_dis = true;
        }
        else
        {
            LOG_NOTHREAD(FTL, "Unknown parameter %s", argv[i]);
        }
    }

    std::tuple<bool, sys_emu_cmd_options> ret_value(true, cmd_options);
    return ret_value;
}


////////////////////////////////////////////////////////////////////////////////
/// Main initialization function.
///
/// The initialization function is separate by the constructor because we need
/// to overwrite specific parts of the initialization in subclasses
////////////////////////////////////////////////////////////////////////////////

void
sys_emu::init_simulator(const sys_emu_cmd_options& cmd_options)
{
    if ((cmd_options.elf_file == NULL) && (cmd_options.mem_desc_file == NULL)
        && (cmd_options.api_comm_path == NULL))
    {
        LOG_NOTHREAD(FTL, "%s", "Need an elf file or a mem_desc file or runtime API!");
    }

    uint64_t drivers_enabled = 0;
    if (cmd_options.net_desc_file != NULL) drivers_enabled++;
    if (cmd_options.master_min)            drivers_enabled++;

    if (drivers_enabled > 1)
    {
        LOG_NOTHREAD(FTL, "%s", "Can't have net_desc and master_min set at same time!");
    }

    if (cmd_options.debug == true) {
#ifdef SYSEMU_DEBUG
       LOG_NOTHREAD(INFO, "%s", "Starting in interactive mode.");
#else
       LOG_NOTHREAD(WARN, "%s", "Can't start interactive mode. SYSEMU hasn't been compiled with SYSEMU_DEBUG.");
#endif
    }

    emu::log.setLogLevel(cmd_options.log_en ? LOG_DEBUG : LOG_INFO);

    // Generates the main memory of the emulator
    memory = new main_memory();
    if (cmd_options.create_mem_at_runtime) {
       memory->create_mem_at_runtime();
    }

    // Init emu
    init_emu(system_version_t::ETSOC1_A0);
    log_only_minion(cmd_options.log_min);
    global_log_min = cmd_options.log_min;

    // Defines the memory access functions
    set_memory_funcs(emu_memread8,
                     emu_memread16,
                     emu_memread32,
                     emu_memread64,
                     emu_memwrite8,
                     emu_memwrite16,
                     emu_memwrite32,
                     emu_memwrite64);

    // Callbacks for port writes
    set_msg_funcs(msg_to_thread);

    // Parses the memory description
    if (cmd_options.elf_file != NULL) {
       memory->load_elf(cmd_options.elf_file);
    }
    if (cmd_options.mem_desc_file != NULL) {
       parse_mem_file(cmd_options.mem_desc_file, memory);
    }

    // Initialize network
    net_emu = net_emulator(memory);
    // Parses the net description (it emulates a Maxion sending interrupts to minions)
    if(cmd_options.net_desc_file != NULL)
    {
        net_emu.set_file(cmd_options.net_desc_file);
    }

    api_listener = allocate_api_listener(memory);
    // Parses the net description (it emulates a Maxion sending interrupts to minions)
    if(cmd_options.api_comm_path != NULL)
    {
        api_listener->set_comm_path(cmd_options.api_comm_path);
    }

    // Reset the SoC

    bzero(pending_fcc, sizeof(pending_fcc));

    for (unsigned s = 0; s < EMU_NUM_SHIRES; s++) {
        reset_esrs_for_shire(s);

        // Skip disabled shire
        if (((shires_en >> s) & 1) == 0)
            continue;

        // Skip master shire if not enabled
        if ((cmd_options.master_min == 0) && (s >= EMU_MASTER_SHIRE))
            continue;

        bool disable_multithreading =
                !cmd_options.second_thread || multithreading_is_disabled(s);

        unsigned minion_thread_count =
                disable_multithreading ? 1 : EMU_THREADS_PER_MINION;

        unsigned shire_minion_count =
                (s == EMU_IO_SHIRE_SP) ? 1 : EMU_MINIONS_PER_SHIRE;

        // For all the minions
        for (unsigned m = 0; m < shire_minion_count; m++) {
            // Skip disabled minion
            if (((minions_en >> m) & 1) == 0)
                continue;

            // Inits threads
            for (unsigned t = 0; t < minion_thread_count; t++) {
                unsigned tid = s * EMU_THREADS_PER_SHIRE + m * EMU_THREADS_PER_MINION + t;
                LOG_OTHER(DEBUG, tid, "%s", "Resetting");
                current_pc[tid] = cmd_options.reset_pc;
                reduce_state_array[tid / EMU_THREADS_PER_MINION] = Reduce_Idle;

<<<<<<< HEAD
       // For all the minions
       for (unsigned m = 0; m < shire_minion_count; m++)
       {
          // Skip disabled minion
          if (((minions_en >> m) & 1) == 0) continue;

          // Inits threads
          for (unsigned ii = 0; ii < minion_thread_count; ii++) {
             unsigned t = s * EMU_THREADS_PER_SHIRE + m * EMU_THREADS_PER_MINION + ii;
             LOG_OTHER(DEBUG, t, "%s", "Resetting");
             current_pc[t] = (s == EMU_IO_SHIRE_SP) ? cmd_options.sp_reset_pc : cmd_options.reset_pc;
             reduce_state_array[t / EMU_THREADS_PER_MINION] = Reduce_Idle;
             reset_hart(t);
             set_thread(t);
             minit(m0, 255);
             // Puts thread id in the active list
             if(!cmd_options.mins_dis) enabled_threads.push_back(t);
             if(!cmd_options.second_thread) break; // single thread per minion
          }
       }
=======
                reset_hart(tid);
                set_thread(tid);
                minit(m0, 255);

                // Puts thread id in the active list
                if(!cmd_options.mins_dis) enabled_threads.push_back(tid);
            }
        }
>>>>>>> 80fc513a
    }
}

////////////////////////////////////////////////////////////////////////////////
// Main function implementation
////////////////////////////////////////////////////////////////////////////////

int
sys_emu::main_internal(int argc, char * argv[])
{
    auto result = parse_command_line_arguments(argc, argv);
    bool status = std::get<0>(result);
    sys_emu_cmd_options cmd_options = std::get<1>(result);

    if (!status) {
        return 0;
    }

    init_simulator(cmd_options);

#ifdef SYSEMU_PROFILING
    profiling_init();
#endif

    LOG_NOTHREAD(INFO, "%s", "Starting emulation");

    // While there are active threads or the network emulator is still not done
    while(  (emu_done() == false)
         && (   !enabled_threads.empty()
             || !fcc_wait_threads[0].empty()
             || !fcc_wait_threads[1].empty()
             || !port_wait_threads.empty()
             ||  pu_rvtimer.is_active()
             || (net_emu.is_enabled() && !net_emu.done())
             || (api_listener->is_enabled() && !api_listener->is_done())
            )
         && (emu_cycle < cmd_options.max_cycles)
    )
    {
#ifdef SYSEMU_DEBUG
        // Check if any thread has reached a breakpoint
        int break_thread;
        uint64_t break_pc;
        bool break_reached = get_pc_break(break_pc, break_thread);
        if (break_reached)
            printf("Thread %d reached breakpoint at PC 0x%lx\n", break_thread, break_pc);

        if ((cmd_options.debug == true) && ((break_reached == true) || (steps == 0))) {
           bool retry = false;
           bool prompt = true;
           std::string line;
           do {
              printf("\n$ ");
              std::getline(std::cin, line);
              try {
                 prompt = process_dbg_cmd(line);
                 retry = false;
              }
              catch (const std::exception& e)
              {
                 printf("\nError parsing command. Please retry\n\n");
                 printf("%s", help_dbg);
                 retry = true;
              }
           } while (prompt || retry);
        }
        if (steps > 0) steps--;
#endif

        // Update devices
        pu_rvtimer.update(emu_cycle);

        auto thread = enabled_threads.begin();

        while(thread != enabled_threads.end())
        {
            auto thread_id = * thread;

            // lazily erase disabled threads from the active thread list
            if (thread_is_disabled(thread_id))
            {
                thread = enabled_threads.erase(thread);
                LOG_OTHER(DEBUG, thread_id, "%s", "Disabling thread");
                continue;
            }

            if (thread_is_blocked(thread_id))
            {
                ++thread;
                continue;
            }

            // Try to execute one instruction, this may trap
            try
            {
                // Gets instruction and sets state
                clearlogstate();
                set_thread(thread_id);
                set_pc(current_pc[thread_id]);
                check_pending_interrupts();
                insn_t inst = fetch_and_decode(current_pc[thread_id]);

                // In case of reduce, we need to make sure that the other minion is also in reduce state
                bool reduce_wait = false;

                // FIXME: This is a hack, because we do not call inst.execute() until the tensor_reduce
                // has synchronized; but we should not wait if we are going to raise an exception
                if(inst.is_reduce() && ((thread_id % EMU_THREADS_PER_MINION) == 0))
                {
                    unsigned other_min, action;
                    // Gets the source used for the reduce
                    uint64_t value = xget(inst.rs1());
                    tensor_reduce_decode(thread_id / EMU_THREADS_PER_MINION, value, &other_min, &action);
                    // Sender
                    if(action == 0)
                    {
                        // Moves to ready to send
                        reduce_state_array[thread_id / EMU_THREADS_PER_MINION] = Reduce_Ready_To_Send;
                        reduce_pair_array[thread_id / EMU_THREADS_PER_MINION] = other_min;
                        // If the other minion hasn't arrived yet, wait
                        if((reduce_state_array[other_min] == Reduce_Idle) || (reduce_pair_array[other_min] != uint32_t(thread_id / EMU_THREADS_PER_MINION)))
                        {
                            reduce_wait = true;
                        }
                        // If it has consumed the data, move both threads to Idle
                        else if(reduce_state_array[other_min] == Reduce_Data_Consumed)
                        {
                            reduce_state_array[thread_id / EMU_THREADS_PER_MINION] = Reduce_Idle;
                            reduce_state_array[other_min] = Reduce_Idle;
                        }
                        else
                        {
                            LOG_ALL_MINIONS(FTL, "Reduce error: Found pairing receiver minion: %u in Reduce_Ready_To_Send!!", other_min);
                        }
                    }
                    // Receiver
                    else if(action == 1)
                    {
                        reduce_pair_array[thread_id / EMU_THREADS_PER_MINION] = other_min;
                        // If the other minion hasn't arrived yet, wait
                        if((reduce_state_array[other_min] == Reduce_Idle) || (reduce_pair_array[other_min] != uint32_t(thread_id / EMU_THREADS_PER_MINION)))
                        {
                            reduce_wait = true;
                        }
                        // If pairing minion is in ready to send, consume the data
                        else if(reduce_state_array[other_min] == Reduce_Ready_To_Send)
                        {
                            reduce_state_array[thread_id / EMU_THREADS_PER_MINION] = Reduce_Data_Consumed;
                        }
                        else
                        {
                            LOG_ALL_MINIONS(FTL, "Reduce error: Found pairing sender minion: %u in Reduce_Data_Consumed!!", other_min);
                        }
                    }
                }

                // Executes the instruction
                if(!reduce_wait)
                {
                    execute(inst);

                    if (get_msg_port_stall(thread_id, 0))
                    {
                        thread = enabled_threads.erase(thread);
                        port_wait_threads.push_back(thread_id);
                        if (thread == enabled_threads.end()) break;
                    }
                    else
                    {
                        if (inst.is_fcc())
                        {
                            unsigned cnt = get_fcc_cnt();
                            int old_thread = *thread;

                            // Checks if there's a pending FCC and wakes up thread again
                            if (pending_fcc[old_thread][cnt]==0)
                            {
                                LOG(DEBUG, "Going to sleep (FCC%u)", 2*(thread_id & 1) + cnt);
                                thread = enabled_threads.erase(thread);
                                fcc_wait_threads[cnt].push_back(thread_id);
                            }
                            else
                            {
                                pending_fcc[old_thread][cnt]--;
                            }
                        }
                        else if (inst.is_wfi())
                        {
                            LOG(DEBUG, "%s", "Going to sleep (WFI)");
                            thread = enabled_threads.erase(thread);
                        }
                        else if (inst.is_stall())
                        {
                            LOG(DEBUG, "%s", "Going to sleep (STALL)");
                            thread = enabled_threads.erase(thread);
                        }
                        else
                        {
                            ++thread;
                        }
                        // Updates PC
                        if(emu_state_change.pc_mod) {
                            current_pc[thread_id] = emu_state_change.pc;
                        } else {
                            current_pc[thread_id] += inst.size();
                        }
                    }
                }
                else
                {
                    ++thread;
                }
            }
            catch (const trap_t& t)
            {
                take_trap(t);
                //LOG(DEBUG, "%s", "Taking a trap");
                if (current_pc[thread_id] == emu_state_change.pc)
                {
                    LOG_ALL_MINIONS(FTL, "Trapping to the same address that caused a trap (0x%" PRIx64 "). Avoiding infinite trap recursion.",
                                    current_pc[thread_id]);
                }
                current_pc[thread_id] = emu_state_change.pc;
                thread++;
            }
            catch (const std::exception& e)
            {
                LOG_ALL_MINIONS(FTL, "%s", e.what());
            }
        }

        // Check interrupts from devices
        if (pu_rvtimer.interrupt_pending()) {
            raise_timer_interrupt();
        } else if (pu_rvtimer.clear_pending()) {
            clear_timer_interrupt();
        }

        // Net emu: check pending IPIs
        std::list<int> net_emu_ipi_threads;
        uint64_t net_emu_new_pc;
        net_emu.get_new_ipi(&enabled_threads, &net_emu_ipi_threads, &net_emu_new_pc);

        // Net emu: sets the PC for all the minions that got an IPI with PC
        for (auto it = net_emu_ipi_threads.begin(); it != net_emu_ipi_threads.end(); it++) {
            if(net_emu_new_pc != 0) current_pc[*it] = net_emu_new_pc; // 0 means resume
            if (thread_is_disabled(*it)) {
                LOG_OTHER(DEBUG, *it, "Disabled thread received IPI with PC 0x%" PRIx64, net_emu_new_pc);
            } else {
                enabled_threads.push_back(*it);
                LOG_OTHER(DEBUG, *it, "Waking up due IPI with PC 0x%" PRIx64, net_emu_new_pc);
            }
        }

        // Runtime API: check for new commands
        api_listener->get_next_cmd(&enabled_threads);

        emu_cycle++;
    }

    if (emu_cycle == cmd_options.max_cycles)
    {
       LOG(ERR, "Error, max cycles reached (%" SCNd64 ")", cmd_options.max_cycles);
       // Dumps awaken threads
       LOG_NOTHREAD(INFO, "%s", "Dumping awaken threads:");
       auto thread = enabled_threads.begin();
       while(thread != enabled_threads.end())
       {
          auto thread_id = * thread;
          LOG_NOTHREAD(INFO, "\tThread %" SCNd32 ", PC: 0x%" PRIx64, thread_id, current_pc[thread_id]);
          thread++;
       }

       // Dumps FCC wait threads
       for (int i = 0; i < 2; ++i)
       {
           LOG_NOTHREAD(INFO, "Dumping FCC%d wait threads:", i);
           thread = fcc_wait_threads[i].begin();
           while(thread != fcc_wait_threads[i].end())
           {
               auto thread_id = * thread;
               LOG_NOTHREAD(INFO, "\tThread %" SCNd32 ", PC: 0x%" PRIx64, thread_id, current_pc[thread_id]);
               thread++;
           }
       }

       // Dumps Port wait threads
       LOG_NOTHREAD(INFO, "%s", "Dumping port wait threads:");
       thread = port_wait_threads.begin();
       while(thread != port_wait_threads.end())
       {
          auto thread_id = * thread;
          LOG_NOTHREAD(INFO, "\tThread %" SCNd32 ", PC: 0x%" PRIx64, thread_id, current_pc[thread_id]);
          thread++;
       }
       LOG_NOTHREAD(ERR, "Error, max cycles reached (%" SCNd64 ")", cmd_options.max_cycles);
    }
    LOG_NOTHREAD(INFO, "%s", "Finishing emulation");

    // Dumping
    if(cmd_options.dump_file != NULL)
        memory->dump_file(cmd_options.dump_file, cmd_options.dump_addr,
                          cmd_options.dump_size);

    if(cmd_options.dump_mem)
        memory->dump_file(cmd_options.dump_mem);

#ifdef SYSEMU_PROFILING
    if (cmd_options.dump_prof_file != NULL) {
        profiling_flush();
        profiling_dump(cmd_options.dump_prof_file);
    }
    profiling_fini();
#endif

    return 0;
}<|MERGE_RESOLUTION|>--- conflicted
+++ resolved
@@ -986,31 +986,9 @@
             for (unsigned t = 0; t < minion_thread_count; t++) {
                 unsigned tid = s * EMU_THREADS_PER_SHIRE + m * EMU_THREADS_PER_MINION + t;
                 LOG_OTHER(DEBUG, tid, "%s", "Resetting");
-                current_pc[tid] = cmd_options.reset_pc;
+                current_pc[tid] = (s == EMU_IO_SHIRE_SP) ? cmd_options.sp_reset_pc : cmd_options.reset_pc;
                 reduce_state_array[tid / EMU_THREADS_PER_MINION] = Reduce_Idle;
 
-<<<<<<< HEAD
-       // For all the minions
-       for (unsigned m = 0; m < shire_minion_count; m++)
-       {
-          // Skip disabled minion
-          if (((minions_en >> m) & 1) == 0) continue;
-
-          // Inits threads
-          for (unsigned ii = 0; ii < minion_thread_count; ii++) {
-             unsigned t = s * EMU_THREADS_PER_SHIRE + m * EMU_THREADS_PER_MINION + ii;
-             LOG_OTHER(DEBUG, t, "%s", "Resetting");
-             current_pc[t] = (s == EMU_IO_SHIRE_SP) ? cmd_options.sp_reset_pc : cmd_options.reset_pc;
-             reduce_state_array[t / EMU_THREADS_PER_MINION] = Reduce_Idle;
-             reset_hart(t);
-             set_thread(t);
-             minit(m0, 255);
-             // Puts thread id in the active list
-             if(!cmd_options.mins_dis) enabled_threads.push_back(t);
-             if(!cmd_options.second_thread) break; // single thread per minion
-          }
-       }
-=======
                 reset_hart(tid);
                 set_thread(tid);
                 minit(m0, 255);
@@ -1019,7 +997,6 @@
                 if(!cmd_options.mins_dis) enabled_threads.push_back(tid);
             }
         }
->>>>>>> 80fc513a
     }
 }
 
