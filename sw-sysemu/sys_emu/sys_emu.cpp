#include "sys_emu.h"

#include <iostream>
#include <cstdio>
#include <cstdlib>
#include <cstring>
#include <fcntl.h>
#include <unistd.h>
#include <sys/types.h>
#include <sys/stat.h>
#include <list>
#include <exception>
#include <algorithm>
#include <locale>
#include <tuple>

#include "api_communicate.h"
#include "emu.h"
#include "emu_gio.h"
#include "esrs.h"
#include "insn.h"
#include "log.h"
#include "memory/dump_data.h"
#include "memory/load.h"
#include "memory/main_memory.h"
#include "mmu.h"
#include "net_emulator.h"
#include "api_communicate.h"
#include "processor.h"
#include "profiling.h"
#include "rvtimer.h"
#include "scp_directory.h"

extern std::array<Processor,EMU_NUM_THREADS> cpu;
extern uint64_t md_log_addr;
extern uint32_t md_log_minion;
extern uint32_t sd_log_minion;

////////////////////////////////////////////////////////////////////////////////
// Static Member variables
////////////////////////////////////////////////////////////////////////////////

uint64_t        sys_emu::emu_cycle = 0;
std::list<int>  sys_emu::enabled_threads;                                               // List of enabled threads
std::list<int>  sys_emu::fcc_wait_threads[2];                                           // List of threads waiting for an FCC
std::list<int>  sys_emu::port_wait_threads;                                             // List of threads waiting for a port write
std::bitset<EMU_NUM_THREADS> sys_emu::active_threads;                                   // List of threads being simulated
uint16_t        sys_emu::pending_fcc[EMU_NUM_THREADS][EMU_NUM_FCC_COUNTERS_PER_THREAD]; // Pending FastCreditCounter list
uint64_t        sys_emu::current_pc[EMU_NUM_THREADS];                                   // PC for each thread
int             sys_emu::global_log_min;
RVTimer         sys_emu::pu_rvtimer;
uint64_t        sys_emu::minions_en = 1;
uint64_t        sys_emu::shires_en  = 1;
bool            sys_emu::coherency_check = false;
mem_directory   sys_emu::mem_dir;
bool            sys_emu::scp_check       = false;
scp_directory   sys_emu::scp_dir;

////////////////////////////////////////////////////////////////////////////////
// Helper methods
////////////////////////////////////////////////////////////////////////////////

static inline bool multithreading_is_disabled(unsigned shire)
{
    return bemu::shire_other_esrs[shire].minion_feature & 0x10;
}

static inline bool thread_is_disabled(unsigned thread)
{
    return !cpu[thread].enabled;
}


////////////////////////////////////////////////////////////////////////////////
// Parses a file that defines the memory regions plus contents to be
// loaded in the different regions
////////////////////////////////////////////////////////////////////////////////

static bool parse_mem_file(const char * filename)
{
    FILE * file = fopen(filename, "r");
    if (file == NULL)
    {
        LOG_NOTHREAD(FTL, "Parse Mem File Error -> Couldn't open file %s for reading!!", filename);
        return false;
    }

    // Parses the contents
    char buffer[1024];
    char * buf_ptr = (char *) buffer;
    size_t buf_size = 1024;
    while (getline(&buf_ptr, &buf_size, file) != -1)
    {
        uint64_t base_addr;
        uint64_t size;
        char str[1024];
        if(sscanf(buffer, "New Mem Region: 40'h%" PRIX64 ", 40'h%" PRIX64 ", %s", &base_addr, &size, str) == 3)
        {
            LOG_NOTHREAD(WARN, "Ignore: New Mem Region found: @ 0x%" PRIx64 ", size = 0x%" PRIu64, base_addr, size);
        }
        else if(sscanf(buffer, "File Load: 40'h%" PRIX64 ", %s", &base_addr, str) == 2)
        {
            LOG_NOTHREAD(INFO, "New File Load found: @ 0x%" PRIx64, base_addr);
            try
            {
                bemu::load_raw(bemu::memory, str, base_addr);
            }
            catch (...)
            {
                fclose(file);
                LOG_NOTHREAD(FTL, "Error loading file \"%s\"", str);
                return false;
            }
        }
        else if(sscanf(buffer, "ELF Load: %s", str) == 1)
        {
            LOG_NOTHREAD(INFO, "New ELF Load found: %s", str);
            try
            {
                bemu::load_elf(bemu::memory, str);
            }
            catch (...)
            {
                fclose(file);
                LOG_NOTHREAD(FTL, "Error loading ELF \"%s\"", str);
                return false;
            }
        }
    }
    // Closes the file
    fclose(file);
    return true;
}

////////////////////////////////////////////////////////////////////////////////
// Help message
////////////////////////////////////////////////////////////////////////////////
static const char * help_msg =
"\n ET System Emulator\n\n\
     sys_emu [options]\n\n\
 Where options are one of:\n\
     -api_comm <path>         Path to socket that feeds runtime API commands.\n\
"
#ifdef SYSEMU_DEBUG
"     -d                      Start in interactive debug mode (must have been compiled with SYSEMU_DEBUG)\n"
#endif
"\
     -dump_addr <addr>        Address in memory at which to start dumping. Only valid if -dump_file is used\n\
     -dump_file <path>        Path to the file in which to dump the memory content at the end of the simulation\n\
     -dump_mem <path>         Path to the file in which to dump the memory content at the end of the simulation (dumps all the memory contents)\n\
"
#ifdef SYSEMU_PROFILING
"     -dump_prof <path>        Path to the file in which to dump the profiling content at the end of the simulation\n"
#endif
"\
     -dump_size <size>        Size of the memory to dump. Only valid if -dump_file is used\n\
     -elf <path>              Path to an ELF file to load.\n\
     -l                       Enable Logging\n\
     -lm <minion>             Log a given Minion ID only. (default: all)\n\
     -master_min              Enables master minion to send interrupts to compute minions.\n\
     -max_cycles <cycles>     Stops execution after provided number of cycles (default: 10M)\n\
     -mem_desc <path>         Path to a file describing the memory regions to create and what code to load there\n\
     -mem_reset <byte>        Reset value of main memory (default: 0)\n\
     -minions <mask>          A mask of Minions that should be enabled in each Shire (default: 1 Minion/Shire)\n\
     -mins_dis                Minions start disabled\n\
     -net_desc <path>         Path to a file describing emulation of a Maxion sending interrupts to minions.\n\
     -pu_uart_tx_file <path>  Path to the file in which to dump the contents of PU UART TX\n\
     -pu_uart1_tx_file <path> Path to the file in which to dump the contents of PU UART1 TX\n\
     -reset_pc <addr>         Sets boot program counter (default: 0x8000001000)\n\
     -shires <mask>           A mask of Shires that should be enabled. (default: 1 Shire)\n\
     -single_thread           Disable 2nd Minion thread\n\
     -sp_reset_pc <addr>      Sets Service Processor boot program counter (default: 0x40000000)\n\
     -coherency_check         Enables cache coherency checks\n\
     -coherency_check_minion  Enables cache coherency check prints for a specific minion (default: 2048 [2048 => no minion, -1 => all minions])\n\
     -coherency_check_addr    Enables cache coherency check prints for a specific address (default: 0x0 [all addresses])\n\
     -scp_check               Enables SCP checks\n\
     -scp_check_minion        Enables SCP check prints for a specific minion (default: 2048 [2048 => no minion, -1 => all minions])\n\
";

////////////////////////////////////////////////////////////////////////////////
// Sends an FCC to the desired minions specified in thread mask to the 1st or
// second thread (thread_dest), to the counter 0 or 1 (cnt_dest), inside the shire
// of thread_src
////////////////////////////////////////////////////////////////////////////////

void
sys_emu::fcc_to_threads(unsigned shire_id, unsigned thread_dest, uint64_t thread_mask, unsigned cnt_dest)
{
    extern uint16_t fcc[EMU_NUM_THREADS][2];

    assert(thread_dest < 2);
    assert(cnt_dest < 2);
    for(int m = 0; m < EMU_MINIONS_PER_SHIRE; m++)
    {
        // Skip disabled minion
        if (((minions_en >> m) & 1) == 0) continue;

        if ((thread_mask >> m) & 1)
        {
            int thread_id = shire_id * EMU_THREADS_PER_SHIRE + m * EMU_THREADS_PER_MINION + thread_dest;
            assert(thread_id < EMU_NUM_THREADS);
            LOG_OTHER(DEBUG, thread_id, "Receiving FCC%u write", thread_dest*2 + cnt_dest);

            auto thread = std::find(fcc_wait_threads[cnt_dest].begin(),
                                    fcc_wait_threads[cnt_dest].end(),
                                    thread_id);
            // Checks if is already awaken
            if(thread == fcc_wait_threads[cnt_dest].end())
            {
                // Pushes to pending FCC
                pending_fcc[thread_id][cnt_dest]++;
            }
            // Otherwise wakes up thread
            else
            {
                if (!thread_is_active(thread_id) || thread_is_disabled(thread_id)) {
                    LOG_OTHER(DEBUG, thread_id, "Disabled thread received FCC%u", thread_dest*2 + cnt_dest);
                } else {
                    LOG_OTHER(DEBUG, thread_id, "Waking up due to received FCC%u", thread_dest*2 + cnt_dest);
                    enabled_threads.push_back(thread_id);
                }
                fcc_wait_threads[cnt_dest].erase(thread);
                --fcc[thread_id][cnt_dest];
            }
        }
    }
}

////////////////////////////////////////////////////////////////////////////////
// Sends an FCC to the desired minions specified in thread mask to the 1st or
// second thread (thread_dest), to the counter 0 or 1 (cnt_dest), inside the shire
// of thread_src
////////////////////////////////////////////////////////////////////////////////

void
sys_emu::msg_to_thread(int thread_id)
{
    auto thread = std::find(port_wait_threads.begin(), port_wait_threads.end(), thread_id);
    LOG_NOTHREAD(INFO, "Message to thread %i with log %i", thread_id, global_log_min);
    // Checks if in port wait state
    if(thread != port_wait_threads.end())
    {
        if (!thread_is_active(thread_id) || thread_is_disabled(thread_id)) {
            LOG_OTHER(DEBUG, thread_id, "%s", "Disabled thread received msg");
        } else {
            LOG_OTHER(DEBUG, thread_id, "%s", "Waking up due msg");
            enabled_threads.push_back(thread_id);
        }
        port_wait_threads.erase(thread);
    }
}

////////////////////////////////////////////////////////////////////////////////
// Send IPI_REDIRECT or IPI (or clear pending IPIs) to the minions specified in
// thread mask of the specified shire id.
////////////////////////////////////////////////////////////////////////////////

void
sys_emu::send_ipi_redirect_to_threads(unsigned shire, uint64_t thread_mask)
{
    if ((shire == IO_SHIRE_ID) || (shire == EMU_IO_SHIRE_SP))
        throw std::runtime_error("IPI_REDIRECT to SvcProc");

    // Get IPI_REDIRECT_FILTER ESR for the shire
    uint64_t ipi_redirect_filter = bemu::shire_other_esrs[shire].ipi_redirect_filter;

    unsigned thread0 = EMU_THREADS_PER_SHIRE * shire;
    for(unsigned t = 0; t < EMU_THREADS_PER_SHIRE; t++)
    {
        // If both IPI_REDIRECT_TRIGGER and IPI_REDIRECT_FILTER has bit set
        if(((thread_mask >> t) & 1) && ((ipi_redirect_filter >> t) & 1))
        {
            // Get PC
            unsigned tid = thread0 + t;
            unsigned neigh = tid / EMU_THREADS_PER_NEIGH;
            uint64_t new_pc = bemu::neigh_esrs[neigh].ipi_redirect_pc;
            LOG_OTHER(DEBUG, tid, "Receiving IPI_REDIRECT to %llx", (long long unsigned int) new_pc);
            // If thread sleeping, wakes up and changes PC
            if(std::find(enabled_threads.begin(), enabled_threads.end(), tid) == enabled_threads.end())
            {
                if (!thread_is_active(tid) || thread_is_disabled(tid)) {
                    LOG_OTHER(DEBUG, tid, "%s", "Disabled thread received IPI_REDIRECT");
                } else {
                    LOG_OTHER(DEBUG, tid, "%s", "Waking up due to IPI_REDIRECT");
                    enabled_threads.push_back(tid);
                    current_pc[tid] = new_pc;
                }
            }
            // Otherwise IPI is dropped
            else
            {
                LOG_OTHER(DEBUG, tid, "%s", "WARNING => IPI_REDIRECT dropped");
            }
        }
    }
}

void
sys_emu::raise_timer_interrupt(uint64_t shire_mask)
{
    for (int s = 0; s < EMU_NUM_SHIRES; s++) {
        if (!(shire_mask & (1ULL << s)))
            continue;

        unsigned shire_minion_count = (s == EMU_IO_SHIRE_SP ? 1 : EMU_MINIONS_PER_SHIRE);
        unsigned minion_thread_count = (s == EMU_IO_SHIRE_SP ? 1 : EMU_THREADS_PER_MINION);

        uint32_t target = bemu::shire_other_esrs[s].mtime_local_target;
        for (unsigned m = 0; m < shire_minion_count; m++) {
            if (target & (1ULL << m)) {
                for (unsigned ii = 0; ii < minion_thread_count; ii++) {
                    int thread_id = s * EMU_THREADS_PER_SHIRE + m * EMU_THREADS_PER_MINION + ii;
                    if (thread_is_active(thread_id) && !thread_is_disabled(thread_id)) {
                        ::raise_timer_interrupt(thread_id);
                        if (std::find(enabled_threads.begin(), enabled_threads.end(), thread_id) == enabled_threads.end())
                            enabled_threads.push_back(thread_id);
                    }
                }
            }
        }
    }
}

void
sys_emu::clear_timer_interrupt(uint64_t shire_mask)
{
    for (int s = 0; s < EMU_NUM_SHIRES; s++) {
        if (!(shire_mask & (1ULL << s)))
            continue;

        unsigned shire_minion_count = (s == EMU_IO_SHIRE_SP ? 1 : EMU_MINIONS_PER_SHIRE);
        unsigned minion_thread_count = (s == EMU_IO_SHIRE_SP ? 1 : EMU_THREADS_PER_MINION);

        uint32_t target = bemu::shire_other_esrs[s].mtime_local_target;
        for (unsigned m = 0; m < shire_minion_count; m++) {
            if (target & (1ULL << m)) {
                for (unsigned ii = 0; ii < minion_thread_count; ii++) {
                    int thread_id = s * EMU_THREADS_PER_SHIRE + m * EMU_THREADS_PER_MINION + ii;
                    ::clear_timer_interrupt(thread_id);
                }
            }
        }
    }
}

void
sys_emu::raise_software_interrupt(unsigned shire, uint64_t thread_mask)
{
    if (shire == IO_SHIRE_ID)
        shire = EMU_IO_SHIRE_SP;

    unsigned thread0 = EMU_THREADS_PER_SHIRE * shire;
    unsigned shire_thread_count = (shire == EMU_IO_SHIRE_SP ? 1 : EMU_THREADS_PER_SHIRE);

    // Write mip.msip to all selected threads
    for (unsigned t = 0; t < shire_thread_count; ++t)
    {
        if (thread_mask & (1ull << t))
        {
            unsigned thread_id = thread0 + t;
            if (!thread_is_active(thread_id) || thread_is_disabled(thread_id)) {
                LOG_OTHER(DEBUG, thread_id, "%s", "Disabled thread received IPI");
            } else {
                LOG_OTHER(DEBUG, thread_id, "%s", "Receiving IPI");
                ::raise_software_interrupt(thread_id);
                // If thread sleeping, wakes up
                if (std::find(enabled_threads.begin(), enabled_threads.end(), thread_id) == enabled_threads.end())
                {
                    LOG_OTHER(DEBUG, thread_id, "%s", "Waking up due to IPI");
                    enabled_threads.push_back(thread_id);
                }
            }
        }
    }
}

void
sys_emu::clear_software_interrupt(unsigned shire, uint64_t thread_mask)
{
    if (shire == IO_SHIRE_ID)
        shire = EMU_IO_SHIRE_SP;

    unsigned thread0 = EMU_THREADS_PER_SHIRE * shire;
    unsigned shire_thread_count = (shire == EMU_IO_SHIRE_SP ? 1 : EMU_THREADS_PER_SHIRE);

    // Clear mip.msip to all selected threads
    for (unsigned t = 0; t < shire_thread_count; ++t)
    {
        if ((thread_mask >> t) & 1)
        {
            unsigned thread_id = thread0 + t;
            ::clear_software_interrupt(thread_id);
        }
    }
}

void
sys_emu::raise_external_interrupt(unsigned shire)
{
    if (shire == IO_SHIRE_ID)
        shire = EMU_IO_SHIRE_SP;

    unsigned thread0 = EMU_THREADS_PER_SHIRE * shire;
    unsigned shire_thread_count = (shire == EMU_IO_SHIRE_SP ? 1 : EMU_THREADS_PER_SHIRE);

    // Write mip.meip to all the threads of the shire
    for (unsigned t = 0; t < shire_thread_count; ++t)
    {
        unsigned thread_id = thread0 + t;
        LOG_OTHER(DEBUG, thread_id, "%s", "Receiving External Interrupt");
        ::raise_external_machine_interrupt(thread_id);
        // If thread sleeping, wakes up
        if (std::find(enabled_threads.begin(), enabled_threads.end(), thread_id) == enabled_threads.end())
        {
            LOG_OTHER(DEBUG, thread_id, "%s", "Waking up due to External Interrupt");
            enabled_threads.push_back(thread_id);
        }
    }
}

void
sys_emu::clear_external_interrupt(unsigned shire)
{
    if (shire == IO_SHIRE_ID)
        shire = EMU_IO_SHIRE_SP;

    unsigned thread0 = EMU_THREADS_PER_SHIRE * shire;
    unsigned shire_thread_count = (shire == EMU_IO_SHIRE_SP ? 1 : EMU_THREADS_PER_SHIRE);

    // Clear mip.meip to all the threads of the shire
    for (unsigned t = 0; t < shire_thread_count; ++t)
    {
        unsigned thread_id = thread0 + t;
        ::clear_external_machine_interrupt(thread_id);
    }
}

void
sys_emu::raise_external_supervisor_interrupt(unsigned shire_id)
{
    unsigned thread0 =
        EMU_THREADS_PER_SHIRE
        * (shire_id == IO_SHIRE_ID ? EMU_IO_SHIRE_SP : shire_id);

    unsigned shire_thread_count =
        (shire_id == IO_SHIRE_ID ? 1 : EMU_THREADS_PER_SHIRE);

    // Write external seip to all the threads of the shire
    for (unsigned t = 0; t < shire_thread_count; ++t)
    {
        unsigned thread_id = thread0 + t;
        LOG_OTHER(DEBUG, thread_id, "%s", "Receiving External Supervisor Interrupt");
        ::raise_external_supervisor_interrupt(thread_id);
        // If thread sleeping, wakes up
        if (std::find(enabled_threads.begin(), enabled_threads.end(), thread_id) == enabled_threads.end())
        {
            LOG_OTHER(DEBUG, thread_id, "%s", "Waking up due to External Supervisor Interrupt");
            enabled_threads.push_back(thread_id);
        }
    }
}

bool sys_emu::init_api_listener(const char *communication_path, bemu::MainMemory* memory) {

    api_listener = std::unique_ptr<api_communicate>(new api_communicate(memory));

    api_listener->set_comm_path(communication_path);

    if(!api_listener->init())
    {
        throw std::runtime_error("Failed to initialize api listener");
    }
    return true;
}


void
sys_emu::clear_external_supervisor_interrupt(unsigned shire_id)
{
    unsigned thread0 =
        EMU_THREADS_PER_SHIRE
        * (shire_id == IO_SHIRE_ID ? EMU_IO_SHIRE_SP : shire_id);

    unsigned shire_thread_count =
        (shire_id == IO_SHIRE_ID ? 1 : EMU_THREADS_PER_SHIRE);

    // Clear external seip to all the threads of the shire
    for (unsigned t = 0; t < shire_thread_count; ++t)
    {
        unsigned thread_id = thread0 + t;
        ::clear_external_supervisor_interrupt(thread_id);
    }
}

void
sys_emu::evl_dv_handle_irq_inj(bool raise, uint64_t subopcode, uint64_t shire_mask)
{
    switch (subopcode)
    {
    case ET_DIAG_IRQ_INJ_MEI:
        for (unsigned s = 0; s < EMU_NUM_SHIRES; s++) {
            if (!(shire_mask & (1ULL << s)))
                continue;
            if (raise)
                sys_emu::raise_external_interrupt(s);
            else
                sys_emu::clear_external_interrupt(s);
        }
        break;
    case ET_DIAG_IRQ_INJ_SEI:
        for (unsigned s = 0; s < EMU_NUM_SHIRES; s++) {
            if (!(shire_mask & (1ULL << s)))
                continue;
            if (raise)
                sys_emu::raise_external_supervisor_interrupt(s);
            else
                sys_emu::clear_external_supervisor_interrupt(s);
        }
        break;
    case ET_DIAG_IRQ_INJ_TI:
        if (raise)
            sys_emu::raise_timer_interrupt(shire_mask);
        else
            sys_emu::clear_timer_interrupt(shire_mask);
        break;
    }
}

std::tuple<bool, struct sys_emu_cmd_options>
sys_emu::parse_command_line_arguments(int argc, char* argv[])
{
    sys_emu_cmd_options cmd_options;
    int dump_option = 0;
    uint64_t dump_addr = 0;
    uint64_t dump_size = 0;

    for(int i = 1; i < argc; i++)
    {
        if (cmd_options.max_cycle)
        {
            cmd_options.max_cycle = false;
            sscanf(argv[i], "%" SCNu64, &cmd_options.max_cycles);
        }
        else if (cmd_options.elf)
        {
            cmd_options.elf = false;
            cmd_options.elf_file = argv[i];
        }
        else if(cmd_options.mem_desc)
        {
            cmd_options.mem_desc = false;
            cmd_options.mem_desc_file = argv[i];
        }
        else if(cmd_options.net_desc)
        {
            cmd_options.net_desc = false;
            cmd_options.net_desc_file = argv[i];
        }
        else if(cmd_options.api_comm)
        {
            cmd_options.api_comm = false;
            cmd_options.api_comm_path = argv[i];
        }
        else if(cmd_options.minions)
        {
            sscanf(argv[i], "%" PRIx64, &minions_en);
            cmd_options.minions = 0;
        }
        else if(cmd_options.shires)
        {
            sscanf(argv[i], "%" PRIx64, &shires_en);
            cmd_options.shires = 0;
        }
        else if(cmd_options.reset_pc_flag)
        {
          sscanf(argv[i], "%" PRIx64, &cmd_options.reset_pc);
          cmd_options.reset_pc_flag = false;
        }
        else if(cmd_options.sp_reset_pc_flag)
        {
          sscanf(argv[i], "%" PRIx64, &cmd_options.sp_reset_pc);
          cmd_options.sp_reset_pc_flag = false;
        }
        else if(dump_option == 1)
        {
            sscanf(argv[i], "%" PRIx64, &dump_addr);
            dump_option = 0;
        }
        else if(dump_option == 2)
        {
            dump_size = atoi(argv[i]);
            dump_option = 0;
        }
        else if(dump_option == 3)
        {
            sys_emu_cmd_options::dump_file dump = {
                dump_addr,
                dump_size,
                argv[i]
            };
            cmd_options.dump_files.push_back(dump);
            dump_option = 0;
        }
        else if(dump_option == 4)
        {
            cmd_options.log_min = atoi(argv[i]);
            dump_option = 0;
        }
        else if(dump_option == 5)
        {
            cmd_options.dump_mem = argv[i];
            dump_option = 0;
        }
        else if(dump_option == 6)
        {
            cmd_options.pu_uart_tx_file = argv[i];
            dump_option = 0;
        }
        else if(dump_option == 7)
        {
            cmd_options.pu_uart1_tx_file = argv[i];
            dump_option = 0;
        }
        else if(dump_option == 8)
        {
<<<<<<< HEAD
            sscanf(argv[i], "%" PRIx64, &cmd_options.dump_at_pc);
=======
            md_log_minion = atoi(argv[i]);
            dump_option = 0;
        }
        else if(dump_option == 9)
        {
            sscanf(argv[i], "%" PRIx64, &md_log_addr);
            dump_option = 0;
        }
        else if(dump_option == 10)
        {
            sd_log_minion = atoi(argv[i]);
>>>>>>> ca8ad844
            dump_option = 0;
        }
        else if(cmd_options.mem_reset_flag)
        {
            cmd_options.mem_reset = atoi(argv[i]);
            cmd_options.mem_reset_flag = false;
        }
#ifdef SYSEMU_PROFILING
        else if(cmd_options.dump_prof == 1)
        {
            cmd_options.dump_prof_file = argv[i];
            cmd_options.dump_prof = 0;
        }
#endif
        else if(strcmp(argv[i], "-max_cycles") == 0)
        {
            cmd_options.max_cycle = true;
        }
        else if(strcmp(argv[i], "-elf") == 0)
        {
            cmd_options.elf = true;
        }
        else if(strcmp(argv[i], "-mem_desc") == 0)
        {
            cmd_options.mem_desc = true;
        }
        else if(strcmp(argv[i], "-net_desc") == 0)
        {
            cmd_options.net_desc = true;
        }
        else if(strcmp(argv[i], "-api_comm") == 0)
        {
            cmd_options.api_comm = true;
        }
        else if(strcmp(argv[i], "-master_min") == 0)
        {
            cmd_options.master_min = true;
        }
        else if(strcmp(argv[i], "-minions") == 0)
        {
            cmd_options.minions = true;
        }
        else if(strcmp(argv[i], "-shires") == 0)
        {
            cmd_options.shires = true;
        }
        else if(strcmp(argv[i], "-reset_pc") == 0)
        {
            cmd_options.reset_pc_flag = true;
        }
        else if(strcmp(argv[i], "-sp_reset_pc") == 0)
        {
            cmd_options.sp_reset_pc_flag = true;
        }
        else if(strcmp(argv[i], "-coherency_check") == 0)
        {
            coherency_check = true;
        }
        else if(strcmp(argv[i], "-scp_check") == 0)
        {
            scp_check = true;
        }
        else if(strcmp(argv[i], "-mem_reset") == 0)
        {
            cmd_options.mem_reset_flag = true;
        }
        else if(strcmp(argv[i], "-dump_addr") == 0)
        {
            dump_option = 1;
        }
        else if(strcmp(argv[i], "-dump_size") == 0)
        {
            dump_option = 2;
        }
        else if(strcmp(argv[i], "-dump_file") == 0)
        {
            dump_option = 3;
        }
        else if(strcmp(argv[i], "-lm") == 0)
        {
            dump_option = 4;
        }
        else if(strcmp(argv[i], "-dump_mem") == 0)
        {
            dump_option = 5;
        }
        else if(strcmp(argv[i], "-pu_uart_tx_file") == 0)
        {
            dump_option = 6;
        }
        else if(strcmp(argv[i], "-pu_uart1_tx_file") == 0)
        {
            dump_option = 7;
        }
<<<<<<< HEAD
        else if(strcmp(argv[i], "-dump_at_pc") == 0)
        {
            dump_option = 8;
        }
=======
        else if(strcmp(argv[i], "-coherency_check_minion") == 0)
        {
            dump_option = 8;
        }
        else if(strcmp(argv[i], "-coherency_check_addr") == 0)
        {
            dump_option = 9;
        }
        else if(strcmp(argv[i], "-scp_check_minion") == 0)
        {
            dump_option = 10;
        }
>>>>>>> ca8ad844
        else if(strcmp(argv[i], "-m") == 0)
        {
            cmd_options.create_mem_at_runtime = true;
            LOG_NOTHREAD(WARN, "%s", "Ignoring deprecated option '-m'");
        }
        else if(strcmp(argv[i], "-l") == 0)
        {
            cmd_options.log_en = true;
        }
        else if (  (strcmp(argv[i], "-h") == 0)
                 ||(strcmp(argv[i], "-help") == 0)
                 ||(strcmp(argv[i], "--help") == 0)) {
           printf("%s", help_msg);
           std::tuple<bool, sys_emu_cmd_options> ret_value(false, sys_emu_cmd_options());
           return ret_value;
        }
        else if (strcmp(argv[i], "-single_thread") == 0)
        {
            cmd_options.second_thread = false;
        }
#ifdef SYSEMU_DEBUG
        else if(strcmp(argv[i], "-d") == 0)
        {
            cmd_options.debug = true;
        }
#endif
#ifdef SYSEMU_PROFILING
        else if(strcmp(argv[i], "-dump_prof") == 0)
        {
            cmd_options.dump_prof = 1;
        }
#endif
        else if(strcmp(argv[i], "-mins_dis") == 0)
        {
            cmd_options.mins_dis = true;
        }
        else
        {
            LOG_NOTHREAD(FTL, "Unknown parameter %s", argv[i]);
        }
    }

    std::tuple<bool, sys_emu_cmd_options> ret_value(true, cmd_options);
    return ret_value;
}


////////////////////////////////////////////////////////////////////////////////
/// Main initialization function.
///
/// The initialization function is separate by the constructor because we need
/// to overwrite specific parts of the initialization in subclasses
////////////////////////////////////////////////////////////////////////////////

bool
sys_emu::init_simulator(const sys_emu_cmd_options& cmd_options)
{
    if ((cmd_options.elf_file == NULL) && (cmd_options.mem_desc_file == NULL)
        && (cmd_options.api_comm_path == NULL))
    {
        LOG_NOTHREAD(FTL, "%s", "Need an elf file or a mem_desc file or runtime API!");
    }

    uint64_t drivers_enabled = 0;
    if (cmd_options.net_desc_file != NULL) drivers_enabled++;
    if (cmd_options.master_min)            drivers_enabled++;

    if (drivers_enabled > 1)
    {
        LOG_NOTHREAD(FTL, "%s", "Can't have net_desc and master_min set at same time!");
    }

#ifdef SYSEMU_DEBUG
    if (cmd_options.debug == true) {
       LOG_NOTHREAD(INFO, "%s", "Starting in interactive mode.");
       debug_init();
    }
#endif

    emu::log.setLogLevel(cmd_options.log_en ? LOG_DEBUG : LOG_INFO);
   
    // Init emu
    init_emu(system_version_t::ETSOC1_A0);
    log_only_minion(cmd_options.log_min);
    global_log_min = cmd_options.log_min;
    bemu::memory_reset_value = cmd_options.mem_reset;

    // Callbacks for port writes
    set_msg_funcs(msg_to_thread);

    // Parses the memory description
    if (cmd_options.elf_file != NULL) {
        try {
            bemu::load_elf(bemu::memory, cmd_options.elf_file);
        }
        catch (...) {
            LOG_NOTHREAD(FTL, "Error loading ELF \"%s\"", cmd_options.elf_file);
            return false;
        }
    }
    if (cmd_options.mem_desc_file != NULL) {
        if (!parse_mem_file(cmd_options.mem_desc_file))
            return false;
    }

    // Setup PU UART stream
    if (cmd_options.pu_uart_tx_file) {
        int fd = open(cmd_options.pu_uart_tx_file, O_WRONLY | O_CREAT | O_TRUNC, 0666);
        if (fd < 0) {
            LOG_NOTHREAD(FTL, "Error creating \"%s\"", cmd_options.pu_uart_tx_file);
            return false;
        }
        bemu::memory.pu_io_space.pu_uart.fd = fd;
    } else {
        bemu::memory.pu_io_space.pu_uart.fd = STDOUT_FILENO;
    }

    // Setup PU UART1 stream
    if (cmd_options.pu_uart1_tx_file) {
        int fd = open(cmd_options.pu_uart1_tx_file, O_WRONLY | O_CREAT | O_TRUNC, 0666);
        if (fd < 0) {
            LOG_NOTHREAD(FTL, "Error creating \"%s\"", cmd_options.pu_uart1_tx_file);
            return false;
        }
        bemu::memory.pu_io_space.pu_uart1.fd = fd;
    } else {
        bemu::memory.pu_io_space.pu_uart1.fd = STDOUT_FILENO;
    }

    // Initialize network
    net_emu = net_emulator(&bemu::memory);
    // Parses the net description (it emulates a Maxion sending interrupts to minions)
    if(cmd_options.net_desc_file != NULL)
    {
        net_emu.set_file(cmd_options.net_desc_file);
    }

    if (cmd_options.api_comm_path) {
        init_api_listener(cmd_options.api_comm_path, &bemu::memory);
    }

    // Reset the SoC

    enabled_threads.clear();
    fcc_wait_threads[0].clear();
    fcc_wait_threads[1].clear();
    port_wait_threads.clear();
    active_threads.reset();
    bzero(pending_fcc, sizeof(pending_fcc));

    for (unsigned s = 0; s < EMU_NUM_SHIRES; s++) {
        reset_esrs_for_shire(s);

        // Skip disabled shire
        if (((shires_en >> s) & 1) == 0)
            continue;

        // Skip master shire if not enabled
        if ((cmd_options.master_min == 0) && (s >= EMU_MASTER_SHIRE))
            continue;

        bool disable_multithreading =
                !cmd_options.second_thread || multithreading_is_disabled(s);

        unsigned minion_thread_count =
                disable_multithreading ? 1 : EMU_THREADS_PER_MINION;

        unsigned shire_minion_count =
                (s == EMU_IO_SHIRE_SP) ? 1 : EMU_MINIONS_PER_SHIRE;

        // Enable threads
        uint32_t minion_mask = minions_en & ((1ull << shire_minion_count) - 1);
        bemu::write_thread0_disable(s, ~minion_mask);
        if (disable_multithreading) {
            bemu::write_thread1_disable(s, 0xffffffff);
        } else {
            bemu::write_thread1_disable(s, ~minion_mask);
        }

        // For all the minions
        for (unsigned m = 0; m < shire_minion_count; m++) {
            // Skip disabled minion
            if (((minions_en >> m) & 1) == 0)
                continue;

            // Inits threads
            for (unsigned t = 0; t < minion_thread_count; t++) {
                unsigned tid = s * EMU_THREADS_PER_SHIRE + m * EMU_THREADS_PER_MINION + t;
                LOG_OTHER(DEBUG, tid, "%s", "Resetting");
                current_pc[tid] = (s == EMU_IO_SHIRE_SP) ? cmd_options.sp_reset_pc : cmd_options.reset_pc;

                reset_hart(tid);
                set_thread(tid);
                minit(m0, 255);

                // Puts thread id in the active list
                activate_thread(tid);
                if (!cmd_options.mins_dis) {
                    assert(!thread_is_disabled(tid));
                    enabled_threads.push_back(tid);
                }
            }
        }
    }

    return true;
}

////////////////////////////////////////////////////////////////////////////////
// Main function implementation
////////////////////////////////////////////////////////////////////////////////

int
sys_emu::main_internal(int argc, char * argv[])
{
#if 0
    std::cout << "command:";
    for (int i = 0; i < argc; ++i)
        std::cout << " " << argv[i];
    std::cout << std::endl;
#endif
    auto result = parse_command_line_arguments(argc, argv);
    bool status = std::get<0>(result);
    sys_emu_cmd_options cmd_options = std::get<1>(result);

    if (!status) {
        return 0;
    }

    if (!init_simulator(cmd_options))
        return EXIT_FAILURE;

#ifdef SYSEMU_PROFILING
    profiling_init();
#endif

    LOG_NOTHREAD(INFO, "%s", "Starting emulation");

    // While there are active threads or the network emulator is still not done
    while(  (emu_done() == false)
         && (   !enabled_threads.empty()
             || !fcc_wait_threads[0].empty()
             || !fcc_wait_threads[1].empty()
             || !port_wait_threads.empty()
             ||  pu_rvtimer.is_active()
             || (net_emu.is_enabled() && !net_emu.done())
             || (api_listener && api_listener->is_enabled() && !api_listener->is_done())
            )
         && (emu_cycle < cmd_options.max_cycles)
    )
    {
#ifdef SYSEMU_DEBUG
        if (cmd_options.debug)
            debug_check();
#endif

        // Update devices
        pu_rvtimer.update(emu_cycle);

        auto thread = enabled_threads.begin();

        while(thread != enabled_threads.end())
        {
            auto thread_id = * thread;

            // lazily erase disabled threads from the active thread list
            if (!thread_is_active(thread_id) || thread_is_disabled(thread_id))
            {
                thread = enabled_threads.erase(thread);
                LOG_OTHER(DEBUG, thread_id, "%s", "Disabling thread");
                continue;
            }

            if (thread_is_blocked(thread_id))
            {
                ++thread;
                continue;
            }

            // Try to execute one instruction, this may trap
            try
            {
                // Gets instruction and sets state
                clearlogstate();
                set_thread(thread_id);
                set_pc(current_pc[thread_id]);
                check_pending_interrupts();
                // In case of reduce, we need to make sure that the other
                // thread is also in reduce state before we complete execution
                if (cpu[thread_id].reduce.state == Processor::Reduce::State::Send)
                {
                    LOG(DEBUG, "Waiting to send data to H%u", cpu[thread_id].reduce.thread);
                    ++thread;
                }
                else if (cpu[thread_id].reduce.state == Processor::Reduce::State::Recv)
                {
                    unsigned other_thread = cpu[thread_id].reduce.thread;
                    // If pairing minion is in ready to send, consume the data
                    if ((cpu[other_thread].reduce.state == Processor::Reduce::State::Send) &&
                        (cpu[other_thread].reduce.thread == thread_id))
                    {
                        tensor_reduce_execute();
                    }
                    else
                    {
                        LOG(DEBUG, "Waiting to receive data from H%u", other_thread);
                    }
                    ++thread;
                }
                else
                {
                    // Executes the instruction
                    insn_t inst = fetch_and_decode();

                    // Dumping
                    if (current_pc[0] == cmd_options.dump_at_pc) {
                      emu::log.setLogLevel(LOG_DEBUG);
                      for (auto &dump: cmd_options.dump_files) {
                        char filename[256];
                        snprintf(filename, sizeof(filename), "%s_pc", dump.file);
                        bemu::dump_data(bemu::memory, filename, dump.addr, dump.size);
                      }
                    }

                    execute(inst);

                    if (get_msg_port_stall(thread_id, 0))
                    {
                        thread = enabled_threads.erase(thread);
                        port_wait_threads.push_back(thread_id);
                        if (thread == enabled_threads.end()) break;
                    }
                    else
                    {
                        if (inst.is_fcc())
                        {
                            unsigned cnt = get_fcc_cnt();
                            int old_thread = *thread;

                            // Checks if there's a pending FCC and wakes up thread again
                            if (pending_fcc[old_thread][cnt]==0)
                            {
                                LOG(DEBUG, "Going to sleep (FCC%u)", 2*(thread_id & 1) + cnt);
                                thread = enabled_threads.erase(thread);
                                fcc_wait_threads[cnt].push_back(thread_id);
                            }
                            else
                            {
                                pending_fcc[old_thread][cnt]--;
                            }
                        }
                        else if (inst.is_wfi())
                        {
                            LOG(DEBUG, "%s", "Going to sleep (WFI)");
                            thread = enabled_threads.erase(thread);
                        }
                        else if (inst.is_stall())
                        {
                            LOG(DEBUG, "%s", "Going to sleep (STALL)");
                            thread = enabled_threads.erase(thread);
                        }
                        else
                        {
                            ++thread;
                        }
                        // Updates PC
                        if(emu_state_change.pc_mod) {
                            current_pc[thread_id] = emu_state_change.pc;
                        } else {
                            current_pc[thread_id] += inst.size();
                        }
                    }
                }
            }
            catch (const trap_t& t)
            {
                take_trap(t);
                //LOG(DEBUG, "%s", "Taking a trap");
                if (current_pc[thread_id] == emu_state_change.pc)
                {
                    LOG_ALL_MINIONS(FTL, "Trapping to the same address that caused a trap (0x%" PRIx64 "). Avoiding infinite trap recursion.",
                                    current_pc[thread_id]);
                }
                current_pc[thread_id] = emu_state_change.pc;
                ++thread;
            }
            catch (const bemu::memory_error& e)
            {
                insn_t inst = fetch_and_decode();
                current_pc[thread_id] += inst.size();
                raise_bus_error_interrupt(thread_id, e.addr);
                ++thread;
            }
            catch (const std::exception& e)
            {
                LOG_ALL_MINIONS(FTL, "%s", e.what());
            }
        }

        // Check interrupts from devices
        if (pu_rvtimer.interrupt_pending()) {
            raise_timer_interrupt((1ULL << EMU_NUM_SHIRES) - 1);
        } else if (pu_rvtimer.clear_pending()) {
            clear_timer_interrupt((1ULL << EMU_NUM_SHIRES) - 1);
        }

        // Net emu: check pending IPIs
        std::list<int> net_emu_ipi_threads;
        uint64_t net_emu_new_pc;
        net_emu.get_new_ipi(&enabled_threads, &net_emu_ipi_threads, &net_emu_new_pc);

        // Net emu: sets the PC for all the minions that got an IPI with PC
        for (auto it = net_emu_ipi_threads.begin(); it != net_emu_ipi_threads.end(); it++) {
            if(net_emu_new_pc != 0) current_pc[*it] = net_emu_new_pc; // 0 means resume
            if (thread_is_disabled(*it)) {
                LOG_OTHER(DEBUG, *it, "Disabled thread received IPI with PC 0x%" PRIx64, net_emu_new_pc);
            } else {
                enabled_threads.push_back(*it);
                LOG_OTHER(DEBUG, *it, "Waking up due IPI with PC 0x%" PRIx64, net_emu_new_pc);
            }
        }

        if (api_listener) {
            // Runtime API: check for new commands
            api_listener->get_next_cmd(&enabled_threads);
        }

        emu_cycle++;
    }

    if (emu_cycle == cmd_options.max_cycles)
    {
       // Dumps awaken threads
       LOG_NOTHREAD(INFO, "%s", "Dumping awaken threads:");
       auto thread = enabled_threads.begin();
       while(thread != enabled_threads.end())
       {
          auto thread_id = * thread;
          LOG_NOTHREAD(INFO, "\tThread %" SCNd32 ", PC: 0x%" PRIx64, thread_id, current_pc[thread_id]);
          thread++;
       }

       // Dumps FCC wait threads
       for (int i = 0; i < 2; ++i)
       {
           LOG_NOTHREAD(INFO, "Dumping FCC%d wait threads:", i);
           thread = fcc_wait_threads[i].begin();
           while(thread != fcc_wait_threads[i].end())
           {
               auto thread_id = * thread;
               LOG_NOTHREAD(INFO, "\tThread %" SCNd32 ", PC: 0x%" PRIx64, thread_id, current_pc[thread_id]);
               thread++;
           }
       }

       // Dumps Port wait threads
       LOG_NOTHREAD(INFO, "%s", "Dumping port wait threads:");
       thread = port_wait_threads.begin();
       while(thread != port_wait_threads.end())
       {
          auto thread_id = * thread;
          LOG_NOTHREAD(INFO, "\tThread %" SCNd32 ", PC: 0x%" PRIx64, thread_id, current_pc[thread_id]);
          thread++;
       }
       LOG_NOTHREAD(ERR, "Error, max cycles reached (%" SCNd64 ")", cmd_options.max_cycles);
    }
    LOG_NOTHREAD(INFO, "%s", "Finishing emulation");

    // Dumping
    for (auto &dump: cmd_options.dump_files)
        bemu::dump_data(bemu::memory, dump.file, dump.addr, dump.size);

    if(cmd_options.dump_mem)
        bemu::dump_data(bemu::memory, cmd_options.dump_mem, bemu::memory.first(), (bemu::memory.last() - bemu::memory.first()) + 1);

    if(cmd_options.pu_uart_tx_file != nullptr)
        close(bemu::memory.pu_io_space.pu_uart.fd);

    if(cmd_options.pu_uart1_tx_file != nullptr)
        close(bemu::memory.pu_io_space.pu_uart1.fd);

#ifdef SYSEMU_PROFILING
    if (cmd_options.dump_prof_file != NULL) {
        profiling_flush();
        profiling_dump(cmd_options.dump_prof_file);
    }
    profiling_fini();
#endif

    return 0;
}<|MERGE_RESOLUTION|>--- conflicted
+++ resolved
@@ -175,6 +175,8 @@
      -coherency_check_addr    Enables cache coherency check prints for a specific address (default: 0x0 [all addresses])\n\
      -scp_check               Enables SCP checks\n\
      -scp_check_minion        Enables SCP check prints for a specific minion (default: 2048 [2048 => no minion, -1 => all minions])\n\
+     -dump_at_pc              Enables logging when minion reaches a given PC\n\
+     -stop_dump_at_pc         Disables logging when minion reaches a given PC\n\
 ";
 
 ////////////////////////////////////////////////////////////////////////////////
@@ -623,9 +625,6 @@
         }
         else if(dump_option == 8)
         {
-<<<<<<< HEAD
-            sscanf(argv[i], "%" PRIx64, &cmd_options.dump_at_pc);
-=======
             md_log_minion = atoi(argv[i]);
             dump_option = 0;
         }
@@ -637,7 +636,16 @@
         else if(dump_option == 10)
         {
             sd_log_minion = atoi(argv[i]);
->>>>>>> ca8ad844
+            dump_option = 0;
+        }
+        else if(dump_option == 11)
+        {
+            sscanf(argv[i], "%" PRIx64, &cmd_options.dump_at_pc);
+            dump_option = 0;
+        }
+        else if(dump_option == 12)
+        {
+            sscanf(argv[i], "%" PRIx64, &cmd_options.stop_dump_at_pc);
             dump_option = 0;
         }
         else if(cmd_options.mem_reset_flag)
@@ -732,25 +740,26 @@
         {
             dump_option = 7;
         }
-<<<<<<< HEAD
+        else if(strcmp(argv[i], "-coherency_check_minion") == 0)
+        {
+            dump_option = 8;
+        }
+        else if(strcmp(argv[i], "-coherency_check_addr") == 0)
+        {
+            dump_option = 9;
+        }
+        else if(strcmp(argv[i], "-scp_check_minion") == 0)
+        {
+            dump_option = 10;
+        }
         else if(strcmp(argv[i], "-dump_at_pc") == 0)
         {
-            dump_option = 8;
-        }
-=======
-        else if(strcmp(argv[i], "-coherency_check_minion") == 0)
-        {
-            dump_option = 8;
-        }
-        else if(strcmp(argv[i], "-coherency_check_addr") == 0)
-        {
-            dump_option = 9;
-        }
-        else if(strcmp(argv[i], "-scp_check_minion") == 0)
-        {
-            dump_option = 10;
-        }
->>>>>>> ca8ad844
+            dump_option = 11;
+        }
+        else if(strcmp(argv[i], "-stop_dump_at_pc") == 0)
+        {
+            dump_option = 12;
+        }
         else if(strcmp(argv[i], "-m") == 0)
         {
             cmd_options.create_mem_at_runtime = true;
@@ -1073,6 +1082,10 @@
                         snprintf(filename, sizeof(filename), "%s_pc", dump.file);
                         bemu::dump_data(bemu::memory, filename, dump.addr, dump.size);
                       }
+                    }
+
+                    if (current_pc[0] == cmd_options.stop_dump_at_pc) {
+                      emu::log.setLogLevel(LOG_INFO);
                     }
 
                     execute(inst);
