#include "sys_emu.h"

#include <iostream>
#include <cstdio>
#include <cstdlib>
#include <list>
#include <exception>
#include <algorithm>
#include <locale>
#include <tuple>

#include "emu.h"
#include "emu_gio.h"
#include "emu_memop.h"
#include "esrs.h"
#include "mmu.h"
#include "insn.h"
#include "common/main_memory.h"
#include "log.h"
#include "profiling.h"
#include "net_emulator.h"
#include "api_communicate.h"

////////////////////////////////////////////////////////////////////////////////
// Static Member variables
////////////////////////////////////////////////////////////////////////////////

uint64_t        sys_emu::emu_cycle = 0;
std::list<int>  sys_emu::enabled_threads;                                               // List of enabled threads
std::list<int>  sys_emu::fcc_wait_threads[2];                                           // List of threads waiting for an FCC
std::list<int>  sys_emu::port_wait_threads;                                             // List of threads waiting for a port write
uint32_t        sys_emu::pending_fcc[EMU_NUM_THREADS][EMU_NUM_FCC_COUNTERS_PER_THREAD]; // Pending FastCreditCounter list
uint64_t        sys_emu::current_pc[EMU_NUM_THREADS];                                   // PC for each thread
reduce_state    sys_emu::reduce_state_array[EMU_NUM_MINIONS];                           // Reduce state
uint32_t        sys_emu::reduce_pair_array[EMU_NUM_MINIONS];                            // Reduce pairing minion
int             sys_emu::global_log_min;


////////////////////////////////////////////////////////////////////////////////
// Functions to emulate the main memory
////////////////////////////////////////////////////////////////////////////////

static main_memory* memory;

// This functions are called by emu. We should clean this to a nicer way...
static uint8_t emu_memread8(uint64_t addr)
{
    uint8_t ret;
    memory->read(addr, 1, &ret);
    return ret;
}

static uint16_t emu_memread16(uint64_t addr)
{
    uint16_t ret;
    memory->read(addr, 2, &ret);
    return ret;
}

static uint32_t emu_memread32(uint64_t addr)
{
    uint32_t ret;
    memory->read(addr, 4, &ret);
    return ret;
}

static uint64_t emu_memread64(uint64_t addr)
{
    uint64_t ret;
    memory->read(addr, 8, &ret);
    return ret;
}

static void emu_memwrite8(uint64_t addr, uint8_t data)
{
    memory->write(addr, 1, &data);
}

static void emu_memwrite16(uint64_t addr, uint16_t data)
{
    memory->write(addr, 2, &data);
}

static void emu_memwrite32(uint64_t addr, uint32_t data)
{
    memory->write(addr, 4, &data);
}

static void emu_memwrite64(uint64_t addr, uint64_t data)
{
    memory->write(addr, 8, &data);
}

////////////////////////////////////////////////////////////////////////////////
// Parses a file that defines the memory regions plus contents to be
// loaded in the different regions
////////////////////////////////////////////////////////////////////////////////

static bool parse_mem_file(const char * filename, main_memory * memory)
{
    FILE * file = fopen(filename, "r");
    if (file == NULL)
    {
        LOG_NOTHREAD(FTL, "Parse Mem File Error -> Couldn't open file %s for reading!!", filename);
    }

    // Parses the contents
    char buffer[1024];
    char * buf_ptr = (char *) buffer;
    size_t buf_size = 1024;
    while (getline(&buf_ptr, &buf_size, file) != -1)
    {
        uint64_t base_addr;
        uint64_t size;
        char str[1024];
        if(sscanf(buffer, "New Mem Region: 40'h%" PRIX64 ", 40'h%" PRIX64 ", %s", &base_addr, &size, str) == 3)
        {
            memory->new_region(base_addr, size);
            LOG_NOTHREAD(INFO, "New Mem Region found: @ 0x%" PRIx64 ", size = 0x%" PRIu64, base_addr, size);
        }
        else if(sscanf(buffer, "File Load: 40'h%" PRIX64 ", %s", &base_addr, str) == 2)
        {
            memory->load_file(str, base_addr);
            LOG_NOTHREAD(INFO, "New File Load found: @ 0x%" PRIx64, base_addr);
        }
        else if(sscanf(buffer, "ELF Load: %s", str) == 1)
        {
            memory->load_elf(str);
            LOG_NOTHREAD(INFO, "New ELF Load found: %s", str);
        }
    }
    // Closes the file
    fclose(file);
    return true;
}

////////////////////////////////////////////////////////////////////////////////
// Help message
////////////////////////////////////////////////////////////////////////////////
static const char * help_msg =
"\n ET System Emulator\n\n\
     sys_emu <-mem_desc <file> | -elf <file>> [-net_desc <file>] [-api_comm <path>] [-master_min] [-minions <mask>] [-shires <mask>] [-dump_file <file_name> [-dump_addr <address>] [-dump_size <size>]] [-l] [-lm <minion]> [-m] [-reset_pc <addr>] [-d] [-max_cycles <cycles>]\n\n\
 -mem_desc    Path to a file describing the memory regions to create and what code to load there\n\
 -elf         Path to an ELF file to load.\n\
 -net_desc    Path to a file describing emulation of a Maxion sending interrupts to minions.\n\
 -api_comm    Path to socket that feeds runtime API commands.\n\
 -master_min  Enables master minion to send interrupts to compute minions.\n\
 -minions     A mask of Minions that should be enabled in each Shire. Default: 1 Minion per shire\n\
 -shires      A mask of Shires that should be enabled. Default: 1 Shire\n\
 -dump_file   Path to the file in which to dump the memory content at the end of the simulation\n\
 -dump_addr   Address in memory at which to start dumping. Only valid if -dump_file is used\n\
 -dump_size   Size of the memory to dump. Only valid if -dump_file is used\n\
 -l           Enable Logging\n\
 -lm          Log a given Minion ID only. Default: all Minions\n\
 -m           Enable dynamic memory allocation. If a region of memory not specified in mem_desc is accessed, the model will create it instead of throwing an error.\n\
 -reset_pc    Sets boot program counter (default 0x8000001000) \n\
 -d           Start in interactive debug mode (must have been compiled with SYSEMU_DEBUG)\n\
 -max_cycles  Stops execution after provided number of cycles (default: 10M)\n\
 -mins_dis    Minions start disabled\n\
 -dump_mem    Path to the file in which to dump the memory content at the end of the simulation (dumps all the memory contents)\n"
#ifdef SYSEMU_PROFILING
"\
 -dump_prof   Path to the file in which to dump the profiling content at the end of the simulation\n"
#endif
;


static uint64_t minions_en = 1;
static uint64_t shires_en  = 1;

#ifdef SYSEMU_DEBUG
static int  steps          = 0;

struct pc_breakpoint_t {
    uint64_t pc;
    int      thread; // -1 == all threads
};

static std::list<pc_breakpoint_t> pc_breakpoints;

bool pc_breakpoints_exists(uint64_t pc, int thread)
{
    return pc_breakpoints.end() !=
        std::find_if(pc_breakpoints.begin(), pc_breakpoints.end(),
            [&](const pc_breakpoint_t &b) {
                return (b.pc == pc) && ((b.thread == -1) || b.thread == thread);
            }
        );
}

bool pc_breakpoints_add(uint64_t pc, int thread)
{
    if (pc_breakpoints_exists(pc, thread))
        return false;

    // If the breakpoint we are adding is global, remove all the local
    // breakpoints with the same pc
    if (thread == -1) {
        pc_breakpoints.remove_if(
            [&](const pc_breakpoint_t &b) {
                return b.pc == pc;
            }
        );
    }

    pc_breakpoints.push_back({pc, thread});
    return true;
}

void pc_breakpoints_dump(int thread)
{
    for (auto &it: pc_breakpoints) {
        if (it.thread == -1) // Global breakpoint
            printf("Breakpoint set for all threads at PC 0x%lx\n", it.pc);
        else if ((thread == -1) || (thread == it.thread))
            printf("Breakpoint set for thread %d at PC 0x%lx\n", it.thread, it.pc);
    }
}

void pc_breakpoints_clear_for_thread(int thread)
{
    pc_breakpoints.remove_if(
        [&](const pc_breakpoint_t &b) {
            return b.thread == thread;
        }
    );
}

void pc_breakpoints_clear(void)
{
    pc_breakpoints.clear();
}

static const char * help_dbg =
"\
help|h:                Print this message\n\
run|r:                 Execute until the end or a breakpoint is reached\n\
step|s [n]:            Execute n cycles (or 1 if not specified)\n\
pc [N]:                Dump PC of thread N (0 <= N < 2048)\n\
xdump|x [N]:           Dump GPRs of thread N (0 <= N < 2048)\n\
fdump|f [N]:           Dump FPRs of thread N (0 <= N < 2048)\n\
csr [N] <off>:         Dump the CSR at offset \"off\" of thread N (0 <= N < 2048)\n\
mdump|m <addr> <size>: Dump size bytes of memory at addr\n\
break|b [N] <PC>:      Set a breakpoint for the provided PC and thread N\n\
list_breaks [N]:       List the currently active breakpoints for a given thread N, or all if N == 0.\n\
clear_breaks [N]:      Clear all the breakpoints previously set if no N, or for thread N\n\
quit|q:                Terminate the program\n\
";

size_t split(const std::string &txt, std::vector<std::string> &strs, char ch = ' ')
{
   size_t pos = txt.find( ch );
   size_t initialPos = 0;
   strs.clear();

   // Decompose statement
   while( pos != std::string::npos ) {
      strs.push_back( txt.substr( initialPos, pos - initialPos ) );
      initialPos = pos + 1;

      pos = txt.find( ch, initialPos );
   }

   // Add the last one
   strs.push_back( txt.substr( initialPos, std::min( pos, txt.size() ) - initialPos + 1 ) );

   return strs.size();
}

static void memdump(uint64_t addr, uint64_t size)
{
    char ascii[17] = {0};
    for (uint64_t i = 0; i < size; i++) {
        uint8_t data = pmemread8(vmemtranslate(addr + i, 1, Mem_Access_Load));
        printf("%02X ", data);
        ascii[i % 16] = std::isprint(data) ? data : '.';
        if ((i + 1) % 8 == 0 || (i + 1) == size) {
            printf(" ");
            if ((i + 1) % 16 == 0) {
                printf("|  %s \n", ascii);
            } else if (i+1 == size) {
                ascii[(i+1) % 16] = '\0';
                if ((i + 1) % 16 <= 8)
                    printf(" ");
                for (uint64_t j = (i+1) % 16; j < 16; j++)
                    printf("   ");
                printf("|  %s \n", ascii);
            }
        }
    }
}

bool sys_emu::process_dbg_cmd(std::string cmd) {
   bool prompt = true;
   std::vector<std::string> command;
   size_t num_args = split(cmd, command);
   steps = -1;
   // Miscellaneous
   if ((cmd == "h") || (cmd == "help")) {
      printf("%s", help_dbg);
   } else if ((cmd == "q") || (cmd == "quit")) {
      exit(0);
   // Simulation control
   } else if ((command[0] == "r") || (command[0] == "run")) {
      prompt = false;
   } else if ((command[0] == "") || (command[0] == "s") || (command[0] == "step")) {
      steps = (num_args > 1) ? std::stoi(command[1]) : 1;
      prompt = false;
   // Breakpoints
   } else if ((command[0] == "b") || (command[0] == "break")) {
      uint64_t pc_break = current_pc[0];
      int thread = -1;
      if (num_args == 2) {
        pc_break = std::stoull(command[1], nullptr, 0);
      } else if (num_args > 2) {
        thread = std::stoi(command[1]);
        pc_break = std::stoull(command[2], nullptr, 0);
      }
      if (pc_breakpoints_add(pc_break, thread)) {
        if (thread == -1)
          printf("Set breakpoint for all threads at PC 0x%lx\n", pc_break);
        else
          printf("Set breakpoint for thread %d at PC 0x%lx\n", thread, pc_break);
     }
   } else if ((command[0] == "list_breaks")) {
      int thread = -1;
      if (num_args > 1)
        thread = std::stoi(command[1]);
      pc_breakpoints_dump(thread);
   } else if ((command[0] == "clear_breaks")) {
      if (num_args > 1)
        pc_breakpoints_clear_for_thread(std::stoi(command[1]));
      else
        pc_breakpoints_clear();
   // Architectural State Dumping
   } else if (command[0] == "pc") {
      uint32_t thid = (num_args > 1) ? std::stoi(command[1]) : 0;
      printf("PC[%d] = 0x%lx\n", thid, current_pc[thid]);
   } else if ((command[0] == "x") || (command[0] == "xdump")) {
      std::string str = dump_xregs((num_args > 1) ? std::stoi(command[1]) : 0);
      printf("%s\n", str.c_str());
   } else if ((command[0] == "f") || command[0] == "fdump") {
      std::string str = dump_fregs((num_args > 1) ? std::stoi(command[1]) : 0);
      printf("%s\n", str.c_str());
   } else if (command[0] == "csr") {
      uint32_t thid = 0;
      uint16_t offset = 0;
      if (num_args > 2) {
        thid = std::stoi(command[1]);
        offset = std::stoul(command[2], nullptr, 0);
      } else if (num_args > 1) {
        offset = std::stoul(command[1], nullptr, 0);
      }
      try {
        printf("CSR[%d][0x%x] = 0x%lx\n", thid, offset & 0xfff, get_csr(thid, offset & 0xfff));
      }
      catch (const trap_t&) {
        printf("Unrecognized CSR register\n");
      }
   } else if ((command[0] == "m") || (command[0] == "mdump")) {
      if (num_args > 2) {
          uint64_t addr = std::stoull(command[1], nullptr, 0);
          uint64_t size = std::stoull(command[2], nullptr, 0);
          memdump(addr, size);
      }
   } else {
      printf("Unknown command\n\n");
      printf("%s", help_dbg);
   }
   return prompt;
}

bool sys_emu::get_pc_break(uint64_t &pc, int &thread) {
   for (int s = 0; s < EMU_NUM_SHIRES; s++)
   {
      if (((shires_en >> s) & 1) == 0) continue;

      unsigned shire_minion_count = (s == EMU_IO_SHIRE_SP ? 1 : EMU_MINIONS_PER_SHIRE);
      unsigned minion_thread_count = (s == EMU_IO_SHIRE_SP ? 1 : EMU_THREADS_PER_MINION);

      for (unsigned m = 0; m < shire_minion_count; m++)
      {
         if (((minions_en >> m) & 1) == 0) continue;
<<<<<<< HEAD

         for (unsigned ii = 0; ii < minion_thread_count; ii++) {
            thread_id = s * EMU_THREADS_PER_SHIRE + m * EMU_THREADS_PER_MINION + ii;
=======
         for (int ii = 0; ii < minion_thread_count; ii++) {
            int thread_id = s * EMU_THREADS_PER_SHIRE + m * EMU_THREADS_PER_MINION + ii;
>>>>>>> 40ca8602
            if ( pc_breakpoints_exists(current_pc[thread_id], thread_id)) {
               pc = current_pc[thread_id];
               thread = thread_id;
               return true;
            }
         }
      }
   }
   return false;
}
#endif


////////////////////////////////////////////////////////////////////////////////
// Sends an FCC to the desired minions specified in thread mask to the 1st or
// second thread (thread_dest), to the counter 0 or 1 (cnt_dest), inside the shire
// of thread_src
////////////////////////////////////////////////////////////////////////////////

void
sys_emu::fcc_to_threads(unsigned shire_id, unsigned thread_dest, uint64_t thread_mask, unsigned cnt_dest)
{
    extern uint16_t fcc[EMU_NUM_THREADS][2];

    assert(thread_dest < 2);
    assert(cnt_dest < 2);
    for(int m = 0; m < EMU_MINIONS_PER_SHIRE; m++)
    {
        // Skip disabled minion
        if (((minions_en >> m) & 1) == 0) continue;

        if ((thread_mask >> m) & 1)
        {
            int thread_id = shire_id * EMU_THREADS_PER_SHIRE + m * EMU_THREADS_PER_MINION + thread_dest;
            assert(thread_id < EMU_NUM_THREADS);
            LOG_OTHER(DEBUG, thread_id, "Receiving FCC%u write", thread_dest*2 + cnt_dest);

            auto thread = std::find(fcc_wait_threads[cnt_dest].begin(),
                                    fcc_wait_threads[cnt_dest].end(),
                                    thread_id);
            // Checks if is already awaken
            if(thread == fcc_wait_threads[cnt_dest].end())
            {
                // Pushes to pending FCC
                pending_fcc[thread_id][cnt_dest]++;
            }
            // Otherwise wakes up thread
            else
            {
                LOG_OTHER(DEBUG, thread_id, "Waking up due to received FCC%u", thread_dest*2 + cnt_dest);
                enabled_threads.push_back(thread_id);
                fcc_wait_threads[cnt_dest].erase(thread);
                --fcc[thread_id][cnt_dest];
            }
        }
    }
}

////////////////////////////////////////////////////////////////////////////////
// Sends an FCC to the desired minions specified in thread mask to the 1st or
// second thread (thread_dest), to the counter 0 or 1 (cnt_dest), inside the shire
// of thread_src
////////////////////////////////////////////////////////////////////////////////

void
sys_emu::msg_to_thread(int thread_id)
{
    auto thread = std::find(port_wait_threads.begin(), port_wait_threads.end(), thread_id);
    LOG_NOTHREAD(INFO, "Message to thread %i with log %i", thread_id, global_log_min);
    // Checks if in port wait state
    if(thread != port_wait_threads.end())
    {
        LOG_OTHER(DEBUG, thread_id, "%s", "Waking up due msg");
        enabled_threads.push_back(thread_id);
        port_wait_threads.erase(thread);
    }
}

////////////////////////////////////////////////////////////////////////////////
// Send IPI_REDIRECT or IPI (or clear pending IPIs) to the minions specified in
// thread mask of the specified shire id.
////////////////////////////////////////////////////////////////////////////////

void
sys_emu::send_ipi_redirect_to_threads(unsigned shire_id, uint64_t thread_mask)
{
    if (shire_id == IO_SHIRE_ID)
        throw std::runtime_error("IPI_REDIRECT to SvcProc");

    // Get IPI_REDIRECT_FILTER ESR for the shire
    uint64_t ipi_redirect_filter;
    memory->read(ESR_SHIRE(shire_id, IPI_REDIRECT_FILTER), 8, &ipi_redirect_filter);

    unsigned thread0 = EMU_THREADS_PER_SHIRE * shire_id;
    for(int t = 0; t < EMU_THREADS_PER_SHIRE; t++)
    {
        // If both IPI_REDIRECT_TRIGGER and IPI_REDIRECT_FILTER has bit set
        if(((thread_mask >> t) & 1) && ((ipi_redirect_filter >> t) & 1))
        {
            // Get PC
            uint64_t new_pc;
            uint64_t neigh_id;
            neigh_id = t / EMU_THREADS_PER_NEIGH;
            memory->read(ESR_NEIGH(shire_id, neigh_id, IPI_REDIRECT_PC), 8, &new_pc);
            int thread_id = thread0 + t;
            LOG_OTHER(DEBUG, thread_id, "Receiving IPI_REDIRECT to %llx", (long long unsigned int) new_pc);
            // If thread sleeping, wakes up and changes PC
            if(std::find(enabled_threads.begin(), enabled_threads.end(), thread_id) == enabled_threads.end())
            {
                LOG_OTHER(DEBUG, thread_id, "%s", "Waking up due to IPI_REDIRECT");
                enabled_threads.push_back(thread_id);
                current_pc[thread_id] = new_pc;
            }
            // Otherwise IPI is dropped
            else
            {
                LOG_OTHER(DEBUG, thread_id, "%s", "WARNING => IPI_REDIRECT dropped");
            }
        }
    }
}

void
sys_emu::raise_software_interrupt(unsigned shire_id, uint64_t thread_mask)
{
    unsigned thread0 =
        EMU_THREADS_PER_SHIRE
        * (shire_id == IO_SHIRE_ID ? EMU_IO_SHIRE_SP : shire_id);

    unsigned shire_thread_count =
        (shire_id == IO_SHIRE_ID ? 1 : EMU_THREADS_PER_SHIRE);

    // Write mip.msip to all selected threads
    for (unsigned t = 0; t < shire_thread_count; ++t)
    {
        if (thread_mask & (1ull << t))
        {
            unsigned thread_id = thread0 + t;
            LOG_OTHER(DEBUG, thread_id, "%s", "Receiving IPI");
            ::raise_software_interrupt(thread_id);
            // If thread sleeping, wakes up
            if (std::find(enabled_threads.begin(), enabled_threads.end(), thread_id) == enabled_threads.end())
            {
                LOG_OTHER(DEBUG, thread_id, "%s", "Waking up due to IPI");
                enabled_threads.push_back(thread_id);
            }
        }
    }
}

void
sys_emu::clear_software_interrupt(unsigned shire_id, uint64_t thread_mask)
{
    unsigned thread0 =
        EMU_THREADS_PER_SHIRE
        * (shire_id == IO_SHIRE_ID ? EMU_IO_SHIRE_SP : shire_id);

    unsigned shire_thread_count =
        (shire_id == IO_SHIRE_ID ? 1 : EMU_THREADS_PER_SHIRE);

    // Clear mip.msip to all selected threads
    for (unsigned t = 0; t < shire_thread_count; ++t)
    {
        if ((thread_mask >> t) & 1)
        {
            unsigned thread_id = thread0 + t;
            ::clear_software_interrupt(thread_id);
        }
    }
}

std::tuple<bool, struct sys_emu_cmd_options>
parse_command_line_arguments(int argc, char* argv[])
{
    sys_emu_cmd_options cmd_options;

    for(int i = 1; i < argc; i++)
    {
        if (cmd_options.max_cycle)
        {
            cmd_options.max_cycle = false;
            sscanf(argv[i], "%" SCNu64, &cmd_options.max_cycles);
        }
        else if (cmd_options.elf)
        {
            cmd_options.elf = false;
            cmd_options.elf_file = argv[i];
        }
        else if(cmd_options.mem_desc)
        {
            cmd_options.mem_desc = false;
            cmd_options.mem_desc_file = argv[i];
        }
        else if(cmd_options.net_desc)
        {
            cmd_options.net_desc = false;
            cmd_options.net_desc_file = argv[i];
        }
        else if(cmd_options.api_comm)
        {
            cmd_options.api_comm = false;
            cmd_options.api_comm_path = argv[i];
        }
        else if(cmd_options.minions)
        {
            sscanf(argv[i], "%" PRIx64, &minions_en);
            cmd_options.minions = 0;
        }
        else if(cmd_options.shires)
        {
            sscanf(argv[i], "%" PRIx64, &shires_en);
            cmd_options.shires = 0;
        }
        else if(cmd_options.reset_pc_flag)
        {
          sscanf(argv[i], "%" PRIx64, &cmd_options.reset_pc);
          cmd_options.reset_pc_flag = false;
        }
        else if(cmd_options.dump == 1)
        {
            sscanf(argv[i], "%" PRIx64, &cmd_options.dump_addr);
            cmd_options.dump = 0;
        }
        else if(cmd_options.dump == 2)
        {
            cmd_options.dump_size = atoi(argv[i]);
            cmd_options.dump = 0;
        }
        else if(cmd_options.dump == 3)
        {
            cmd_options.dump_file = argv[i];
            cmd_options.dump = 0;
        }
        else if(cmd_options.dump == 4)
        {
            cmd_options.log_min = atoi(argv[i]);
            cmd_options.dump = 0;
        }
        else if(cmd_options.dump == 5)
        {
            cmd_options.dump_mem = argv[i];
            cmd_options.dump = 0;
        }
#ifdef SYSEMU_PROFILING
        else if(cmd_options.dump_prof == 1)
        {
            cmd_options.dump_prof_file = argv[i];
            cmd_options.dump_prof = 0;
        }
#endif
        else if(strcmp(argv[i], "-max_cycles") == 0)
        {
            cmd_options.max_cycle = true;
        }
        else if(strcmp(argv[i], "-elf") == 0)
        {
            cmd_options.elf = true;
        }
        else if(strcmp(argv[i], "-mem_desc") == 0)
        {
            cmd_options.mem_desc = true;
        }
        else if(strcmp(argv[i], "-net_desc") == 0)
        {
            cmd_options.net_desc = true;
        }
        else if(strcmp(argv[i], "-api_comm") == 0)
        {
            cmd_options.api_comm = true;
        }
        else if(strcmp(argv[i], "-master_min") == 0)
        {
            cmd_options.master_min = true;
        }
        else if(strcmp(argv[i], "-minions") == 0)
        {
            cmd_options.minions = true;
        }
        else if(strcmp(argv[i], "-shires") == 0)
        {
            cmd_options.shires = true;
        }
        else if(strcmp(argv[i], "-reset_pc") == 0)
        {
            cmd_options.reset_pc_flag = true;
        }
        else if(strcmp(argv[i], "-dump_addr") == 0)
        {
            cmd_options.dump = 1;
        }
        else if(strcmp(argv[i], "-dump_size") == 0)
        {
            cmd_options.dump = 2;
        }
        else if(strcmp(argv[i], "-dump_file") == 0)
        {
            cmd_options.dump = 3;
        }
#ifdef SYSEMU_PROFILING
        else if(strcmp(argv[i], "-dump_prof") == 0)
        {
            cmd_options.dump_prof = 1;
        }
#endif
        else if(strcmp(argv[i], "-lm") == 0)
        {
            cmd_options.dump = 4;
        }
        else if(strcmp(argv[i], "-dump_mem") == 0)
        {
            cmd_options.dump = 5;
        }
        else if(strcmp(argv[i], "-m") == 0)
        {
            cmd_options.create_mem_at_runtime = true;
        }
        else if(strcmp(argv[i], "-l") == 0)
        {
            cmd_options.log_en = true;
        }
        else if (  (strcmp(argv[i], "-h") == 0)
                 ||(strcmp(argv[i], "-help") == 0)
                 ||(strcmp(argv[i], "--help") == 0)) {
           printf("%s", help_msg);
           std::tuple<bool, sys_emu_cmd_options> ret_value(false, sys_emu_cmd_options());
           return ret_value;
        }
        else if (strcmp(argv[i], "-single_thread") == 0)
        {
            cmd_options.second_thread = false;
        }
        else if(strcmp(argv[i], "-d") == 0)
        {
            cmd_options.debug = true;
        }
        else if(strcmp(argv[i], "-mins_dis") == 0)
        {
            cmd_options.mins_dis = true;
        }
        else
        {
            LOG_NOTHREAD(FTL, "Unknown parameter %s", argv[i]);
        }
    }

    std::tuple<bool, sys_emu_cmd_options> ret_value(true, cmd_options);
    return ret_value;
}


////////////////////////////////////////////////////////////////////////////////
/// Main initialization function.
///
/// The initialization function is separate by the constructor because we need
/// to overwrite specific parts of the initialization in subclasses
////////////////////////////////////////////////////////////////////////////////

void
sys_emu::init_simulator(const sys_emu_cmd_options& cmd_options)
{
    if ((cmd_options.elf_file == NULL) && (cmd_options.mem_desc_file == NULL)
        && (cmd_options.api_comm_path == NULL))
    {
        LOG_NOTHREAD(FTL, "%s", "Need an elf file or a mem_desc file or runtime API!");
    }

    uint64_t drivers_enabled = 0;
    if (cmd_options.net_desc_file != NULL) drivers_enabled++;
    if (cmd_options.master_min)            drivers_enabled++;

    if (drivers_enabled > 1)
    {
        LOG_NOTHREAD(FTL, "%s", "Can't have net_desc and master_min set at same time!");
    }

    if (cmd_options.debug == true) {
#ifdef SYSEMU_DEBUG
       LOG_NOTHREAD(INFO, "%s", "Starting in interactive mode.");
#else
       LOG_NOTHREAD(WARN, "%s", "Can't start interactive mode. SYSEMU hasn't been compiled with SYSEMU_DEBUG.");
#endif
    }

    emu::log.setLogLevel(cmd_options.log_en ? LOG_DEBUG : LOG_INFO);

    // Generates the main memory of the emulator
    memory = new main_memory();
    if (cmd_options.create_mem_at_runtime) {
       memory->create_mem_at_runtime();
    }

    // Init emu
    init_emu(system_version_t::ETSOC1_A0);
    log_only_minion(cmd_options.log_min);
    global_log_min = cmd_options.log_min;

    // Defines the memory access functions
    set_memory_funcs(emu_memread8,
                     emu_memread16,
                     emu_memread32,
                     emu_memread64,
                     emu_memwrite8,
                     emu_memwrite16,
                     emu_memwrite32,
                     emu_memwrite64);

    // Callbacks for port writes
    set_msg_funcs(msg_to_thread);

    // Parses the memory description
    if (cmd_options.elf_file != NULL) {
       memory->load_elf(cmd_options.elf_file);
    }
    if (cmd_options.mem_desc_file != NULL) {
       parse_mem_file(cmd_options.mem_desc_file, memory);
    }

    // Initialize network
    net_emu = net_emulator(memory);
    // Parses the net description (it emulates a Maxion sending interrupts to minions)
    if(cmd_options.net_desc_file != NULL)
    {
        net_emu.set_file(cmd_options.net_desc_file);
    }

    api_listener = allocate_api_listener(memory);
    // Parses the net description (it emulates a Maxion sending interrupts to minions)
    if(cmd_options.api_comm_path != NULL)
    {
        api_listener->set_comm_path(cmd_options.api_comm_path);
    }

    bzero(pending_fcc, sizeof(pending_fcc));

    // initialize ports-----------------------------------

    // end initialize ports-------------------------------

    // Generates the mask of enabled minions
    // Setup for all minions

    // For all the shires
    for (unsigned s = 0; s < EMU_NUM_SHIRES; s++)
    {
       reset_esrs_for_shire(s);

       // Skip disabled shire
       if (((shires_en >> s) & 1) == 0) continue;

       // Skip master shire if not enabled
       if ((cmd_options.master_min == 0) && (s >= EMU_MASTER_SHIRE)) continue;

       unsigned shire_minion_count = (s == EMU_IO_SHIRE_SP ? 1 : EMU_MINIONS_PER_SHIRE);
       unsigned minion_thread_count = (s == EMU_IO_SHIRE_SP ? 1 : EMU_THREADS_PER_MINION);

       LOG_NOTHREAD(DEBUG, "s: %u, m: %u, t: %u", s, shire_minion_count, minion_thread_count);

       // For all the minions
       for (unsigned m = 0; m < shire_minion_count; m++)
       {
          // Skip disabled minion
          if (((minions_en >> m) & 1) == 0) continue;

          // Inits threads
          for (unsigned ii = 0; ii < minion_thread_count; ii++) {
             unsigned t = s * EMU_THREADS_PER_SHIRE + m * EMU_THREADS_PER_MINION + ii;
             LOG_OTHER(DEBUG, t, "%s", "Resetting");
             current_pc[t] = cmd_options.reset_pc;
             reduce_state_array[t / EMU_THREADS_PER_MINION] = Reduce_Idle;
             reset_hart(t);
             set_thread(t);
             minit(m0, 255);
             // Puts thread id in the active list
             if(!cmd_options.mins_dis) enabled_threads.push_back(t);
             if(!cmd_options.second_thread) break; // single thread per minion
          }
       }
    }
}

////////////////////////////////////////////////////////////////////////////////
// Main function implementation
////////////////////////////////////////////////////////////////////////////////

int
sys_emu::main_internal(int argc, char * argv[])
{
    auto result = parse_command_line_arguments(argc, argv);
    bool status = std::get<0>(result);
    sys_emu_cmd_options cmd_options = std::get<1>(result);

    if (!status) {
        return 0;
    }

    init_simulator(cmd_options);

#ifdef SYSEMU_PROFILING
    profiling_init();
#endif

    LOG_NOTHREAD(INFO, "%s", "Starting emulation");

    // While there are active threads or the network emulator is still not done
    while(  (emu_done() == false)
         && (   !enabled_threads.empty()
             || !fcc_wait_threads[0].empty()
             || !fcc_wait_threads[1].empty()
             || !port_wait_threads.empty()
             || (net_emu.is_enabled() && !net_emu.done())
             || (api_listener->is_enabled() && !api_listener->is_done())
            )
         && (emu_cycle < cmd_options.max_cycles)
    )
    {
#ifdef SYSEMU_DEBUG
        // Check if any thread has reached a breakpoint
        int break_thread;
        uint64_t break_pc;
        bool break_reached = get_pc_break(break_pc, break_thread);
        if (break_reached)
            printf("Thread %d reached breakpoint at PC 0x%lx\n", break_thread, break_pc);

        if ((cmd_options.debug == true) && ((break_reached == true) || (steps == 0))) {
           bool retry = false;
           bool prompt = true;
           std::string line;
           do {
              printf("\n$ ");
              std::getline(std::cin, line);
              try {
                 prompt = process_dbg_cmd(line);
                 retry = false;
              }
              catch (const std::exception& e)
              {
                 printf("\nError parsing command. Please retry\n\n");
                 printf("%s", help_dbg);
                 retry = true;
              }
           } while (prompt || retry);
        }
        if (steps > 0) steps--;
#endif

        auto thread = enabled_threads.begin();

        while(thread != enabled_threads.end())
        {
            auto thread_id = * thread;

            // Try to execute one instruction, this may trap
            try
            {
                // Gets instruction and sets state
                clearlogstate();
                set_thread(thread_id);
                set_pc(current_pc[thread_id]);
                check_pending_interrupts();
                insn_t inst = fetch_and_decode(current_pc[thread_id]);

                // In case of reduce, we need to make sure that the other minion is also in reduce state
                bool reduce_wait = false;

                // FIXME: This is a hack, because we do not call inst.execute() until the tensor_reduce
                // has synchronized; but we should not wait if we are going to raise an exception
                if(inst.is_reduce() && ((thread_id % EMU_THREADS_PER_MINION) == 0))
                {
                    unsigned other_min, action;
                    // Gets the source used for the reduce
                    uint64_t value = xget(inst.rs1());
                    tensor_reduce_decode(thread_id / EMU_THREADS_PER_MINION, value, &other_min, &action);
                    // Sender
                    if(action == 0)
                    {
                        // Moves to ready to send
                        reduce_state_array[thread_id / EMU_THREADS_PER_MINION] = Reduce_Ready_To_Send;
                        reduce_pair_array[thread_id / EMU_THREADS_PER_MINION] = other_min;
                        // If the other minion hasn't arrived yet, wait
                        if((reduce_state_array[other_min] == Reduce_Idle) || (reduce_pair_array[other_min] != uint32_t(thread_id / EMU_THREADS_PER_MINION)))
                        {
                            reduce_wait = true;
                        }
                        // If it has consumed the data, move both threads to Idle
                        else if(reduce_state_array[other_min] == Reduce_Data_Consumed)
                        {
                            reduce_state_array[thread_id / EMU_THREADS_PER_MINION] = Reduce_Idle;
                            reduce_state_array[other_min] = Reduce_Idle;
                        }
                        else
                        {
                            LOG_ALL_MINIONS(FTL, "Reduce error: Found pairing receiver minion: %u in Reduce_Ready_To_Send!!", other_min);
                        }
                    }
                    // Receiver
                    else if(action == 1)
                    {
                        reduce_pair_array[thread_id / EMU_THREADS_PER_MINION] = other_min;
                        // If the other minion hasn't arrived yet, wait
                        if((reduce_state_array[other_min] == Reduce_Idle) || (reduce_pair_array[other_min] != uint32_t(thread_id / EMU_THREADS_PER_MINION)))
                        {
                            reduce_wait = true;
                        }
                        // If pairing minion is in ready to send, consume the data
                        else if(reduce_state_array[other_min] == Reduce_Ready_To_Send)
                        {
                            reduce_state_array[thread_id / EMU_THREADS_PER_MINION] = Reduce_Data_Consumed;
                        }
                        else
                        {
                            LOG_ALL_MINIONS(FTL, "Reduce error: Found pairing sender minion: %u in Reduce_Data_Consumed!!", other_min);
                        }
                    }
                }

                // Executes the instruction
                if(!reduce_wait)
                {
                    execute(inst);

                    if (get_msg_port_stall(thread_id, 0))
                    {
                        thread = enabled_threads.erase(thread);
                        port_wait_threads.push_back(thread_id);
                        if (thread == enabled_threads.end()) break;
                    }
                    else
                    {
                        if (inst.is_fcc())
                        {
                            unsigned cnt = get_fcc_cnt();
                            int old_thread = *thread;

                            // Checks if there's a pending FCC and wakes up thread again
                            if (pending_fcc[old_thread][cnt]==0)
                            {
                                LOG(DEBUG, "Going to sleep (FCC%u)", 2*(thread_id & 1) + cnt);
                                thread = enabled_threads.erase(thread);
                                fcc_wait_threads[cnt].push_back(thread_id);
                            }
                            else
                            {
                                pending_fcc[old_thread][cnt]--;
                            }
                        }
                        else if (inst.is_wfi())
                        {
                            LOG(DEBUG, "%s", "Going to sleep (WFI)");
                            thread = enabled_threads.erase(thread);
                        }
                        else if (inst.is_stall())
                        {
                            LOG(DEBUG, "%s", "Going to sleep (STALL)");
                            thread = enabled_threads.erase(thread);
                        }
                        else
                        {
                            ++thread;
                        }
                        // Updates PC
                        if(emu_state_change.pc_mod) {
                            current_pc[thread_id] = emu_state_change.pc;
                        } else {
                            current_pc[thread_id] += inst.size();
                        }
                    }
                }
                else
                {
                    ++thread;
                }
            }
            catch (const trap_t& t)
            {
                take_trap(t);
                //LOG(DEBUG, "%s", "Taking a trap");
                if (current_pc[thread_id] == emu_state_change.pc)
                {
                    LOG_ALL_MINIONS(FTL, "Trapping to the same address that caused a trap (0x%" PRIx64 "). Avoiding infinite trap recursion.",
                                    current_pc[thread_id]);
                }
                current_pc[thread_id] = emu_state_change.pc;
                thread++;
            }
            catch (const std::exception& e)
            {
                LOG_ALL_MINIONS(FTL, "%s", e.what());
            }
        }

        // Net emu: check pending IPIs
        std::list<int> net_emu_ipi_threads;
        uint64_t net_emu_new_pc;
        net_emu.get_new_ipi(&enabled_threads, &net_emu_ipi_threads, &net_emu_new_pc);

        // Net emu: sets the PC for all the minions that got an IPI with PC
        for (auto it = net_emu_ipi_threads.begin(); it != net_emu_ipi_threads.end(); it++) {
            LOG_OTHER(DEBUG, *it, "Waking up due IPI with PC 0x%" PRIx64, net_emu_new_pc);
            if(net_emu_new_pc != 0) current_pc[*it] = net_emu_new_pc; // 0 means resume
            enabled_threads.push_back(*it);

        }

        // Runtime API: check for new commands
        api_listener->get_next_cmd(&enabled_threads);

        emu_cycle++;
    }
    if (emu_cycle == cmd_options.max_cycles)
    {
       LOG(ERR, "Error, max cycles reached (%" SCNd64 ")", cmd_options.max_cycles);
       // Dumps awaken threads
       LOG_NOTHREAD(INFO, "%s", "Dumping awaken threads:");
       auto thread = enabled_threads.begin();
       while(thread != enabled_threads.end())
       {
          auto thread_id = * thread;
          LOG_NOTHREAD(INFO, "\tThread %" SCNd32 ", PC: 0x%" PRIx64, thread_id, current_pc[thread_id]);
          thread++;
       }

       // Dumps FCC wait threads
       for (int i = 0; i < 2; ++i)
       {
           LOG_NOTHREAD(INFO, "Dumping FCC%d wait threads:", i);
           thread = fcc_wait_threads[i].begin();
           while(thread != fcc_wait_threads[i].end())
           {
               auto thread_id = * thread;
               LOG_NOTHREAD(INFO, "\tThread %" SCNd32 ", PC: 0x%" PRIx64, thread_id, current_pc[thread_id]);
               thread++;
           }
       }

       // Dumps Port wait threads
       LOG_NOTHREAD(INFO, "%s", "Dumping port wait threads:");
       thread = port_wait_threads.begin();
       while(thread != port_wait_threads.end())
       {
          auto thread_id = * thread;
          LOG_NOTHREAD(INFO, "\tThread %" SCNd32 ", PC: 0x%" PRIx64, thread_id, current_pc[thread_id]);
          thread++;
       }
       LOG_NOTHREAD(ERR, "Error, max cycles reached (%" SCNd64 ")", cmd_options.max_cycles);
    }
    LOG_NOTHREAD(INFO, "%s", "Finishing emulation");

    // Dumping
    if(cmd_options.dump_file != NULL)
        memory->dump_file(cmd_options.dump_file, cmd_options.dump_addr,
                          cmd_options.dump_size);

    if(cmd_options.dump_mem)
        memory->dump_file(cmd_options.dump_mem);

#ifdef SYSEMU_PROFILING
    if (cmd_options.dump_prof_file != NULL) {
        profiling_flush();
        profiling_dump(cmd_options.dump_prof_file);
    }
    profiling_fini();
#endif

    return 0;
}<|MERGE_RESOLUTION|>--- conflicted
+++ resolved
@@ -381,14 +381,8 @@
       for (unsigned m = 0; m < shire_minion_count; m++)
       {
          if (((minions_en >> m) & 1) == 0) continue;
-<<<<<<< HEAD
-
          for (unsigned ii = 0; ii < minion_thread_count; ii++) {
-            thread_id = s * EMU_THREADS_PER_SHIRE + m * EMU_THREADS_PER_MINION + ii;
-=======
-         for (int ii = 0; ii < minion_thread_count; ii++) {
-            int thread_id = s * EMU_THREADS_PER_SHIRE + m * EMU_THREADS_PER_MINION + ii;
->>>>>>> 40ca8602
+            unsigned thread_id = s * EMU_THREADS_PER_SHIRE + m * EMU_THREADS_PER_MINION + ii;
             if ( pc_breakpoints_exists(current_pc[thread_id], thread_id)) {
                pc = current_pc[thread_id];
                thread = thread_id;
