--- conflicted
+++ resolved
@@ -2516,9 +2516,6 @@
 //
 ////////////////////////////////////////////////////////////////////////////////
 
-<<<<<<< HEAD
-static void femuld(opcode opc, int count, freg dst, int off, xreg base, int use_mask)
-=======
 // Floating point instructions are only valid if the mstatus register shows the
 // FLoating point unit to be turned on.
 static int check_fs()
@@ -2538,8 +2535,7 @@
 }
 
 
-static void femuld(opcode opc, int count, int size, freg dst, int off, xreg base,  int use_mask)
->>>>>>> 6c2beb63
+static void femuld(opcode opc, int count, freg dst, int off, xreg base, int use_mask)
 {
     assert(count <= VL);
 #if 0
