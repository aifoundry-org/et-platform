--- conflicted
+++ resolved
@@ -514,28 +514,18 @@
             break;
     }
 
-<<<<<<< HEAD
-    if (xip & 0x0800) throw trap_machine_external_interrupt();
-    if (xip & 0x0008) throw trap_machine_software_interrupt();
-    if (xip & 0x0080) throw trap_machine_timer_interrupt();
-    if (xip & 0x0200) throw trap_supervisor_external_interrupt();
-    if (xip & 0x0002) throw trap_supervisor_software_interrupt();
-    if (xip & 0x0020) throw trap_supervisor_timer_interrupt();
-=======
-    if (xip & 0x10000) throw trap_bad_ipi_redirect_interrupt();
     if (xip & 0x00800) throw trap_machine_external_interrupt();
     if (xip & 0x00008) throw trap_machine_software_interrupt();
     if (xip & 0x00080) throw trap_machine_timer_interrupt();
     if (xip & 0x00200) throw trap_supervisor_external_interrupt();
     if (xip & 0x00002) throw trap_supervisor_software_interrupt();
     if (xip & 0x00020) throw trap_supervisor_timer_interrupt();
->>>>>>> 9bb5fae3
 #if 0
     if (xip & 0x00100) throw trap_user_external_interrupt();
     if (xip & 0x00001) throw trap_user_software_interrupt();
     if (xip & 0x00010) throw trap_user_timer_interrupt();
 #endif
-    if (xip & 0x8000) throw trap_bad_ipi_redirect_interrupt();
+    if (xip & 0x10000) throw trap_bad_ipi_redirect_interrupt();
     if (xip & 0x80000) throw trap_icache_ecc_counter_overflow_interrupt();
     if (xip & 0x800000) throw trap_bus_error_interrupt();
 }
@@ -1254,11 +1244,7 @@
         break;
     case CSR_MIE:
         // Hard-wire ueie, utie, usie
-<<<<<<< HEAD
         val &= 0x0000000000890AAAULL;
-=======
-        val &= 0x0000000000090AAAULL;
->>>>>>> 9bb5fae3
         cpu[current_thread].mie = val;
         break;
     case CSR_MTVEC:
@@ -3230,14 +3216,11 @@
         uint64_t mask = ~(16ull*cols - 1ull);
         for (int row = 0; row < rows; row++)
         {
-            uint64_t vaddr = addr & mask;
             // For all the blocks of 128b
             for (int col = 0; col < cols; col++)
             {
-<<<<<<< HEAD
                 try {
-                    uint64_t vaddr = sextVA(addr + row * stride);
-                    assert(addr_is_size_aligned(vaddr, 16));
+                    uint64_t vaddr = sextVA((addr + row * stride) & mask);
                     uint64_t paddr = vmemtranslate(vaddr + col*16, 16, Mem_Access_TxStore);
                     if (!(col & 1)) LOG_FREG(":", src);
                     const uint32_t* ptr = &FREGS[src].u32[(col & 1) * 4];
@@ -3250,17 +3233,6 @@
                 }
                 catch (const bemu::memory_error&) {
                     raise_bus_error_interrupt(current_thread, 0);
-=======
-                uint64_t paddr = vmemtranslate(vaddr + col*16, 16, Mem_Access_TxStore);
-                // For all the 32 elements of the 128b block
-                for (uint64_t i = 0; i < 4; i++)
-                {
-                    uint32_t idx = (col & 1) * 4 + i;
-                    uint32_t val = FREGS[src].u32[idx];
-                    LOG(DEBUG, "\t0x%08" PRIx32 " --> MEM32[0x%016" PRIx64 "]", val, vaddr + col*16 + i*4);
-                    bemu::pmemwrite32(paddr + i*4, val);
-                    //log_mem_write(0, 4, vaddr + col*16 + i*4, val); => Don't log mem changes!
->>>>>>> 9bb5fae3
                 }
                 // For 128b stores, move to next desired register immediately.
                 // For 256b and 512b stores, move to next desired register
