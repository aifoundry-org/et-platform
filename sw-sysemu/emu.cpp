/* -*- Mode:C++; c-basic-offset: 4; -*- */

#include <cstdio>       // FIXME: Remove this, use "emu_gio.h" instead
#include <cassert>
#include <cstring>
#include <algorithm>
#include <stdexcept>
#include <list>

#include "emu.h"
#include "log.h"
#include "ipc.h"
#include "emu_casts.h"
#include "emu_gio.h"
#include "emu_memop.h"
#include "fpu.h"
#include "fpu_casts.h"

#include <cfenv>       // FIXME: remove this when we purge std::fesetround() from the code!
#include <emmintrin.h> // FIXME: remove this when we fix the TXFMA code

// L1 Dcache configuration, used by the cache management operations
#define L1D_NUM_SETS  16
#define L1D_NUM_WAYS  4
#define L1D_LINE_SIZE 64

// MsgPort defines
#define PORT_LOG2_MIN_SIZE   2
#define PORT_LOG2_MAX_SIZE   6

// Scratchpad defines
#define L1_ENTRIES        (L1D_NUM_SETS * L1D_NUM_WAYS)
#define L1_SCP_ENTRIES    48
#define L1_SCP_LINE_SIZE  (L1D_LINE_SIZE)
#define L1_SCP_BLOCKS     (L1_SCP_LINE_SIZE / (VL * 4))
#define L1_SCP_BLOCK_SIZE (VL * 4)

// MISA initial value
#define CSR_ISA_MAX ((1 << 2)  | /* Compressed extension */                      \
                     (1 << 5)  | /* Single-precision floating-point extension */ \
                     (1 << 6)  | /* Additional standard extensions present */    \
                     (1 << 8)  | /* RV32I/64I/128I base ISA */                   \
                     (1 << 12) | /* Integer Multiply/Divide extension */         \
                     (1 << 18) | /* Supervisor mode implemented */               \
                     (1 << 20) | /* User mode implemented */                     \
                     (1 << 23) ) /* Non-standard extensions present */

using emu::gprintf;
using emu::gsprintf;
using emu::gfprintf;

// Neede by fence.i
extern void flush_insn_cache();

// State declaration
char buf[64];
int buflen = 0;
xdata xregs[EMU_NUM_THREADS][32];
fdata fregs[EMU_NUM_THREADS][32];
mdata mregs[EMU_NUM_THREADS][8];
uint64_t csrregs[EMU_NUM_THREADS][CSR_MAX];
fdata scp[EMU_NUM_THREADS][L1_SCP_ENTRIES+TFMA_MAX_AROWS][L1_SCP_BLOCKS];
int scp_entry[EMU_NUM_THREADS];
int scp_size[EMU_NUM_THREADS];
bool scp_tm;
int tensorfma_size[EMU_NUM_THREADS];
int tensorfma_passes[EMU_NUM_THREADS];
fdata tensorfma_tenc[EMU_NUM_THREADS][32];
uint32_t tensorfma_data[EMU_NUM_THREADS][32][VL][TFMA_MAX_ACOLS];
bool tensorfma_mask_skip[TFMA_MAX_ACOLS][TFMA_MAX_AROWS];
bool tensorfma_zero_skip[TFMA_MAX_ACOLS][32][VL];
int reduce_entry[EMU_NUM_THREADS];
int reduce_size[EMU_NUM_THREADS];
uint32_t reduce_data[EMU_NUM_THREADS][32][VL];
msg_port_conf msg_ports[EMU_NUM_THREADS][NR_MSG_PORTS];

// Used to access different threads transparently
#define SCP   scp[current_thread]

static et_core_t core_type = ET_MINION;
uint64_t current_pc = 0;
uint32_t current_inst = 0;
uint32_t current_thread = 0;
uint32_t num_sets = 16;
uint32_t num_ways = 4;

#define MAXSTACK 2048
static uint32_t shaderstack[EMU_NUM_THREADS][MAXSTACK];
static bool check_stack = false;

char dis[1024];

int fake_sampler = 0;
uint8_t in_sysemu = 0;

void init_emu(int debug, int fakesam, enum logLevel level)
{
    print_debug  = debug;
    fake_sampler = fakesam;
    emu_log().setLogLevel(level);
}

// forward declarations
static uint64_t csrget(csr src1);
static void csrset(csr src1, uint64_t val);
static void tmask_conv();
static void tcoop(uint64_t value);
static void tensorload(uint64_t control);
static void tensorstore(uint64_t tstorereg);
static void tensorfma(uint64_t tfmareg);
static void tensorreduce(uint64_t value);
static uint64_t csr_cacheop_emu(uint64_t op_value);
static int64_t port_get(uint32_t id, bool block);
static void configure_port(uint32_t id, uint64_t wdata);
static uint64_t flbarrier(uint64_t value);
// TODO: remove old msg port spec
static int64_t msg_port_csr(uint32_t id, uint64_t wdata, bool umode);

////////////////////////////////////////////////////////////////////////////////
//
// Helper routines
//
////////////////////////////////////////////////////////////////////////////////

#define ZERO_UNUSED_FREG_BITS(regid, start) do { \
    for (int _zeufb_index = start; _zeufb_index < VL; ++_zeufb_index) \
        FREGS[regid].u[_zeufb_index] = 0; \
} while (0)

void print_comment(const char *comm)
{
    emu_log()<<LOG_DEBUG<< "// "<<comm<<endm;
}

static uint64_t sext32(uint32_t val)
{
    uint32_t s = val & 0x80000000;
    uint64_t r = s ? (0xffffffff00000000ull | val ) : val;
    //LOG(DEBUG, "\tsext(%d) = %llu | sext(0x%08x) = 0x%016llx",val,r,val,r);
    return r;
}

static uint64_t sext16(uint32_t val)
{
    uint32_t s = val & 0x00008000;
    uint64_t r = s ? (0xffffffffffff0000ull | val ) : val;
    //LOG(DEBUG, "\tsext(%d) = %llu | sext(0x%08x) = 0x%016llx",val,r,val,r);
    return r;
}

static uint64_t sext12(uint32_t val)
{
    uint32_t s = val & 0x0000800;
    uint64_t r = s ? (0xfffffffffffff000ull | val) : val;
    //LOG(DEBUG, "\tsext(%d) = %llu | sext(0x%08x) = 0x%016llx",val,r,val,r);
    return r;
}

static uint64_t sext10(uint32_t val)
{
    uint32_t s = val & 0x0000200;
    uint64_t r = s ? (0xfffffffffffffc00ull | val) : val;
    //LOG(DEBUG, "\tsext(%d) = %llu | sext(0x%08x) = 0x%016llx",val,r,val,r);
    return r;
}

static uint64_t sext8(uint32_t val)
{
    uint32_t s = val & 0x0000080;
    uint64_t r = s ? (0xffffffffffffff00ull | val) : val;
    //LOG(DEBUG, "\tsext(%d) = %llu | sext(0x%08x) = 0x%016llx",val,r,val,r);
    return r;
}

static int32_t sext8_2(uint8_t val)
{
    uint32_t s = val & 0x80;
    int32_t r = s ? (0xffffff00 | val) : val;
    //LOG(DEBUG, "\tsext(%d) = %llu | sext(0x%08x) = 0x%016llx",val,r,val,r);
    return r;
}

static void check_sp_out_of_range(uint64_t val)
{
    uint64_t lo = uint64_t(&shaderstack[current_thread][0]);
    uint64_t hi = uint64_t(&shaderstack[current_thread][MAXSTACK]);
    if (val < lo || val > hi)
        throw std::runtime_error("stack pointer is out-of-range");
}

void init(xreg dst, uint64_t val)
{
    XREGS[dst].x = val;
    LOG(DEBUG, "init x%d <-- 0x%016llx",dst,val);
    ipc_init_xreg(dst);
}

void init_stack()
{
    check_stack = true;
    init(x2, uint64_t(&shaderstack[current_thread][MAXSTACK-1]));
}

uint64_t xget(uint64_t src1)
{
    uint64_t val = XREGS[src1].x;
    return val;
}

void fpinit(freg dst, uint64_t val[2])
{
    FREGS[dst].x[0] = val[0];
    FREGS[dst].x[1] = val[1];
}

// internal accessor to prv; this is faster than doing csrget(csr_prv)
static inline int prvget()
{
    return csrregs[current_thread][csr_prv];
}

// internal accessor to frm; this is faster than doing csrget(csr_frm)
static inline int frm()
{
    return ((csrregs[current_thread][csr_fcsr] >> 5) & 0x7);
}

// internal accessor to fflags; this is faster than doing
// csrset(csr_fflags, csrget(csr_fflags) | new_value)
static inline void update_fflags(int flags)
{
    csrregs[current_thread][csr_fcsr] |= (flags & 0x1F);
}

// internal accessor to mstatus.fs; this is faster than using csrset()
static inline void dirty_fp_state()
{
    csrregs[current_thread][csr_mstatus] |= 0x8000000000006000ULL;
}

static inline void require_fp_active()
{
    if ((csrregs[current_thread][csr_mstatus] & 0x0006000ULL) == 0)
        throw trap_illegal_instruction(current_inst);
}

static inline void handle_denormal(iufval32& a)
{
    if ((a.u & 0x7f800000) == 0)
        a.u &= 0x80000000; // preserve sign
}

static inline bool isNaN(uint32_t a)
{
    return (((~(a) & 0x7F800000) == 0) && ((a) & 0x007FFFFF));
}

static inline void handle_nan_default(iufval32& a)
{
    if (isNaN(a.u))
        a.u = 0x7FC00000;
}

// FIXME: remove '#include <cfenv>' when we purge this function from the code
static inline void set_x86_rounding_mode(rounding_mode rm)
{
    switch ((rm == rmdyn) ? frm() : rm)
    {
        case rne: std::fesetround(FE_TONEAREST); break;
        case rtz: std::fesetround(FE_TOWARDZERO); break;
        case rdn: std::fesetround(FE_DOWNWARD); break;
        case rup: std::fesetround(FE_UPWARD); break;
        case rmm:
            emu_log()<<LOG_DEBUG<<"INFO: round_near_maxMag not supported by C++"<<endm;
            std::fesetround(FE_TONEAREST);
            break;
        default:
            assert(0);
            break;
    }
}

static inline void set_rounding_mode(rounding_mode rm)
{
    int round = (rm == rmdyn) ? frm() : rm;
    if (round > 4)
        throw trap_illegal_instruction(current_inst);
    fpu::rm(round);
}

static inline const char* get_rounding_mode(rounding_mode rm)
{
    static const char* rmnames[] = {
        "rne",      "rtz",       "rdn",       "rup",
        "rmm",      "res5",      "res6",      "dyn",
        "dyn(rne)", "dyn(rtz)",  "dyn(rdn)",  "dyn(rup)",
        "dyn(rmm)", "dyn(res5)", "dyn(res6)", "dyn(res7)",
    };

    return rmnames[(rm == rmdyn) ? (8 + frm()) : rm];
}

static inline void set_fp_exceptions()
{
    if (fpu::flags())
    {
        dirty_fp_state();
        update_fflags(fpu::flags());
        fpu::flags(0);
    }
}

static float gold_frsq(float a)
{
    iufval32 res, val;

    val.flt =a ;
    handle_denormal(val);
    res.flt = float(double(1.0) / sqrt(double(val.flt)));
    handle_nan_default(res);
    handle_denormal(res);
    return res.flt;
}

static float gold_fsin(float a)
{
    double dummy;
    iufval32 res, val, tmp;

    val.flt = a;
    handle_denormal(val);
    tmp.flt = float(modf(double(val.flt), &dummy));
    tmp.flt = tmp.flt >  0.5 ? tmp.flt - 1.0
        : tmp.flt < -0.5 ? tmp.flt + 1.0
        : tmp.flt;
    res.flt = float(sin(2.0 * M_PI * double(tmp.flt)));
    handle_nan_default(res);
    handle_denormal(res);
    return res.flt;
}

static float gold_fexp(float a)
{
    iufval32 res, val;

    val.flt = a;
    handle_denormal(val);
    res.flt = exp2f(val.flt);
    handle_nan_default(res);
    handle_denormal(res);
    return res.flt;
}

static float gold_flog(float a)
{
    iufval32 res, val;

    val.flt = a;
    handle_denormal(val);
    res.flt = float(log2(double(val.flt)));
    handle_nan_default(res);
    handle_denormal(res);
    return res.flt;
}

static float gold_frcp(float a)
{
    iufval32 res, val;

    val.flt = a;
    handle_denormal(val);
    res.flt = float(double(1.0) / double(val.flt));
    handle_nan_default(res);
    handle_denormal(res);
    return res.flt;
}

static int32_t gold_frcp_fix_rast(int32_t a)
{
    // Input value is 2xtriArea with 15.16 precision
    double fval = double(a) / double(1 << 16);
    // Result value is 17.14
    double fres = (1.0 / fval) * double(1 << 14);
    return int32_t(fres);
}

void initcsr(uint32_t thread)
{
    // Exit reset at M-mode
    csrregs[thread][csr_prv] = CSR_PRV_M;
    // Read-only registers
    csrregs[thread][csr_mvendorid] = 0x1E0A;
    csrregs[thread][csr_marchid] = 0x0;
    csrregs[thread][csr_mimpid] = 0x0;
    csrregs[thread][csr_mhartid] = thread;
    // misa is a 0-length register
    csrregs[thread][csr_misa] = CSR_ISA_MAX;
    // M-mode registers with reset
    csrregs[thread][csr_mstatus] = 0x0000000A00001800ULL; // mpp=11, sxl=uxl=10
    csrregs[thread][csr_mcause] = 0x0ULL;
    csrregs[thread][csr_mip] = 0x0ULL;
    csrregs[thread][csr_icache_ctrl] = 0x0ULL;
    csrregs[thread][csr_write_ctrl] = 0x0ULL;
    csrregs[thread][csr_msleep_txfma_27] = 0x0ULL;
    csrregs[thread][csr_menable_shadows] = 0x0ULL;
    // Debug-mode registers with reset
    // TODO: csrregs[thread][csr_dcsr] <= xdebugver=1, prv=3;

    // Ports
    for (int i = 0; i < NR_MSG_PORTS; ++i)
    {
        memset(&msg_ports[thread][i], 0, sizeof(msg_port_conf));
        msg_ports[thread][i].offset = -1;
    }
    csrregs[thread][csr_portctrl0] = 0x0000000000008000ULL;
    csrregs[thread][csr_portctrl1] = 0x0000000000008000ULL;
    csrregs[thread][csr_portctrl2] = 0x0000000000008000ULL;
    csrregs[thread][csr_portctrl3] = 0x0000000000008000ULL;

    csrregs[thread][csr_minstmask] = 0xFFFFFFFFFFFFFFFFULL;
}

void minit(mreg dst, uint64_t val)
{
    for(int i = 0; i < VL; ++i)
    {
        MREGS[dst].b[i] = val & 0x1;
        val = val >> 1;
        emu_log()<<LOG_DEBUG<<"init m["<<dst<<"].b["<<i<<"] <-- "<<(int)MREGS[dst].b[i]<<endm;
    }
    ipc_init_mreg(dst);
}

static bool tmask_pass(int bit)
{
    // Returns the pass bit for a specific bit
    return ((csrget(csr_tmask) >> bit) & 1);
}

static uint8_t security_ulp_check(uint32_t gold, uint32_t table)
{
    // Fast skip for zeros and infinity should be the same value in both in gold and table
    if (gold == table)
        return 0;

    // Detect NaNs
    bool gold_is_nan  = isNaN(gold);
    bool table_is_nan = isNaN(table);

    assert((gold_is_nan == table_is_nan) && "Trans mismatch error. Please open a jira to jordi.sola@esperantotech.com.");

    bool gold_is_inf = ((gold == 0xff800000) || (gold == 0x7f800000));

    //printf("GOLD: %d TABLE: %d\n", gold_is_nan, table_is_nan);
    if (gold_is_inf)
    {
        assert((gold == table) && "Trans mismatch error. Please open a jira to jordi.sola@esperantotech.com.");
    }
    // Skip all other tests.
    if (gold_is_nan)
        return 0;

    uint32_t gold_clean = gold & 0x7f800000;     // clean mantissa and sign from gold

    // compute 1ulp from gold
    float err_1ulp = cast_uint32_to_float(gold_clean) / float(1 << 23); // put '1' in the unit of less precision

    // compute diff between gold and table approximation
    float goldf  = cast_uint32_to_float(gold);
    float tablef = cast_uint32_to_float(table);
    float diff   = fabsf(goldf - tablef);

    // fail if diff is bigger than 1ulp
    /*if (diff > err_1ulp)
    {
        printf("Gold IEEE: %.12e, Table TRANS: %.12e, Diff: %.12e, Max (1ulp): %.12e\n", goldf, tablef, diff, err_1ulp);
        printf("Hex Gold: %08X, Hex Table: %08X\n", gold, table);
    }*/
    return (diff > err_1ulp);
}

static void trap_to_smode(uint64_t cause, uint64_t val)
{
    // Get current privilege mode
    uint64_t curprv = prvget();
    assert(curprv <= CSR_PRV_S);

    emu_log()<<LOG_DEBUG<<"\tTrapping to S-mode with cause "<<cause<<endm;

    // Take sie
    uint64_t mstatus = csrget(csr_mstatus);
    uint64_t sie = (mstatus >> 1) & 0x1;
    // Clean sie, spie and spp
    uint64_t mstatus_clean = mstatus & 0xFFFFFFFFFFFFFEDDULL;
    // Set spie = sie, sie = 0, spp = prv
    csrset(csr_mstatus, mstatus_clean | (curprv << 8) | (sie << 5));
    // Set scause, stval and sepc
    csrset(csr_scause, cause);
    csrset(csr_stval, val);
    csrset(csr_sepc, current_pc);
    // Jump to stvec
    csrset(csr_prv, CSR_PRV_S);
    // compute address where to jump to:
    //  if tvec[0]==0 (direct mode) => jump to tvec
    //  if tvec[0]==1 (vectored mode) => jump to tvec + 4*cause[3:0] for interrupts, tvec for exceptions
    uint64_t tvec = csrget(csr_stvec);
    if ( (tvec & 1 ) == 1  && (cause >> 31) == 1)
    {
        // vectored mode and interrupt => add +4 * cause
        tvec &=  ~0x1ULL;
        tvec += (cause & 0xF) << 2;
    }
    else
    {
        tvec &=  ~0x1ULL;
    }
    logpcchange(tvec);
}

static void trap_to_mmode(uint64_t cause, uint64_t val)
{
    // Get current privilege mode
    uint64_t curprv = prvget();

    // Check if we should deletegate the trap to S-mode
    if ((curprv < CSR_PRV_M) && (csrget(csr_medeleg) & (1ull << cause)))
    {
        trap_to_smode(cause, val);
        return;
    }

    emu_log()<<LOG_DEBUG<<"\tTrapping to M-mode with cause "<<cause<<" and tval "<<std::hex<<val<<std::dec<<endm;

    // Take mie
    uint64_t mstatus = csrget(csr_mstatus);
    uint64_t mie = (mstatus >> 3) & 0x1;
    // Clean mie, mpie and mpp
    uint64_t mstatus_clean = mstatus & 0xFFFFFFFFFFFFE777ULL;
    // Set mpie = mie, mie = 0, mpp = prv
    csrset(csr_mstatus, mstatus_clean | (curprv << 11) | (mie << 7));
    // Set mcause, mtval and mepc
    csrset(csr_mcause, cause);
    csrset(csr_mtval, val);
    csrset(csr_mepc, current_pc);
    // Jump to mtvec
    csrset(csr_prv, CSR_PRV_M);
    // compute address where to jump to
    //  if tvec[0]==0 (direct mode) => jump to tvec
    //  if tvec[0]==1 (vectored mode) => jump to tvec + 4*cause[3:0] for interrupts, tvec for exceptions
    uint64_t tvec = csrget(csr_mtvec);
    if ( (tvec & 1 ) == 1  && (cause >> 31) == 1)
    {
        // vectored mode and interrupt => add +4 * cause
        tvec &=  ~0x1ULL;
        tvec += (cause & 0xF) << 2;
    }
    else
    {
        tvec &=  ~0x1ULL;
    }
    logpcchange(tvec);
}

void take_trap(const trap_t& t)
{
    trap_to_mmode(t.get_cause(), t.get_tval());
}

void check_minst_match(uint32_t bits)
{
    if ((bits != 0) && (((bits ^ csrget(csr_minstmatch)) & csrget(csr_minstmask)) == 0))
        throw trap_mcode_instruction(bits);
}

void set_core_type(et_core_t core)
{
   core_type = core;
}

et_core_t get_core_type()
{
   return core_type;
}

void set_pc(uint64_t pc)
{
    current_pc = pc;
}

void set_thread(uint32_t thread)
{
    current_thread = thread;
}

uint32_t get_thread()
{
    return current_thread;
}

uint32_t get_mask(unsigned maskNr)
{
    return uint32_t((MREGS[maskNr].b[7] << 7) |
                    (MREGS[maskNr].b[6] << 6) |
                    (MREGS[maskNr].b[5] << 5) |
                    (MREGS[maskNr].b[4] << 4) |
                    (MREGS[maskNr].b[3] << 3) |
                    (MREGS[maskNr].b[2] << 2) |
                    (MREGS[maskNr].b[1] << 1) |
                    (MREGS[maskNr].b[0] << 0));
}

extern inst_state_change * log_info;

////////////////////////////////////////////////////////////////////////////////
//
// Memory emulation
//
////////////////////////////////////////////////////////////////////////////////

// Accessor functions for externally defined memory

typedef uint8_t  (*func_memread8_t) (uint64_t addr);
typedef uint16_t (*func_memread16_t)(uint64_t addr);
typedef uint32_t (*func_memread32_t)(uint64_t addr);
typedef uint64_t (*func_memread64_t)(uint64_t addr);

typedef void (*func_memwrite8_t)  (uint64_t addr, uint8_t data);
typedef void (*func_memwrite16_t) (uint64_t addr, uint16_t data);
typedef void (*func_memwrite32_t) (uint64_t addr, uint32_t data);
typedef void (*func_memwrite64_t) (uint64_t addr, uint64_t data);

static func_memread8_t   func_memread8   = NULL;
static func_memread16_t  func_memread16  = NULL;
static func_memread32_t  func_memread32  = NULL;
static func_memread64_t  func_memread64  = NULL;
static func_memwrite8_t  func_memwrite8  = NULL;
static func_memwrite16_t func_memwrite16 = NULL;
static func_memwrite32_t func_memwrite32 = NULL;
static func_memwrite64_t func_memwrite64 = NULL;

// forward declaration
static uint64_t virt_to_phys_emu(uint64_t addr, mem_access_type macc);

static uint64_t virt_to_phys_host(uint64_t addr, mem_access_type macc)
{
    if (macc != Mem_Access_Fetch)
        throw std::runtime_error("virt_to_phys_host() for loads/stores is unimplemented");
    return addr;
}

static std::list<uint64_t> translate_esr_memmap(uint64_t paddr)
{
    std::list<uint64_t> ret_list;
    // Check if shire ESR region
    if ((paddr & ESR_REGION_MASK) == ESR_REGION)
    {
        // Check if doing a local access
        if ((paddr & ESR_REGION_LOCAL) == ESR_REGION_LOCAL)
        {
            // Fix the final address
            uint64_t shire = current_thread / (EMU_MINIONS_PER_SHIRE * EMU_THREADS_PER_MINION);
            paddr = (paddr & ~ESR_REGION_LOCAL) + shire * ESR_REGION_OFFSET;
        }

        // Neigh broadcast
        if((paddr & ESR_NEIGH_REGION) == ESR_NEIGH_REGION)
        {
            // Doing a broadcast
            if((paddr & ESR_NEIGH_BDCST) == ESR_NEIGH_BDCST)
            {
                paddr = paddr & ~ESR_NEIGH_BDCST;
                for(int n = 0; n < 4; n++)
                    ret_list.push_back(paddr + n*ESR_NEIGH_OFFSET);
                return ret_list;
            }
        }
    }
    ret_list.push_back(paddr);
    return ret_list;
}

static uint8_t emu_pmemread8(uint64_t paddr)
{
    uint64_t tmp = paddr;
<<<<<<< HEAD
    paddr = translate_esr_memmap(paddr);
    // Used to detect special load accesses like ticketer 
    log_info->mem_addr[0] = paddr;
    uint8_t data = func_memread8(paddr);
    DEBUG_EMU(gprintf("MEM8 %i, %02" PRIx16 " = [%016" PRIx64 " (%016" PRIx64 ")]\n", current_thread, data, paddr, tmp););
=======
    auto paddr_list = translate_esr_memmap(paddr);
    // Used to detect special load accesses like ticketer
    log_info->mem_addr[0] = paddr_list.front();
    uint8_t data = func_memread8(paddr_list.front());
    LOG(DEBUG, "MEM8 %i, %02" PRIx16 " = [%016" PRIx64 " (%016" PRIx64 ")]", current_thread, data, paddr_list.front(), tmp);
>>>>>>> 0f4fe4cc
    return data;
}

static uint16_t emu_pmemread16(uint64_t paddr)
{
    uint64_t tmp = paddr;
    auto paddr_list = translate_esr_memmap(paddr);
    // Used to detect special load accesses like ticketer
    log_info->mem_addr[0] = paddr_list.front();
    uint16_t data = func_memread16(paddr_list.front());
    LOG(DEBUG, "MEM16 %i, %04" PRIx16 " = [%016" PRIx64 " (%016" PRIx64 ")]", current_thread, data, paddr_list.front(), tmp);
    return data;
}

static uint32_t emu_pmemread32(uint64_t paddr)
{
    uint64_t tmp = paddr;
    auto paddr_list = translate_esr_memmap(paddr);
    // Used to detect special load accesses like ticketer
    log_info->mem_addr[0] = paddr_list.front();
    uint32_t data = func_memread32(paddr_list.front());
    LOG(DEBUG, "MEM32 %i, %08" PRIx32 " = [%016" PRIx64 " (%016" PRIx64 ")]", current_thread, data, paddr_list.front(), tmp);
    return data;
}

static uint64_t emu_pmemread64(uint64_t paddr)
{
    uint64_t tmp = paddr;
    auto paddr_list = translate_esr_memmap(paddr);
    // Used to detect special load accesses like ticketer
    log_info->mem_addr[0] = paddr_list.front();
    uint64_t data = func_memread64(paddr_list.front());
    LOG(DEBUG, "MEM64 %i, %016" PRIx64 " = [%016" PRIx64 " (%016" PRIx64 ")]", current_thread, data, paddr_list.front(), tmp);
    return data;
}

static uint8_t emu_vmemread8(uint64_t addr)
{
    uint64_t paddr = virt_to_phys_emu(addr, Mem_Access_Load);
    return emu_pmemread8(paddr);
}

static uint16_t emu_vmemread16(uint64_t addr)
{
    uint64_t paddr = virt_to_phys_emu(addr, Mem_Access_Load);
    return emu_pmemread16(paddr);
}

static uint32_t emu_vmemread32(uint64_t addr)
{
    uint64_t paddr = virt_to_phys_emu(addr, Mem_Access_Load);
    return emu_pmemread32(paddr);
}

static uint64_t emu_vmemread64(uint64_t addr)
{
    uint64_t paddr = virt_to_phys_emu(addr, Mem_Access_Load);
    return emu_pmemread64(paddr);
}

static void emu_pmemwrite8(uint64_t paddr, uint8_t data)
{
    uint64_t tmp = paddr;
    auto paddr_list = translate_esr_memmap(paddr);
    for(auto it = paddr_list.begin(); it != paddr_list.end(); it++)
    {
        LOG(DEBUG, "MEM8 %i, [%016" PRIx64 " (%016" PRIx64 ")] = %02" PRIx8, current_thread, * it, tmp, data);
        func_memwrite8(* it, data);
    }
}

static void emu_pmemwrite16(uint64_t paddr, uint16_t data)
{
    uint64_t tmp = paddr;
    auto paddr_list = translate_esr_memmap(paddr);
    for(auto it = paddr_list.begin(); it != paddr_list.end(); it++)
    {
        LOG(DEBUG, "MEM16 %i, [%016" PRIx64 " (%016" PRIx64 ")] = %04" PRIx16, current_thread, * it, tmp, data);
        func_memwrite16(* it, data);
    }
}

static void emu_pmemwrite32(uint64_t paddr, uint32_t data)
{
    uint64_t tmp = paddr;
    auto paddr_list = translate_esr_memmap(paddr);
    for(auto it = paddr_list.begin(); it != paddr_list.end(); it++)
    {
        LOG(DEBUG, "MEM32 %i, [%016" PRIx64 " (%016" PRIx64 ")] = %08" PRIx32, current_thread, * it, tmp, data);
        func_memwrite32(* it, data);
    }
}

static void emu_pmemwrite64(uint64_t paddr, uint64_t data)
{
    uint64_t tmp = paddr;
    auto paddr_list = translate_esr_memmap(paddr);
    for(auto it = paddr_list.begin(); it != paddr_list.end(); it++)
    {
        LOG(DEBUG, "MEM64 %i, [%016" PRIx64 " (%016" PRIx64 ")] = %016" PRIx64, current_thread, * it, tmp, data);
        func_memwrite64(* it, data);
    }
}

static void emu_vmemwrite8(uint64_t addr, uint8_t data)
{
    uint64_t paddr = virt_to_phys_emu(addr, Mem_Access_Store);
    emu_pmemwrite8(paddr, data);
}

static void emu_vmemwrite16(uint64_t addr, uint16_t data)
{
    uint64_t paddr = virt_to_phys_emu(addr, Mem_Access_Store);
    emu_pmemwrite16(paddr, data);
}

static void emu_vmemwrite32(uint64_t addr, uint32_t data)
{
    uint64_t paddr = virt_to_phys_emu(addr, Mem_Access_Store);
    emu_pmemwrite32(paddr, data);
}

static void emu_vmemwrite64(uint64_t addr, uint64_t data)
{
    uint64_t paddr = virt_to_phys_emu(addr, Mem_Access_Store);
    emu_pmemwrite64(paddr, data);
}

static void emu_pmemfetch512(uint64_t paddr, uint16_t * data)
{
    for (int i = 0; i < 8; ++i)
    {
        uint64_t value = func_memread64(paddr + 8*i);
        ((uint64_t *) data)[i] = value;
        LOG(DEBUG, "MEM64 %i, %016" PRIx64 " = [%016" PRIx64 "]", current_thread, value, paddr + 8*i);
    }
}

static uint8_t host_vmemread8(uint64_t addr)
{
    return * ((uint8_t *) addr);
}

static uint16_t host_vmemread16(uint64_t addr)
{
    return * ((uint16_t *) addr);
}

static uint32_t host_vmemread32(uint64_t addr)
{
    return * ((uint32_t *) addr);
}

static uint64_t host_vmemread64(uint64_t addr)
{
    return * ((uint64_t *) addr);
}

static uint64_t host_pmemread64(uint64_t paddr)
{
    throw std::runtime_error("host_pmemread64() is unimplemented");
}

static void host_vmemwrite8(uint64_t addr, uint8_t data)
{
    * ((uint8_t *) addr) = data;
}

static void host_vmemwrite16(uint64_t addr, uint16_t data)
{
    * ((uint16_t *) addr) = data;
}

static void host_vmemwrite32(uint64_t addr, uint32_t data)
{
    * ((uint32_t *) addr) = data;
}

static void host_vmemwrite64(uint64_t addr, uint64_t data)
{
    * ((uint64_t *) addr) = data;
}

static void host_pmemwrite64(uint64_t paddr, uint64_t data)
{
    throw std::runtime_error("host_pmemwrite64() is unimplemented");
}

static void host_pmemfetch512(uint64_t addr, uint16_t * data)
{
    memcpy(data, (void*) addr, 64);
}

// Abstract memory accessors. By default we use the host memory directly,
// unless we are asked to use emulated memory.

uint64_t (*vmemtranslate) (uint64_t addr, mem_access_type macc) = virt_to_phys_host;

uint8_t  (*vmemread8 ) (uint64_t addr) = host_vmemread8;
uint16_t (*vmemread16) (uint64_t addr) = host_vmemread16;
uint32_t (*vmemread32) (uint64_t addr) = host_vmemread32;
uint64_t (*vmemread64) (uint64_t addr) = host_vmemread64;

uint64_t (*pmemread64) (uint64_t paddr) = host_pmemread64;

void (*vmemwrite8 ) (uint64_t addr, uint8_t  data) = host_vmemwrite8;
void (*vmemwrite16) (uint64_t addr, uint16_t data) = host_vmemwrite16;
void (*vmemwrite32) (uint64_t addr, uint32_t data) = host_vmemwrite32;
void (*vmemwrite64) (uint64_t addr, uint64_t data) = host_vmemwrite64;

void (*pmemwrite64) (uint64_t paddr, uint64_t data) = host_pmemwrite64;

void (*pmemfetch512) (uint64_t paddr, uint16_t * data) = host_pmemfetch512;

void set_memory_funcs(void * func_memread8_, void * func_memread16_,
                      void * func_memread32_, void * func_memread64_,
                      void * func_memwrite8_, void * func_memwrite16_,
                      void * func_memwrite32_, void * func_memwrite64_)
{
    func_memread8   = (func_memread8_t  ) func_memread8_;
    func_memread16  = (func_memread16_t ) func_memread16_;
    func_memread32  = (func_memread32_t ) func_memread32_;
    func_memread64  = (func_memread64_t ) func_memread64_;
    func_memwrite8  = (func_memwrite8_t ) func_memwrite8_;
    func_memwrite16 = (func_memwrite16_t) func_memwrite16_;
    func_memwrite32 = (func_memwrite32_t) func_memwrite32_;
    func_memwrite64 = (func_memwrite64_t) func_memwrite64_;

    vmemtranslate = virt_to_phys_emu;

    vmemread8  = emu_vmemread8;
    vmemread16 = emu_vmemread16;
    vmemread32 = emu_vmemread32;
    vmemread64 = emu_vmemread64;
    pmemread64 = emu_pmemread64;

    vmemwrite8  = emu_vmemwrite8;
    vmemwrite16 = emu_vmemwrite16;
    vmemwrite32 = emu_vmemwrite32;
    vmemwrite64 = emu_vmemwrite64;
    pmemwrite64 = emu_pmemwrite64;

    pmemfetch512 = emu_pmemfetch512;
}

////////////////////////////////////////////////////////////////////////////////
//
// RV64I emulation
//
////////////////////////////////////////////////////////////////////////////////

// ILLEGAL INSTRUCTION
void unknown(const char* comm)
{
    DISASM(gsprintf(dis,"I: unknown (%016llx)%s%s",current_pc,(comm?" # ":""),(comm?comm:"")););
    emu_log()<<LOG_DEBUG<<dis<<endm;
    throw trap_illegal_instruction(current_inst);
}

void beq(xreg src1, xreg src2, int imm, const char* comm)
{
    DISASM(gsprintf(dis,"I: beq x%d, x%d, %d%s%s",src1,src2,imm,(comm?" # ":""),(comm?comm:"")););
    emu_log()<<LOG_DEBUG<<dis<<endm;
    if (XREGS[src1].x == XREGS[src2].x)
        logpcchange(current_pc + imm);
}

void bne(xreg src1, xreg src2, int imm, const char* comm)
{
    DISASM(gsprintf(dis,"I: bne x%d, x%d, %d%s%s",src1,src2,imm,(comm?" # ":""),(comm?comm:"")););
    emu_log()<<LOG_DEBUG<<dis<<endm;
    if (XREGS[src1].x != XREGS[src2].x)
        logpcchange(current_pc + imm);
}

void blt(xreg src1, xreg src2, int imm, const char* comm)
{
    DISASM(gsprintf(dis,"I: blt x%d, x%d, %d%s%s",src1,src2,imm,(comm?" # ":""),(comm?comm:"")););
    emu_log()<<LOG_DEBUG<<dis<<endm;
    if (XREGS[src1].xs < XREGS[src2].xs)
        logpcchange(current_pc + imm);
}

void bltu(xreg src1, xreg src2, int imm, const char* comm)
{
    DISASM(gsprintf(dis,"I: bltu x%d, x%d, %d%s%s",src1,src2,imm,(comm?" # ":""),(comm?comm:"")););
    emu_log()<<LOG_DEBUG<<dis<<endm;
    if (XREGS[src1].x < XREGS[src2].x)
        logpcchange(current_pc + imm);
}

void bge(xreg src1, xreg src2, int imm, const char* comm)
{
    DISASM(gsprintf(dis,"I: bge x%d, x%d, %d%s%s",src1,src2,imm,(comm?" # ":""),(comm?comm:"")););
    emu_log()<<LOG_DEBUG<<dis<<endm;
    if (XREGS[src1].xs >= XREGS[src2].xs)
        logpcchange(current_pc + imm);
}

void bgeu(xreg src1, xreg src2, int imm, const char* comm)
{
    DISASM(gsprintf(dis,"I: bgeu x%d, x%d, %d%s%s",src1,src2,imm,(comm?" # ":""),(comm?comm:"")););
    emu_log()<<LOG_DEBUG<<dis<<endm;
    if (XREGS[src1].x >= XREGS[src2].x)
        logpcchange(current_pc + imm);
}

void c_jalr(xreg dst, xreg src1, int imm, const char* comm)
{
    uint64_t val1 = XREGS[src1].x; // in case dst == src1
    DISASM(gsprintf(dis,"I: jalr x%d, x%d, %d%s%s",dst,src1,imm,(comm?" # ":""),(comm?comm:"")););
    emu_log()<<LOG_DEBUG<<dis<<endm;
    if (dst != x0)
    {
        XREGS[dst].x = current_pc + 2;
        LOG(DEBUG, "\t0x%016lx <-- ",XREGS[dst].x);
    }
    logxregchange(dst);
    logpcchange((val1 + imm) & 0xFFFFFFFFFFFFFFFE);
}

void c_jal(xreg dst, int imm, const char* comm)
{
    // NB: spike-dasm already multiplies the immediate operand by 2
    DISASM(gsprintf(dis,"I: jal x%d, %d%s%s",dst,imm,(comm?" # ":""),(comm?comm:"")););
    emu_log()<<LOG_DEBUG<<dis<<endm;
    if (dst != x0)
    {
        XREGS[dst].x = current_pc + 2;
        LOG(DEBUG, "\t0x%016" PRIx64 " <-- ",XREGS[dst].x);
    }
    logxregchange(dst);
    logpcchange(current_pc + imm);
}

void jalr(xreg dst, xreg src1, int imm, const char* comm)
{
    uint64_t val1 = XREGS[src1].x; // in case dst == src1
    DISASM(gsprintf(dis,"I: jalr x%d, x%d, %d%s%s",dst,src1,imm,(comm?" # ":""),(comm?comm:"")););
    emu_log()<<LOG_DEBUG<<dis<<endm;
    if (dst != x0)
    {
        XREGS[dst].x = current_pc + 4;
        LOG(DEBUG, "\t0x%016" PRIx64 " <-- ",XREGS[dst].x);
    }
    logxregchange(dst);
    logpcchange((val1 + imm) & 0xFFFFFFFFFFFFFFFE);
}

void jal(xreg dst, int imm, const char* comm)
{
    // NB: spike-dasm already multiplies the immediate operand by 2
    DISASM(gsprintf(dis,"I: jal x%d, %d%s%s",dst,imm,(comm?" # ":""),(comm?comm:"")););
    emu_log()<<LOG_DEBUG<<dis<<endm;
    if (dst != x0)
    {
        XREGS[dst].x = current_pc + 4;
        LOG(DEBUG, "\t0x%016" PRIx64 " <-- ",XREGS[dst].x);
    }
    logxregchange(dst);
    logpcchange(current_pc + imm);
}

void lui(xreg dst, int imm, const char* comm)
{
    DISASM(gsprintf(dis,"I: lui x%d, %d%s%s",dst,imm,(comm?" # ":""),(comm?comm:"")););
    emu_log()<<LOG_DEBUG<<dis<<endm;
    if (dst != x0)
    {
        XREGS[dst].x = sext32(imm << 12);
        LOG(DEBUG, "\t0x%016" PRIx64 " <-- 0x%016" PRIx64 " << 12",XREGS[dst].x,(uint64_t) imm);
    }
    logxregchange(dst);
    IPC(ipc_int(SIMPLE_INT,dst,xnone,xnone,dis);)
}

void auipc(xreg dst, int imm, const char* comm)
{
    DISASM(gsprintf(dis,"I: auipc x%d, %d%s%s",dst,imm,(comm?" # ":""),(comm?comm:"")););
    emu_log()<<LOG_DEBUG<<dis<<endm;
    if (dst != x0)
    {
        XREGS[dst].x = current_pc + sext32(imm << 12);
        LOG(DEBUG, "\t0x%016" PRIx64 " <-- 0x%016" PRIx64 " << 12",XREGS[dst].x,(uint64_t) imm);
    }
    logxregchange(dst);
}

void addi(xreg dst, xreg src1, int imm, const char* comm)
{
    DISASM(gsprintf(dis,"I: addi x%d, x%d, %d%s%s",dst,src1,imm,(comm?" # ":""),(comm?comm:"")););
    emu_log()<<LOG_DEBUG<<dis<<endm;
    if (dst != x0)
    {
        uint64_t val = XREGS[src1].x + sext12(imm);
        if (dst == x2 && check_stack)
        {
           check_sp_out_of_range(val);
        }
        LOG(DEBUG, "\t0x%016" PRIx64 " <-- 0x%016" PRIx64 " + 0x%08x",val,XREGS[src1].x,imm);
        XREGS[dst].x = val;
    }
    logxregchange(dst);
    IPC(ipc_int(SIMPLE_INT,dst,src1,xnone,dis);)
}

void slli(xreg dst, xreg src1, int imm, const char* comm)
{
    DISASM(gsprintf(dis,"I: slli x%d, x%d, %d%s%s",dst,src1,imm,(comm?" # ":""),(comm?comm:"")););
    emu_log()<<LOG_DEBUG<<dis<<endm;
    if (dst != x0)
    {
        xdata val1 = XREGS[src1];
        XREGS[dst].x = val1.x << (imm & 0x3F);
        LOG(DEBUG, "\t 0x%016" PRIx64 " <-- 0x%016" PRIx64 " << %d", XREGS[dst].x, val1.x, imm & 0x3f);
    }
    logxregchange(dst);
    IPC(ipc_int(SIMPLE_INT,dst,src1,xnone,dis);)
}

void slti(xreg dst, xreg src1, int imm, const char* comm)
{
    DISASM(gsprintf(dis,"I: slti x%d, x%d, %d%s%s",dst,src1,imm,(comm?" # ":""),(comm?comm:"")););
    emu_log()<<LOG_DEBUG<<dis<<endm;
    if (dst != x0)
    {
        uint64_t val = (XREGS[src1].xs < int64_t(sext12(imm))) ? 1 : 0;
        LOG(DEBUG, "\t0x%016" PRIx64 " <-- 0x%016" PRIx64 " < 0x%016" PRIx64, val,XREGS[src1].x,sext12(imm));
        XREGS[dst].x = val;
    }
    logxregchange(dst);
    IPC(ipc_int(SIMPLE_INT,dst,src1,xnone,dis);)
}

void sltiu(xreg dst, xreg src1, int imm, const char* comm)
{
    DISASM(gsprintf(dis,"I: sltiu x%d, x%d, %d%s%s",dst,src1,imm,(comm?" # ":""),(comm?comm:"")););
    emu_log()<<LOG_DEBUG<<dis<<endm;
    if (dst != x0)
    {
        uint64_t val = (XREGS[src1].x < sext12(imm)) ? 1 : 0;
        LOG(DEBUG, "\t0x%016" PRIx64 " <-- 0x%016" PRIx64 " < 0x%016" PRIx64, val,XREGS[src1].x,sext12(imm));
        XREGS[dst].x = val;
    }
    logxregchange(dst);
    IPC(ipc_int(SIMPLE_INT,dst,src1,xnone,dis);)
}

void xori(xreg dst, xreg src1, int imm, const char* comm)
{
    DISASM(gsprintf(dis,"I: xori x%d, x%d, %d%s%s",dst,src1,imm,(comm?" # ":""),(comm?comm:"")););
    emu_log()<<LOG_DEBUG<<dis<<endm;
    if (dst != x0)
    {
        uint64_t val = XREGS[src1].x ^ sext12(imm);
        LOG(DEBUG, "\t0x%016" PRIx64 " <-- 0x%016" PRIx64 " & 0x%016" PRIx64, val,XREGS[src1].x,(uint64_t)imm);
        XREGS[dst].x = val;
    }
    logxregchange(dst);
    IPC(ipc_int(SIMPLE_INT,dst,src1,xnone,dis);)
}

void srli(xreg dst, xreg src1, int imm, const char* comm)
{
    DISASM(gsprintf(dis,"I: srli x%d, x%d, %d%s%s",dst,src1,imm,(comm?" # ":""),(comm?comm:"")););
    emu_log()<<LOG_DEBUG<<dis<<endm;
    if (dst != x0)
    {
        xdata val1 = XREGS[src1];
        XREGS[dst].x = val1.x >> (imm & 0x3F);
        LOG(DEBUG, "\t 0x%016" PRIx64 " <-- 0x%016" PRIx64 " >> %d", XREGS[dst].x, val1.x, imm & 0x3f);
    }
    logxregchange(dst);
    IPC(ipc_int(SIMPLE_INT,dst,src1,xnone,dis);)
}

void srai(xreg dst, xreg src1, int imm, const char* comm)
{
    DISASM(gsprintf(dis,"I: srai x%d, x%d, %d%s%s",dst,src1,imm,(comm?" # ":""),(comm?comm:"")););
    emu_log()<<LOG_DEBUG<<dis<<endm;
    if (dst != x0)
    {
        xdata val1 = XREGS[src1];
        XREGS[dst].x = val1.xs >> int64_t(imm & 0x3F);
        LOG(DEBUG, "\t 0x%016" PRIx64 " <-- 0x%016" PRIx64 " >> %d", XREGS[dst].x, val1.x, imm & 0x3f);
    }
    logxregchange(dst);
    IPC(ipc_int(SIMPLE_INT,dst,src1,xnone,dis);)
}

void ori(xreg dst, xreg src1, int imm, const char* comm)
{
    DISASM(gsprintf(dis,"I: ori x%d, x%d, %d%s%s",dst,src1,imm,(comm?" # ":""),(comm?comm:"")););
    emu_log()<<LOG_DEBUG<<dis<<endm;
    if (dst != x0)
    {
        xdata val1 = XREGS[src1];
        XREGS[dst].x = val1.x | sext12(imm);
        LOG(DEBUG, "\t0x%016" PRIx64 " <-- 0x%016" PRIx64 " | 0x%016" PRIx64, XREGS[dst].x, val1.x, sext12(imm));
    }
    logxregchange(dst);
    IPC(ipc_int(SIMPLE_INT,dst,src1,xnone,dis);)
}

void andi(xreg dst, xreg src1, int imm, const char* comm)
{
    DISASM(gsprintf(dis,"I: andi x%d, x%d, %d%s%s",dst,src1,imm,(comm?" # ":""),(comm?comm:"")););
    emu_log()<<LOG_DEBUG<<dis<<endm;
    if (dst != x0)
    {
        xdata val1 = XREGS[src1];
        XREGS[dst].x = val1.x & sext12(imm);
        LOG(DEBUG, "\t0x%016" PRIx64 " <-- 0x%016" PRIx64 " & 0x%016" PRIx64, XREGS[dst].x, val1.x, sext12(imm));
    }
    logxregchange(dst);
    IPC(ipc_int(SIMPLE_INT,dst,src1,xnone,dis);)
}

void add(xreg dst, xreg src1, xreg src2, const char* comm)
{
    DISASM(gsprintf(dis,"I: add x%d, x%d, x%d%s%s",dst,src1,src2,(comm?" # ":""),(comm?comm:"")););
    emu_log()<<LOG_DEBUG<<dis<<endm;
    if (dst != x0)
    {
        uint64_t val = XREGS[src1].x + XREGS[src2].x;
        LOG(DEBUG, "\t0x%016" PRIx64 " <-- 0x%016" PRIx64 " + 0x%016" PRIx64, val,XREGS[src1].x,XREGS[src2].x);
        XREGS[dst].x = val;
    }
    logxregchange(dst);
    IPC(ipc_int(SIMPLE_INT,dst,src1,src2,dis);)
}

void sub(xreg dst, xreg src1, xreg src2, const char* comm)
{
    DISASM(gsprintf(dis,"I: sub x%d, x%d, x%d%s%s",dst,src1,src2,(comm?" # ":""),(comm?comm:"")););
    emu_log()<<LOG_DEBUG<<dis<<endm;
    if (dst != x0)
    {
        uint64_t val = XREGS[src1].x - XREGS[src2].x;
        LOG(DEBUG, "\t0x%016" PRIx64 " <-- 0x%016" PRIx64 " - 0x%016" PRIx64, val,XREGS[src1].x,XREGS[src2].x);
        XREGS[dst].x = val;
    }
    logxregchange(dst);
    IPC(ipc_int(SIMPLE_INT,dst,src1,src2,dis);)
}

void sll(xreg dst, xreg src1, xreg src2, const char* comm)
{
    DISASM(gsprintf(dis,"I: sll x%d, x%d, %d%s%s",dst,src1,src2,(comm?" # ":""),(comm?comm:"")););
    emu_log()<<LOG_DEBUG<<dis<<endm;
    if (dst != x0)
    {
        xdata val1 = XREGS[src1];
        xdata val2 = XREGS[src2];
        XREGS[dst].x = val1.x << (val2.x & 0x3F);
        LOG(DEBUG, "\t 0x%016" PRIx64 " <-- 0x%016" PRIx64 " << %ld", XREGS[dst].x, val1.x, val2.x & 0x3f);
    }
    logxregchange(dst);
    IPC(ipc_int(SIMPLE_INT,dst,src1,src2,dis);)
}

void slt(xreg dst, xreg src1, xreg src2, const char* comm)
{
    DISASM(gsprintf(dis,"I: slt x%d, x%d, x%d%s%s",dst,src1,src2,(comm?" # ":""),(comm?comm:"")););
    emu_log()<<LOG_DEBUG<<dis<<endm;
    if (dst != x0)
    {
        uint64_t val = (XREGS[src1].xs < XREGS[src2].xs) ? 1 : 0;
        LOG(DEBUG, "\t0x%016" PRIx64 " <-- 0x%016" PRIx64 " < 0x%016" PRIx64, val,XREGS[src1].x,XREGS[src2].x);
        XREGS[dst].x = val;
    }
    logxregchange(dst);
    IPC(ipc_int(SIMPLE_INT,dst,src1,src2,dis);)
}

void sltu(xreg dst, xreg src1, xreg src2, const char* comm)
{
    DISASM(gsprintf(dis,"I: sltu x%d, x%d, x%d%s%s",dst,src1,src2,(comm?" # ":""),(comm?comm:"")););
    emu_log()<<LOG_DEBUG<<dis<<endm;
    if (dst != x0)
    {
        uint64_t val = (XREGS[src1].x < XREGS[src2].x) ? 1 : 0;
        LOG(DEBUG, "\t0x%016" PRIx64 " <-- 0x%016" PRIx64 " < 0x%016" PRIx64, val,XREGS[src1].x,XREGS[src2].x);
        XREGS[dst].x = val;
    }
    logxregchange(dst);
    IPC(ipc_int(SIMPLE_INT,dst,src1,src2,dis);)
}

void xor_(xreg dst, xreg src1, xreg src2, const char* comm)
{
    DISASM(gsprintf(dis,"I: xor x%d, x%d, x%d%s%s",dst,src1,src2,(comm?" # ":""),(comm?comm:"")););
    emu_log()<<LOG_DEBUG<<dis<<endm;
    if (dst != x0)
    {
        uint64_t val = XREGS[src1].x ^ XREGS[src2].x;
        LOG(DEBUG, "\t0x%016" PRIx64 " <-- 0x%016" PRIx64 " & 0x%016" PRIx64 , val, XREGS[src1].x,XREGS[src2].x);
        XREGS[dst].x = val;
    }
    logxregchange(dst);
    IPC(ipc_int(SIMPLE_INT,dst,src1,src2,dis);)
}

void srl(xreg dst, xreg src1, xreg src2, const char* comm)
{
    DISASM(gsprintf(dis,"I: srl x%d, x%d, x%d%s%s",dst,src1,src2,(comm?" # ":""),(comm?comm:"")););
    emu_log()<<LOG_DEBUG<<dis<<endm;
    if (dst != x0)
    {
        xdata val1 = XREGS[src1];
        xdata val2 = XREGS[src2];
        XREGS[dst].x = val1.x >> (val2.x & 0x3F);
        LOG(DEBUG, "\t 0x%016" PRIx64 " <-- 0x%016" PRIx64 " >> %ld", XREGS[dst].x, val1.x, val2.x & 0x3f);
    }
    logxregchange(dst);
    IPC(ipc_int(SIMPLE_INT,dst,src1,src2,dis);)
}

void sra(xreg dst, xreg src1, xreg src2, const char* comm)
{
    DISASM(gsprintf(dis,"I: sra x%d, x%d, x%d%s%s",dst,src1,src2,(comm?" # ":""),(comm?comm:"")););
    emu_log()<<LOG_DEBUG<<dis<<endm;
    if (dst != x0)
    {
        xdata val1 = XREGS[src1];
        xdata val2 = XREGS[src2];
        XREGS[dst].x = val1.xs >> (val2.xs & 0x3F);
        LOG(DEBUG, "\t 0x%016" PRIx64 " <-- 0x%08lx >> %d", XREGS[dst].x, val1.x, val2.x & 0x3f);
    }
    logxregchange(dst);
    IPC(ipc_int(SIMPLE_INT,dst,src1,src2,dis);)
}

void or_(xreg dst, xreg src1, xreg src2, const char* comm)
{
    DISASM(gsprintf(dis,"I: or x%d, x%d, x%d%s%s",dst,src1,src2,(comm?" # ":""),(comm?comm:"")););
    emu_log()<<LOG_DEBUG<<dis<<endm;
    if (dst != x0)
    {
        uint64_t val = XREGS[src1].x | XREGS[src2].x;
        LOG(DEBUG, "\t0x%016" PRIx64 " <-- 0x%016" PRIx64 " | 0x%016" PRIx64 , val,XREGS[src1].x,XREGS[src2].x);
        XREGS[dst].x = val;
    }
    logxregchange(dst);
    IPC(ipc_int(SIMPLE_INT,dst,src1,src2,dis);)
}

void and_(xreg dst, xreg src1, xreg src2, const char* comm)
{
    DISASM(gsprintf(dis,"I: and x%d, x%d, x%d%s%s",dst,src1,src2,(comm?" # ":""),(comm?comm:"")););
    emu_log()<<LOG_DEBUG<<dis<<endm;
    if (dst != x0)
    {
        uint64_t val = XREGS[src1].x & XREGS[src2].x;
        LOG(DEBUG, "\t0x%016" PRIx64 " <-- 0x%016" PRIx64 " & 0x%016" PRIx64 , val, XREGS[src1].x,XREGS[src2].x);
        XREGS[dst].x = val;
    }
    logxregchange(dst);
    IPC(ipc_int(SIMPLE_INT,dst,src1,src2,dis);)
}

void addiw(xreg dst, xreg src1, int imm, const char* comm)
{
    DISASM(gsprintf(dis,"I: addiw x%d, x%d, %d%s%s",dst,src1,imm,(comm?" # ":""),(comm?comm:"")););
    emu_log()<<LOG_DEBUG<<dis<<endm;
    if (dst != x0)
    {
        uint64_t val = sext32(XREGS[src1].w[0] + imm);
        if (dst == x2 && check_stack)
        {
           check_sp_out_of_range(val);
        }
        LOG(DEBUG, "\t0x%016" PRIx64 " <-- 0x%08x + 0x%08x",val,XREGS[src1].w[0],imm);
        XREGS[dst].x = val;
    }
    logxregchange(dst);
    IPC(ipc_int(SIMPLE_INT,dst,src1,xnone,dis);)
}

void slliw(xreg dst, xreg src1, int imm, const char* comm)
{
    DISASM(gsprintf(dis,"I: slliw x%d, x%d, %d%s%s",dst,src1,imm,(comm?" # ":""),(comm?comm:"")););
    emu_log()<<LOG_DEBUG<<dis<<endm;
    if (dst != x0)
    {
        xdata val1 = XREGS[src1];
        XREGS[dst].x = sext32(val1.w[0] << (imm & 0x1F));
        LOG(DEBUG, "\t 0x%016" PRIx64 " <-- 0x%08x << %d", XREGS[dst].x, val1.w[0], imm & 0x1f);
    }
    logxregchange(dst);
    IPC(ipc_int(SIMPLE_INT,dst,src1,xnone,dis);)
}

void srliw(xreg dst, xreg src1, int imm, const char* comm)
{
    DISASM(gsprintf(dis,"I: srliw x%d, x%d, %d%s%s",dst,src1,imm,(comm?" # ":""),(comm?comm:"")););
    emu_log()<<LOG_DEBUG<<dis<<endm;
    if (dst != x0)
    {
        xdata val1 = XREGS[src1];
        XREGS[dst].x = sext32(val1.w[0] >> (imm & 0x1F));
        LOG(DEBUG, "\t 0x%016" PRIx64 " <-- 0x%08x >> %d", XREGS[dst].x, val1.w[0], imm & 0x1f);
    }
    logxregchange(dst);
    IPC(ipc_int(SIMPLE_INT,dst,src1,xnone,dis);)
}

void sraiw(xreg dst, xreg src1, int imm, const char* comm)
{
    DISASM(gsprintf(dis,"I: sraiw x%d, x%d, %d%s%s",dst,src1,imm,(comm?" # ":""),(comm?comm:"")););
    emu_log()<<LOG_DEBUG<<dis<<endm;
    if (dst != x0)
    {
        xdata val1 = XREGS[src1];
        XREGS[dst].x = sext32(val1.ws[0] >> int32_t(imm & 0x1F));
        LOG(DEBUG, "\t 0x%08x <-- 0x%08x >> %d", XREGS[dst].xs, val1.w[0], imm & 0x1f);
    }
    logxregchange(dst);
    IPC(ipc_int(SIMPLE_INT,dst,src1,xnone,dis);)
}

void addw(xreg dst, xreg src1, xreg src2, const char* comm)
{
    DISASM(gsprintf(dis,"I: addw x%d, x%d, x%d%s%s",dst,src1,src2,(comm?" # ":""),(comm?comm:"")););
    emu_log()<<LOG_DEBUG<<dis<<endm;
    if (dst != x0)
    {
        uint64_t val = sext32(XREGS[src1].w[0] + XREGS[src2].w[0]);
        LOG(DEBUG, "\t0x%016" PRIx64 " <-- 0x%08x + 0x%08x",val,XREGS[src1].w[0],XREGS[src2].w[0]);
        XREGS[dst].x = val;
    }
    logxregchange(dst);
    IPC(ipc_int(SIMPLE_INT,dst,src1,src2,dis);)
}

void subw(xreg dst, xreg src1, xreg src2, const char* comm)
{
    DISASM(gsprintf(dis,"I: subw x%d, x%d, x%d%s%s",dst,src1,src2,(comm?" # ":""),(comm?comm:"")););
    emu_log()<<LOG_DEBUG<<dis<<endm;
    if (dst != x0)
    {
        uint64_t val = sext32(XREGS[src1].w[0] - XREGS[src2].w[0]);
        LOG(DEBUG, "\t0x%016" PRIx64 " <-- 0x%08x - 0x%08x",val,XREGS[src1].w[0],XREGS[src2].w[0]);
        XREGS[dst].x = val;
    }
    logxregchange(dst);
    IPC(ipc_int(SIMPLE_INT,dst,src1,src2,dis);)
}

void sllw(xreg dst, xreg src1, xreg src2, const char* comm)
{
    DISASM(gsprintf(dis,"I: sllw x%d, x%d, x%d%s%s",dst,src1,src2,(comm?" # ":""),(comm?comm:"")););
    emu_log()<<LOG_DEBUG<<dis<<endm;
    if (dst != x0)
    {
        xdata val1 = XREGS[src1];
        xdata val2 = XREGS[src2];
        XREGS[dst].x = sext32(val1.w[0] << (val2.w[0] & 0x1F));
        LOG(DEBUG, "\t 0x%016" PRIx64 " <-- 0x%08x << %d", XREGS[dst].x, val1.w[0], val2.w[0] & 0x1f);
    }
    logxregchange(dst);
    IPC(ipc_int(SIMPLE_INT,dst,src1,src2,dis);)
}

void srlw(xreg dst, xreg src1, xreg src2, const char* comm)
{
    DISASM(gsprintf(dis,"I: srlw x%d, x%d, x%d%s%s",dst,src1,src2,(comm?" # ":""),(comm?comm:"")););
    emu_log()<<LOG_DEBUG<<dis<<endm;
    if (dst != x0)
    {
        xdata val1 = XREGS[src1];
        xdata val2 = XREGS[src2];
        XREGS[dst].x = sext32(val1.w[0] >> (val2.w[0] & 0x1F));
        LOG(DEBUG, "\t 0x%016" PRIx64 " <-- 0x%08x >> %d", XREGS[dst].x, val1.w[0], val2.w[0] & 0x1f);
    }
    logxregchange(dst);
    IPC(ipc_int(SIMPLE_INT,dst,src1,src2,dis);)
}

void sraw(xreg dst, xreg src1, xreg src2, const char* comm)
{
    DISASM(gsprintf(dis,"I: sraw x%d, x%d, x%d%s%s",dst,src1,src2,(comm?" # ":""),(comm?comm:"")););
    emu_log()<<LOG_DEBUG<<dis<<endm;
    if (dst != x0)
    {
        xdata val1 = XREGS[src1];
        xdata val2 = XREGS[src2];
        XREGS[dst].x = sext32(val1.ws[0] >> (val2.ws[0] & 0x1F));
        LOG(DEBUG, "\t 0x%016" PRIx64 " <-- 0x%08x >> %d", XREGS[dst].x, val1.w[0], val2.w[0] & 0x1F);
    }
    logxregchange(dst);
    IPC(ipc_int(SIMPLE_INT,dst,src1,src2,dis);)
}

void lb(xreg dst, int off, xreg base, const char* comm)
{
    DISASM(gsprintf(dis,"I: lb x%d, %d(x%d)%s%s",dst,off,base,(comm?" # ":""),(comm?comm:"")););
    emu_log()<<LOG_DEBUG<<dis<<endm;
    uint64_t val = sext8(vmemread8(XREGS[base].x + sext12(off)));

    if (dst != x0)
    {
        LOG(DEBUG, "\t0x%016" PRIx64 " <-- MEM[0x%08x + 0x%016" PRIx64 "]",val,off,XREGS[base].x);
        XREGS[dst].x = val;
    }
    logxregchange(dst);
    IPC(ipc_ld(LD,dst,base,XREGS[base].x+sext12(off),dis);)
}

void lh(xreg dst, int off, xreg base, const char* comm)
{
    DISASM(gsprintf(dis,"I: lh x%d, %d(x%d)%s%s",dst,off,base,(comm?" # ":""),(comm?comm:"")););
    emu_log()<<LOG_DEBUG<<dis<<endm;
    uint64_t val = sext16(vmemread16(XREGS[base].x + sext12(off)));
    if (dst != x0)
    {
        LOG(DEBUG, "\t0x%016" PRIx64 " <-- MEM[0x%08x + 0x%016" PRIx64 "]",val,off,XREGS[base].x);
        XREGS[dst].x = val;
    }
    logxregchange(dst);
    IPC(ipc_ld(LD,dst,base,XREGS[base].x+sext12(off),dis);)
}

void lw(xreg dst, int off, xreg base, const char* comm)
{
    DISASM(gsprintf(dis,"I: lw x%d, %d(x%d)%s%s",dst,off,base,(comm?" # ":""),(comm?comm:"")););
    emu_log()<<LOG_DEBUG<<dis<<endm;
    uint64_t val = sext32(vmemread32(XREGS[base].x + sext12(off)));
    if (dst != x0)
    {
        LOG(DEBUG, "\t0x%016" PRIx64 " <-- MEM[0x%08x + 0x%016" PRIx64 "]",val,off,XREGS[base].x);
        XREGS[dst].x = val;
    }
    logxregchange(dst);
    IPC(ipc_ld(LD,dst,base,XREGS[base].x+sext12(off),dis);)
}

void ld(xreg dst, int off, xreg base, const char* comm)
{
    DISASM(gsprintf(dis,"I: ld x%d, %d(x%d)%s%s",dst,off,base,(comm?" # ":""),(comm?comm:"")););
    emu_log()<<LOG_DEBUG<<dis<<endm;
    uint64_t val = vmemread64(XREGS[base].x + sext12(off));
    if (dst != x0)
    {
        LOG(DEBUG, "\t0x%016" PRIx64 " <-- MEM[0x%08x + 0x%016" PRIx64 "]",val,off,XREGS[base].x);
        XREGS[dst].x  = val;
    }
    logxregchange(dst);
    IPC(ipc_ld(LD,dst,base,XREGS[base].x+sext12(off),dis);)
}

void lbu(xreg dst, int off, xreg base, const char* comm)
{
    DISASM(gsprintf(dis,"I: lbu x%d, %d(x%d)%s%s",dst,off,base,(comm?" # ":""),(comm?comm:"")););
    emu_log()<<LOG_DEBUG<<dis<<endm;
    uint64_t val = vmemread8(XREGS[base].x + sext12(off));
    if (dst != x0)
    {
        LOG(DEBUG, "\t0x%016" PRIx64 " <-- MEM[0x%08x + 0x%016" PRIx64 "]",val,off,XREGS[base].x);
        XREGS[dst].x = val;
    }
    logxregchange(dst);
    IPC(ipc_ld(LD,dst,base,XREGS[base].x+sext12(off),dis);)
}

void lhu(xreg dst, int off, xreg base, const char* comm)
{
    DISASM(gsprintf(dis,"I: lhu x%d, %d(x%d)%s%s",dst,off,base,(comm?" # ":""),(comm?comm:"")););
    emu_log()<<LOG_DEBUG<<dis<<endm;
    uint64_t val = vmemread16(XREGS[base].x + sext12(off));
    if (dst != x0)
    {
        LOG(DEBUG, "\t0x%016" PRIx64 " <-- MEM[0x%08x + 0x%016" PRIx64 "]",val,off,XREGS[base].x);
        XREGS[dst].x = val;
    }
    logxregchange(dst);
    IPC(ipc_ld(LD,dst,base,XREGS[base].x+sext12(off),dis);)
}

void lwu(xreg dst, int off, xreg base, const char* comm)
{
    DISASM(gsprintf(dis,"I: lwu x%d, %d(x%d)%s%s",dst,off,base,(comm?" # ":""),(comm?comm:"")););
    emu_log()<<LOG_DEBUG<<dis<<endm;
    uint64_t val = vmemread32(XREGS[base].x + sext12(off));
    if (dst != x0)
    {
        LOG(DEBUG, "\t0x%016" PRIx64 " <-- MEM[0x%08x + 0x%016" PRIx64 "]",val,off,XREGS[base].x);
        XREGS[dst].x = val;
    }
    logxregchange(dst);
    IPC(ipc_ld(LD,dst,base,XREGS[base].x+sext12(off),dis);)
}

void sd(xreg src1, int off, xreg base, const char* comm)
{
    DISASM(gsprintf(dis,"I: sd x%d, %d(x%d)%s%s",src1,off,base,(comm?" # ":""),(comm?comm:"")););
    emu_log()<<LOG_DEBUG<<dis<<endm;
    uint64_t addr = XREGS[base].x + off;
    uint64_t val  = XREGS[src1].x;
    vmemwrite64(addr, val);
    LOG(DEBUG, "\t%016" PRIx64 " --> MEM[0x%016" PRIx64 "]",val,addr);
    logmemwchange(0, 8, addr, val);
    IPC(ipc_st(STORE_INT, 1, 8, src1,base,XREGS[base].x+off,dis);)
}

void sw(xreg src1, int off, xreg base, const char* comm)
{
    DISASM(gsprintf(dis,"I: sw x%d, %d(x%d)%s%s",src1,off,base,(comm?" # ":""),(comm?comm:"")););
    emu_log()<<LOG_DEBUG<<dis<<endm;
    uint64_t addr = XREGS[base].x + off;
    uint32_t val  = (uint32_t) XREGS[src1].x;
    vmemwrite32(addr, val);
    LOG(DEBUG, "\t0x%08x --> MEM[0x%016" PRIx64 "]",val,addr);
    logmemwchange(0, 4, addr, val);
    IPC(ipc_st(STORE_INT, 1, 4, src1,base,XREGS[base].x+off,dis);)
}

void sh(xreg src1, int off, xreg base, const char* comm)
{
    DISASM(gsprintf(dis,"I: sh x%d, %d(x%d)%s%s",src1,off,base,(comm?" # ":""),(comm?comm:"")););
    emu_log()<<LOG_DEBUG<<dis<<endm;
    uint64_t addr = XREGS[base].x + off;
    uint32_t val  = (uint32_t) XREGS[src1].x;
    vmemwrite16(addr, val);
    LOG(DEBUG, "\t0x%08x --> MEM[0x%016" PRIx64 "]",val,addr);
    logmemwchange(0, 2, addr, val);
    IPC(ipc_st(STORE_INT, 1, 2, src1,base,XREGS[base].x+off,dis);)
}

void sb(xreg src1, int off, xreg base, const char* comm)
{
    DISASM(gsprintf(dis,"I: sb x%d, %d(x%d)%s%s",src1,off,base,(comm?" # ":""),(comm?comm:"")););
    emu_log()<<LOG_DEBUG<<dis<<endm;
    uint64_t addr = XREGS[base].x + off;
    uint32_t val  = (uint32_t) XREGS[src1].x;
    vmemwrite8(addr, val);
    LOG(DEBUG, "\t0x%08x --> MEM[0x%016" PRIx64 "]",val,addr);
    logmemwchange(0, 1, addr, val);
    IPC(ipc_st(STORE_INT, 1, 1, src1,base,XREGS[base].x+off,dis);)
}

void fence(const char* comm)
{
    DISASM(gsprintf(dis,"I: fence%s%s",(comm?" # ":""),(comm?comm:"")););
    emu_log()<<LOG_DEBUG<<dis<<endm;
}

void fence_i(const char* comm)
{
    DISASM(gsprintf(dis,"I: fence_i%s%s",(comm?" # ":""),(comm?comm:"")););
    emu_log()<<LOG_DEBUG<<dis<<endm;
    if (core_type == ET_MINION)
        throw trap_mcode_instruction(current_inst);

    flush_insn_cache();
}

// TODO
void sfence_vma(const char* comm)
{
    DISASM(gsprintf(dis,"I: sfence_vma%s%s",(comm?" # ":""),(comm?comm:"")););
    emu_log()<<LOG_DEBUG<<dis<<endm;
    if (core_type == ET_MINION)
        throw trap_mcode_instruction(current_inst);
}

////////////////////////////////////////////////////////////////////////////////
//
// RV64M emulation
//
////////////////////////////////////////////////////////////////////////////////

void mul(xreg dst, xreg src1, xreg src2, const char* comm)
{
    DISASM(gsprintf(dis,"I: mul x%d, x%d, x%d%s%s",dst,src1,src2,(comm?" # ":""),(comm?comm:"")););
    emu_log()<<LOG_DEBUG<<dis<<endm;
    if (dst != x0)
    {
        uint64_t val = XREGS[src1].x * XREGS[src2].x;
        LOG(DEBUG, "\t0x%016" PRIx64 " <-- 0x%016" PRIx64 " * 0x%016" PRIx64 , val,XREGS[src1].x,XREGS[src2].x);
        XREGS[dst].x = val;
    }
    logxregchange(dst);
    IPC(ipc_int(MUL_INT,dst,src1,src2,dis);)
}

void mulh(xreg dst, xreg src1, xreg src2, const char* comm)
{
    DISASM(gsprintf(dis,"I: mulh x%d, x%d, x%d%s%s",dst,src1,src2,(comm?" # ":""),(comm?comm:"")););
    emu_log()<<LOG_DEBUG<<dis<<endm;
    if (dst != x0)
    {
        __int128_t val1 = XREGS[src1].xs;
        __int128_t val2 = XREGS[src2].xs;
        __int128_t val3 = val1 * val2;
        int64_t val = val3 >> 64;
        LOG(DEBUG, "\t0x%016" PRIx64 " <-- 0x%016" PRIx64 " * 0x%016" PRIx64 "s",val,XREGS[src1].x,XREGS[src2].x);
        XREGS[dst].x = val;
    }
    logxregchange(dst);
    IPC(ipc_int(MUL_INT,dst,src1,src2,dis);)
}

void mulhsu(xreg dst, xreg src1, xreg src2, const char* comm)
{
    DISASM(gsprintf(dis,"I: mulhsu x%d, x%d, x%d%s%s",dst,src1,src2,(comm?" # ":""),(comm?comm:"")););
    emu_log()<<LOG_DEBUG<<dis<<endm;
    if (dst != x0)
    {
        __int128_t  val1 = XREGS[src1].xs;
        __uint128_t val2 = XREGS[src2].x;
        __int128_t  val3 = val1 * val2;
        uint64_t val = val3 >> 64;
        LOG(DEBUG, "\t0x%016" PRIx64 " <-- 0x%016" PRIx64 " * 0x%016" PRIx64 , val,XREGS[src1].x,XREGS[src2].x);
        XREGS[dst].x = val;
    }
    logxregchange(dst);
    IPC(ipc_int(MUL_INT,dst,src1,src2,dis);)
}

void mulhu(xreg dst, xreg src1, xreg src2, const char* comm)
{
    DISASM(gsprintf(dis,"I: mulhu x%d, x%d, x%d%s%s",dst,src1,src2,(comm?" # ":""),(comm?comm:"")););
    emu_log()<<LOG_DEBUG<<dis<<endm;
    if (dst != x0)
    {
        __uint128_t val1 = XREGS[src1].x;
        __uint128_t val2 = XREGS[src2].x;
        __uint128_t val3 = val1 * val2;
        uint64_t val = val3 >> 64;
        LOG(DEBUG, "\t0x%016" PRIx64 " <-- 0x%016" PRIx64 " * 0x%016" PRIx64 , val,XREGS[src1].x,XREGS[src2].x);
        XREGS[dst].x = val;
    }
    logxregchange(dst);
    IPC(ipc_int(MUL_INT,dst,src1,src2,dis);)
}

void div_(xreg dst, xreg src1, xreg src2, const char* comm)
{
    DISASM(gsprintf(dis,"I: div x%d, x%d, x%d%s%s",dst,src1,src2,(comm?" # ":""),(comm?comm:"")););
    emu_log()<<LOG_DEBUG<<dis<<endm;
    if (dst != x0)
    {
        int64_t val;
        if (XREGS[src2].x == 0)
        {
            val = -1;
        }
        else if ((XREGS[src2].xs == -1) && (XREGS[src1].x == 0x8000000000000000ULL))
        {
            val = XREGS[src1].xs; // Divide is out of range, return src1
        }
        else
        {
            val = XREGS[src1].xs / XREGS[src2].xs;
        }
        LOG(DEBUG, "\t0x%016" PRIx64 " <-- 0x%016" PRIx64 " / 0x%016" PRIx64 , val,XREGS[src1].x,XREGS[src2].x);
        XREGS[dst].x = uint64_t(val);
    }
    logxregchange(dst);
    IPC(ipc_int(DIV_INT,dst,src1,src2,dis);)
}

void divu(xreg dst, xreg src1, xreg src2, const char* comm)
{
    DISASM(gsprintf(dis,"I: divu x%d, x%d, x%d%s%s",dst,src1,src2,(comm?" # ":""),(comm?comm:"")););
    emu_log()<<LOG_DEBUG<<dis<<endm;
    if (dst != x0)
    {
        uint64_t val;
        if (XREGS[src2].x == 0)
            val = 0xFFFFFFFFFFFFFFFFULL;
        else
            val = XREGS[src1].x / XREGS[src2].x;
        LOG(DEBUG, "\t0x%016" PRIx64 " <-- 0x%016" PRIx64 " / 0x%016" PRIx64 , val,XREGS[src1].x,XREGS[src2].x);
        XREGS[dst].x = val;
    }
    logxregchange(dst);
    IPC(ipc_int(DIV_INT,dst,src1,src2,dis);)
}

void rem(xreg dst, xreg src1, xreg src2, const char* comm)
{
    DISASM(gsprintf(dis,"I: rem x%d, x%d, x%d%s%s",dst,src1,src2,(comm?" # ":""),(comm?comm:"")););
    emu_log()<<LOG_DEBUG<<dis<<endm;
    if (dst != x0)
    {
        int64_t val;
        if (XREGS[src2].x == 0)
            val = XREGS[src1].xs;
        else if ((XREGS[src2].xs == -1) && (XREGS[src1].x == 0x8000000000000000ULL))
            val = 0; // Divide is out of range in x86, return 0 straight
        else
            val = XREGS[src1].xs % XREGS[src2].xs;
        LOG(DEBUG, "\t0x%016" PRIx64 " <-- 0x%016" PRIx64 " %% 0x%016" PRIx64 , val,XREGS[src1].x,XREGS[src2].x);
        XREGS[dst].x = uint64_t(val);
    }
    logxregchange(dst);
    IPC(ipc_int(REM_INT,dst,src1,src2,dis);)
}

void remu(xreg dst, xreg src1, xreg src2, const char* comm)
{
    DISASM(gsprintf(dis,"I: remu x%d, x%d, x%d%s%s",dst,src1,src2,(comm?" # ":""),(comm?comm:"")););
    emu_log()<<LOG_DEBUG<<dis<<endm;
    if (dst != x0)
    {
        uint64_t val;
        if (XREGS[src2].x == 0)
            val = XREGS[src1].x;
        else
            val = XREGS[src1].x % XREGS[src2].x;
        LOG(DEBUG, "\t0x%016" PRIx64 " <-- 0x%016" PRIx64 " %% 0x%016" PRIx64 , val,XREGS[src1].x,XREGS[src2].x);
        XREGS[dst].x = val;
    }
    logxregchange(dst);
    IPC(ipc_int(REM_INT,dst,src1,src2,dis);)
}

void mulw(xreg dst, xreg src1, xreg src2, const char* comm)
{
    DISASM(gsprintf(dis,"I: mulw x%d, x%d, x%d%s%s",dst,src1,src2,(comm?" # ":""),(comm?comm:"")););
    emu_log()<<LOG_DEBUG<<dis<<endm;
    if (dst != x0)
    {
        uint64_t val = sext32(XREGS[src1].x * XREGS[src2].x);
        LOG(DEBUG, "\t0x%016" PRIx64 " <-- 0x%08x * 0x%08lx",val,XREGS[src1].w[0],XREGS[src2].w[0]);
        XREGS[dst].x = val;
    }
    logxregchange(dst);
    IPC(ipc_int(MUL_INT,dst,src1,src2,dis);)
}

void divw(xreg dst, xreg src1, xreg src2, const char* comm)
{
    DISASM(gsprintf(dis,"I: divw x%d, x%d, x%d%s%s",dst,src1,src2,(comm?" # ":""),(comm?comm:"")););
    emu_log()<<LOG_DEBUG<<dis<<endm;
    if (dst != x0)
    {
        int32_t val;
        if (XREGS[src2].ws[0] == 0)
            val = -1;
        else if ((XREGS[src2].ws[0] == -1) && (XREGS[src1].w[0] == 0x80000000))
            val = XREGS[src1].ws[0]; // Divide is out of range, return src1
        else
            val = XREGS[src1].ws[0] / XREGS[src2].ws[0];
        uint64_t val64 = sext32(val);
        LOG(DEBUG, "\t0x%016" PRIx64 " <-- 0x%08x / 0x%08x",val64,XREGS[src1].w[0],XREGS[src2].w[0]);
        XREGS[dst].x = val64;
    }
    logxregchange(dst);
    IPC(ipc_int(DIV_INT,dst,src1,src2,dis);)
}

void divuw(xreg dst, xreg src1, xreg src2, const char* comm)
{
    DISASM(gsprintf(dis,"I: divuw x%d, x%d, x%d%s%s",dst,src1,src2,(comm?" # ":""),(comm?comm:"")););
    emu_log()<<LOG_DEBUG<<dis<<endm;
    if (dst != x0)
    {
        int32_t val;
        if (XREGS[src2].w[0] == 0)
            val = -1;
        else
            val = XREGS[src1].w[0] / XREGS[src2].w[0];
        uint64_t val64 = sext32(val);
        LOG(DEBUG, "\t0x%016" PRIx64 " <-- 0x%08x / 0x%08x",val64,XREGS[src1].w[0],XREGS[src2].w[0]);
        XREGS[dst].x = val64;
    }
    logxregchange(dst);
    IPC(ipc_int(DIV_INT,dst,src1,src2,dis);)
}

void remw(xreg dst, xreg src1, xreg src2, const char* comm)
{
    DISASM(gsprintf(dis,"I: remw x%d, x%d, x%d%s%s",dst,src1,src2,(comm?" # ":""),(comm?comm:"")););
    emu_log()<<LOG_DEBUG<<dis<<endm;
    if (dst != x0)
    {
        int32_t val;
        if (XREGS[src2].ws[0] == 0)
            val = XREGS[src1].ws[0]; // Divide by 0
        else if ((XREGS[src2].ws[0] == -1) && (XREGS[src1].w[0] == 0x80000000))
            val = 0;                 // Divide is out of range in x86, return 0 straight
        else
            val = XREGS[src1].ws[0] % XREGS[src2].ws[0];
        uint64_t val64 = sext32(val);
        LOG(DEBUG, "\t0x%016" PRIx64 " <-- 0x%08x (%d) %% 0x%08x (%d)",val64,XREGS[src1].w[0], XREGS[src1].ws[0], XREGS[src2].w[0], XREGS[src2].ws[0]);
        XREGS[dst].x = val64;
    }
    logxregchange(dst);
    IPC(ipc_int(REM_INT,dst,src1,src2,dis);)
}

void remuw(xreg dst, xreg src1, xreg src2, const char* comm)
{
    DISASM(gsprintf(dis,"I: remuw x%d, x%d, x%d%s%s",dst,src1,src2,(comm?" # ":""),(comm?comm:"")););
    emu_log()<<LOG_DEBUG<<dis<<endm;
    if (dst != x0)
    {
        int32_t val;
        if (XREGS[src2].w[0] == 0)
            val = XREGS[src1].w[0];
        else
            val = XREGS[src1].w[0] % XREGS[src2].w[0];
        uint64_t val64 = sext32(val);
        LOG(DEBUG, "\t0x%016" PRIx64 " <-- 0x%08x %% 0x%08x",val64,XREGS[src1].w[0],XREGS[src2].w[0]);
        XREGS[dst].x = val64;
    }
    logxregchange(dst);
    IPC(ipc_int(REM_INT,dst,src1,src2,dis);)
}

////////////////////////////////////////////////////////////////////////////////
//
// RV64A emulation
//
////////////////////////////////////////////////////////////////////////////////

#define AMO_EMU_W_FUNC(NAME, OPC) \
void NAME(xreg dst, xreg src1, xreg src2, const char* comm)\
{\
   DISASM(gsprintf(dis,"I: " #NAME " x%d, x%d, (x%d)%s%s", dst, src1, src2, comm ? " # " : "", comm ? comm : ""););\
   emu_log()<<LOG_DEBUG<<dis<<endm;\
   amo_emu_w(OPC, dst, src1, src2);\
}

#define AMO_EMU_D_FUNC(NAME, OPC) \
void NAME(xreg dst, xreg src1, xreg src2, const char* comm)\
{\
   DISASM(gsprintf(dis,"I: " #NAME " x%d, x%d, (x%d)%s%s", dst, src1, src2, comm ? " # " : "", comm ? comm : ""););\
   emu_log()<<LOG_DEBUG<<dis<<endm;\
   amo_emu_d(OPC, dst, src1, src2);\
}

static void amo_emu_w(amoop op, xreg dst, xreg src1, xreg src2)
{
    uint64_t addr;
    uint32_t res, val1, val2;

    addr = XREGS[src1].x;

    // Check misaligned access
    if ((addr & 0x3) != 0) throw trap_store_address_misaligned(addr);

    val1 = vmemread32(addr);
    val2 = XREGS[src2].w[0];
    IPC(ipc_ld(LD, dst, src1, addr, dis);)

    // Save the loaded data
    if (dst != x0)
    {
        XREGS[dst].x = sext32(val1);
        LOG(DEBUG, "\t0x%016" PRIx64 " <-- MEM[0x%016" PRIx64 "]", val1, addr);
    }
    logxregchange(dst);

    switch (op)
    {
       case SWAP:
          res = val2;
          break;
       case AND:
          res = val1 & val2;
          LOG(DEBUG, "\t0x%08x <-- 0x%08x & 0x%08x", res, val1, val2);
          break;
       case OR:
          res = val1 | val2;
          LOG(DEBUG, "\t0x%08x <-- 0x%08x | 0x%08x", res, val1, val2);
          break;
       case XOR:
          res = val1 ^ val2;
          LOG(DEBUG, "\t0x%08x <-- 0x%08x ^ 0x%08x", res, val1, val2);
          break;
       case ADD:
          res = (int32_t)val1 + (int32_t)val2;
          LOG(DEBUG, "\t0x%08x (%d) <-- 0x%08x (%d) + 0x%08x (%d)", res, (int32_t)res, val1, (int32_t)val1, val2, (int32_t)val2);
          break;
       case MIN:
          res = ((int32_t)val1 < (int32_t)val2) ? val1 : val2;
          LOG(DEBUG, "\t0x%08x (%d) <-- min(0x%08x (%d), 0x%08x (%d))", res, (int32_t)res, val1, (int32_t)val1, val2, (int32_t)val2);
          break;
       case MAX:
          res = ((int32_t)val1 > (int32_t)val2) ? val1 : val2;
          LOG(DEBUG, "\t0x%08x (%d) <-- max(0x%08x (%d), 0x%08x (%d))", res, (int32_t)res, val1, (int32_t)val1, val2, (int32_t)val2);
          break;
       case MINU:
          res = (val1 < val2) ? val1 : val2;
          LOG(DEBUG, "\t0x%08x (%d) <-- minu(0x%08x (%d), 0x%08x (%d))", res, res, val1, val1, val2, val2);
          break;
       case MAXU:
          res = (val1 > val2) ? val1 : val2;
          LOG(DEBUG, "\t0x%08x (%d) <-- maxu(0x%08x (%d), 0x%08x (%d))", res, res, val1, val1, val2, val2);
          break;
       default:
          res = 0;
          LOG(DEBUG, "\tFATAL: Unknown atomic op %d", op);
    }

    // Stores the operated data
    vmemwrite32(addr, res);
    LOG(DEBUG, "\t0x%08x --> MEM[0x%016" PRIx64 "]", res, addr);
    // note: for logging purposes, sending val2 instead of res => we want to check what the
    // dcache outputs to the shire caches, not the actual value written in memory
    logmemwchange(0, 4, addr, val2);
}

static void amo_emu_d(amoop op, xreg dst, xreg src1, xreg src2)
{
    uint64_t addr, val1, val2, res;

    addr = XREGS[src1].x;

    // Check misaligned access
    if ((addr & 0x7) != 0) throw trap_store_address_misaligned(addr);

    val1 = vmemread64(addr);
    val2 = XREGS[src2].x;
    IPC(ipc_ld(LD, dst, src1, addr, dis);)

    // Save the loaded data
    if (dst != x0)
    {
        XREGS[dst].x = val1;
        LOG(DEBUG, "\t0x%016" PRIx64 " <-- MEM[0x%016" PRIx64 "]", val1, addr);
    }
    logxregchange(dst);

    switch (op)
    {
       case SWAP:
          res = val2;
          break;
       case AND:
          res = val1 & val2;
          LOG(DEBUG, "\t0x%08x <-- 0x%08x & 0x%08x", res, val1, val2);
          break;
       case OR:
          res = val1 | val2;
          LOG(DEBUG, "\t0x%08x <-- 0x%08x | 0x%08x", res, val1, val2);
          break;
       case XOR:
          res = val1 ^ val2;
          LOG(DEBUG, "\t0x%08x <-- 0x%08x ^ 0x%08x", res, val1, val2);
          break;
       case ADD:
          res = (int64_t)val1 + (int64_t)val2;
          LOG(DEBUG, "\t0x%08x <-- 0x%08x (%d) + 0x%08x (%d)", res, val1, (int64_t)val1, val2, (int64_t)val2);
          break;
       case MIN:
          res = ((int64_t)val1 < (int64_t)val2) ? val1 : val2;
          LOG(DEBUG, "\t0x%08x <-- min(0x%08x (%d), 0x%08x (%d))", res, val1, (int64_t)val1, val2, (int64_t)val2);
          break;
       case MAX:
          res = ((int64_t)val1 > (int64_t)val2) ? val1 : val2;
          LOG(DEBUG, "\t0x%08x <-- max(0x%08x (%d), 0x%08x (%d))", res, val1, (int64_t)val1, val2, (int64_t)val2);
          break;
       case MINU:
          res = (val1 < val2) ? val1 : val2;
          LOG(DEBUG, "\t0x%08x <-- minu(0x%08x (%d), 0x%08x (%d))", res, val1, val1, val2, val2);
          break;
       case MAXU:
          res = (val1 > val2) ? val1 : val2;
          LOG(DEBUG, "\t0x%08x <-- maxu(0x%08x (%d), 0x%08x (%d))", res, val1, val1, val2, val2);
          break;
       default:
          assert(0);
          res = 0;
          break;
    }

    // Store the operated data
    vmemwrite64(addr, res);
    LOG(DEBUG, "\t0x%016" PRIx64 " --> MEM[0x%016" PRIx64 "]", res, addr);
    // note: for logging purposes, sending val2 instead of res => we want to check what the
    // dcache outputs to the shire caches, not the actual value written in memory
    logmemwchange(0, 8, addr, val2);
}

//
// Scalar 32 bits Atomics
//

AMO_EMU_W_FUNC(amoswap_w, SWAP)
AMO_EMU_W_FUNC(amoand_w,  AND)
AMO_EMU_W_FUNC(amoor_w,   OR)
AMO_EMU_W_FUNC(amoxor_w,  XOR)
AMO_EMU_W_FUNC(amoadd_w,  ADD)
AMO_EMU_W_FUNC(amomin_w,  MIN)
AMO_EMU_W_FUNC(amomax_w,  MAX)
AMO_EMU_W_FUNC(amominu_w, MINU)
AMO_EMU_W_FUNC(amomaxu_w, MAXU)

//
// Scalar 64 bits Atomics
//

AMO_EMU_D_FUNC(amoswap_d, SWAP)
AMO_EMU_D_FUNC(amoand_d,  AND)
AMO_EMU_D_FUNC(amoor_d,   OR)
AMO_EMU_D_FUNC(amoxor_d,  XOR)
AMO_EMU_D_FUNC(amoadd_d,  ADD)
AMO_EMU_D_FUNC(amomin_d,  MIN)
AMO_EMU_D_FUNC(amomax_d,  MAX)
AMO_EMU_D_FUNC(amominu_d, MINU)
AMO_EMU_D_FUNC(amomaxu_d, MAXU)

////////////////////////////////////////////////////////////////////////////////
//
// SYSTEM emulation
//
////////////////////////////////////////////////////////////////////////////////

// forward declarations
static void dcache_evict_flush_set_way(bool, bool, int, int, int, int);
static int dcache_evict_flush_vaddr(bool, bool, int, uint64_t, int, int, uint64_t);
static int dcache_prefetch_vaddr(bool, int, uint64_t, int, int, uint64_t);
static int dcache_lock_vaddr(bool, int, uint64_t, int, int, uint64_t);
static int dcache_unlock_vaddr(bool, bool, uint64_t, int, int, uint64_t);

static uint64_t csrget(csr src1)
{
    uint64_t val;

    switch (src1)
    {
        // ----- Illegal registers ---------------------------------------
        case csr_unknown:
            throw trap_illegal_instruction(current_inst);
        // ----- U-mode registers ----------------------------------------
        case csr_fflags:
            val = csrregs[current_thread][csr_fcsr] & 0x1F;
            break;
        case csr_frm:
            val = (csrregs[current_thread][csr_fcsr] >> 5) & 0x7;
            break;
        case csr_porthead0:
        case csr_porthead1:
        case csr_porthead2:
        case csr_porthead3:
            // Check that port is enabled and configured to be legally accessed by U-mode otherwise exception
            if (   (((csrregs[current_thread][csr_portctrl0 + src1 - csr_porthead0]) & 0x1) == 0)
                || ((prvget() == CSR_PRV_U) && ((csrregs[current_thread][csr_portctrl0 + src1 - csr_porthead0] & 0x0000000000000008ULL) == 0)))
            {
               throw trap_illegal_instruction(current_inst);
            }
            val = port_get(src1 - csr_porthead0, true);
            break;
        case csr_portheadnb0:
        case csr_portheadnb1:
        case csr_portheadnb2:
        case csr_portheadnb3:
            // Check that port is enabled and configured to be legally accessed by U-mode otherwise exception
            if (   (((csrregs[current_thread][csr_portctrl0 + src1 - csr_portheadnb0]) & 0x1) == 0)
                || ((prvget() == CSR_PRV_U) && ((csrregs[current_thread][csr_portctrl0 + src1 - csr_portheadnb0] & 0x0000000000000008ULL) == 0)))
            {
               throw trap_illegal_instruction(current_inst);
            }
            val = port_get(src1 - csr_portheadnb0, false);
            break;
        case csr_sleep_txfma_27:
          if ( prvget() != CSR_PRV_M && (csrregs[current_thread][csr_menable_shadows] & 2) == 0) {
               throw trap_illegal_instruction(current_inst);
          }
          val = csrregs[current_thread][csr_msleep_txfma_27];
          break;
        case csr_hartid:
          //check shadow is allowed
          if ( prvget() != CSR_PRV_M && (csrregs[current_thread][csr_menable_shadows] & 1) == 0) {
               throw trap_illegal_instruction(current_inst);
          }
          val = csrregs[current_thread][csr_mhartid];
          break;
          // ----- S-mode registers ----------------------------------------
        case csr_sstatus:
            // Hide sxl, tsr, tw, tvm, mprv, mpp, mpie, mie
            val = csrregs[current_thread][csr_mstatus] & 0xFFFFFFF3FF8DE7FFULL;
            break;
        case csr_sie:
            val = csrregs[current_thread][csr_mie] & csrregs[current_thread][csr_mideleg];
            break;
        case csr_sip:
            val = csrregs[current_thread][csr_mip] & csrregs[current_thread][csr_mideleg];
            break;
        // ----- Tensor, barrier, cacheop instructions -------------------
        case csr_tloadctrl:
        case csr_tloadl2ctrl:
        case csr_tcoop:
        case csr_tfmastart:
        case csr_treduce:
        case csr_tstore:
        case csr_twait:
        case csr_flbarrier:
        case csr_fccounter:
        case csr_ucacheop:
        case csr_evict_va:
        case csr_flush_va:
        case csr_lock_va:
        case csr_unlock_va:
        case csr_prefetch_va:
        case csr_scacheop:
        case csr_evict_sw:
        case csr_flush_sw:
        case csr_flush_icache:
            val = 0;
            break;
        // ----- All other registers -------------------------------------
        default:
            val = csrregs[current_thread][src1];
            break;
    }
    //LOG(DEBUG, "csrget 0x%016" PRIx64 " <-- csrreg[%d]",val,src1);
    return val;
}

static void csrset(csr src1, uint64_t val)
{
    uint64_t msk;

    switch (src1)
    {
        // ----- Read-only and illegal registers -------------------------
        case csr_cycle:
        case csr_cycleh:
        case csr_mvendorid:
        case csr_marchid:
        case csr_mimpid:
        case csr_mhartid:
        case csr_hartid:
        case csr_porthead0:
        case csr_porthead1:
        case csr_porthead2:
        case csr_porthead3:
        case csr_portheadnb0:
        case csr_portheadnb1:
        case csr_portheadnb2:
        case csr_portheadnb3:
        case csr_unknown:
            throw trap_illegal_instruction(current_inst);
        // ----- Internal registers --------------------------------------
        case csr_prv:
            val &= 0x0000000000000003ULL;
            csrregs[current_thread][src1] = val;
            break;
        // ----- U-mode registers ----------------------------------------
        case csr_fflags:
            val = (csrregs[current_thread][csr_fcsr] & 0xE0) | (val & 0x1F);
            csrregs[current_thread][csr_fcsr] = val;
            break;
        case csr_frm:
            val = (csrregs[current_thread][csr_fcsr] & 0x1F) | ((val & 0x7) << 5);
            csrregs[current_thread][csr_fcsr] = val;
            break;
        case csr_fcsr:
            val &= 0x00000000000000FFULL;
            csrregs[current_thread][src1] = val;
            break;
        // ----- U-mode ET registers ---------------------------------------------
        case csr_tloadctrl:
            tensorload(val);
            break;
        case csr_tmask:
            val &= 0x000000000000FFFFULL;
            csrregs[current_thread][src1] = val;
            break;
        case csr_tconvsize:
            val &= 0xFF00FFFFFF00FFFFULL;
            csrregs[current_thread][src1] = val;
            tmask_conv();
            break;
        case csr_tconvctrl:
            val &= 0x0000FFFF0000FFFFULL;
            csrregs[current_thread][src1] = val;
            tmask_conv();
            break;
        case csr_tcoop:
            val &= 0x0000000000FFFFFFULL;
            tcoop(val);
            break;
        case csr_tfmastart:
            tensorfma(val);
            break;
        case csr_treduce:
            tensorreduce(val);
            break;
        case csr_tstore:
            tensorstore(val);
            break;
        case csr_fccounter:
            break;
        case csr_evict_va:
        case csr_flush_va:
            val &= 0x8C00FFFFFFFFFFCFULL;
            {
                bool     tm     = (val & 0x8000000000000000ULL);
                int      dest   = (val >> 58) & 0x03;
                int      count  = (val >>  0) & 0x0F;
                uint64_t vaddr  = val         & 0x0000FFFFFFFFFFC0ULL;
                uint64_t stride = XREGS[31].x & 0x0000FFFFFFFFFFC0ULL;
                int      id     = XREGS[31].x & 0x0000000000000001ULL;
                dcache_evict_flush_vaddr(src1 == csr_evict_va, tm, dest, vaddr, count, id, stride);
            }
            break;
        case csr_lock_va:
            val &= 0xFF80FFFFFFFFFFCFULL;
            {
                bool     tm     = (val & 0x8000000000000000ULL);
                int      way    = (val >> 55) & 0xFF;
                int      count  = (val >>  0) & 0x0F;
                uint64_t vaddr  = val         & 0x0000FFFFFFFFFFC0ULL;
                uint64_t stride = XREGS[31].x & 0x0000FFFFFFFFFFC0ULL;
                int      id     = XREGS[31].x & 0x0000000000000001ULL;
                dcache_lock_vaddr(tm, way, vaddr, count, id, stride);
            }
            break;
        case csr_unlock_va:
            val &= 0xC000FFFFFFFFFFCFULL;
            {
                bool     tm     = (val & 0x8000000000000000ULL);
                bool     valid  = (val >> 55) & 0xFF;
                int      count  = (val >>  0) & 0x0F;
                uint64_t vaddr  = val         & 0x0000FFFFFFFFFFC0ULL;
                uint64_t stride = XREGS[31].x & 0x0000FFFFFFFFFFC0ULL;
                int      id     = XREGS[31].x & 0x0000000000000001ULL;
                dcache_unlock_vaddr(tm, valid, vaddr, count, id, stride);
            }
            break;
        case csr_prefetch_va:
            val &= 0x8C00FFFFFFFFFFCFULL;
            {
                bool tm         = (val & 0x8000000000000000ULL);
                int  dest       = (val >> 58) & 0x03;
                int  count      = (val >>  0) & 0x0F;
                uint64_t vaddr  = val         & 0x0000FFFFFFFFFFC0ULL;
                uint64_t stride = XREGS[31].x & 0x0000FFFFFFFFFFC0ULL;
                int      id     = XREGS[31].x & 0x0000000000000001ULL;
                dcache_prefetch_vaddr(tm, dest, vaddr, count, id, stride);
            }
            break;
        case csr_scpctrl:
            val &= 0x0000000000000001ULL;
            csrregs[current_thread][src1] = val;
            num_sets = val ? 4 : 16;
            break;
        case csr_texsend:
            val &= 0x00000000000000FFULL;
            csrregs[current_thread][src1] = val;
            break;
        case csr_sleep_txfma_27:
            if ( csrregs[current_thread][csr_prv] != CSR_PRV_M && (csrregs[current_thread][csr_menable_shadows] & 2) == 0) {
              throw trap_illegal_instruction(current_inst);
            }
            csrregs[current_thread][csr_msleep_txfma_27] = val;
            csrregs[current_thread ^ 1][csr_msleep_txfma_27] = val;
            break;

        // ----- S-mode registers ----------------------------------------
        case csr_sstatus:
            // Preserve sd, sxl, uxl, tsr, tw, tvm, mprv, mpp, mpie, mie
            val = (val & 0x00000000000DE133ULL) | (csrregs[current_thread][csr_mstatus] & 0x8000000F00721800ULL);
            // Set sd if fs==3 or xs==3
            if ((((val >> 13) & 0x3) == 0x3) || (((val >> 15) & 0x3) == 0x3))
            {
                val |= 0x8000000000000000ULL;
            }
            csrregs[current_thread][csr_mstatus] = val;
            break;
        case csr_sie:
            // Preserve meie, mtie, msie
            // if mideleg[sei,sti,ssi]==1 then seie, stie, ssie is writeable, otherwise they are reserved
            msk = csrregs[current_thread][csr_mideleg];
            val = (csrregs[current_thread][csr_mie] & (~msk) & 0x0000000000000888ULL) | (val & msk & 0x0000000000000222ULL);
            csrregs[current_thread][csr_mie] = val;
            break;
        case csr_stvec:
            val &= 0xFFFFFFFFF001ULL;
            csrregs[current_thread][src1] = val;
            break;
        case csr_sepc:
            // sepc[0] = 0 always
            val &= 0xFFFFFFFFFFFFFFFEULL;
            csrregs[current_thread][src1] = val;
            break;
        case csr_sip:
            // Preserve meip, seip, mtip, stip, msip
            // if mideleg[ssi]==1 then ssip is writeable, otherwise it is reserved
            msk = csrregs[current_thread][csr_mideleg];
            val = (csrregs[current_thread][csr_mip] & (~msk) & 0x0000000000000BB8ULL) | (val & msk & 0x0000000000000002ULL);
            csrregs[current_thread][csr_mip] = val;
            break;
        case csr_satp:
            // MODE is 4 bits, ASID is 0bits, PPN is PPN_M bits
            val &= 0xF000000000000000ULL | PPN_M;
            switch (val >> 60)
            {
                case SATP_MODE_BARE:
                case SATP_MODE_SV39:
                case SATP_MODE_SV48:
                    csrregs[current_thread][src1] = val;
                    break;
                default: // reserved
                    // do not write the register if attempting to set an unsupported mode
                    break;
            }
            break;
        // ----- S-mode ET registers ---------------------------------------------
        case csr_evict_sw:
        case csr_flush_sw:
            val &= 0x8C0000000003C0CFULL;
            {
                bool tm    = (val & 0x8000000000000000ULL);
                int  dest  = (val >> 58) & 0x03;
                int  set   = (val >> 14) & 0x0F;
                int  way   = (val >>  6) & 0x03;
                int  count = (val >>  0) & 0x0F;
                dcache_evict_flush_set_way(src1 == csr_evict_sw, tm, dest, set, way, count);
            }
            break;
        case csr_portctrl0:
        case csr_portctrl1:
        case csr_portctrl2:
        case csr_portctrl3:
            val &= 0x00000000FFFF0FF3ULL;
            val |= 0x0000000000008000ULL;
            csrregs[current_thread][src1] = val;
            configure_port(src1 - csr_portctrl0, val);
            break;
        // ----- M-mode registers ----------------------------------------
        case csr_mstatus:
            // Preserve sd, sxl, uxl
            val = (val & 0x00000000007FF8BBULL) | (csrregs[current_thread][src1] & 0x8000000F00000000ULL);
            // Set sd if fs==3 or xs==3
            if ((((val >> 13) & 0x3) == 0x3) || (((val >> 15) & 0x3) == 0x3))
            {
                val |= 0x8000000000000000ULL;
            }
            csrregs[current_thread][src1] = val;
            break;
        case csr_misa:
            // misa is a 0-length register, cannot be modified
            break;
        case csr_medeleg:
            // Not all exceptions can be delegated
            val &= 0x0000000000000B109ULL;
            csrregs[current_thread][src1] = val;
            break;
        case csr_mideleg:
            // Not all interrupts can be delegated
            val &= 0x0000000000000222ULL;
            csrregs[current_thread][src1] = val;
            break;
        case csr_mie:
            // Hard-wire ueie, utie, usie
            val &= 0x0000000000000AAAULL;
            csrregs[current_thread][src1] = val;
            break;
        case csr_mtvec:
            val &= 0xFFFFFFFFF001ULL;
            csrregs[current_thread][src1] = val;
            break;
        case csr_mepc:
            // mepc[0] = 0 always
            val &= 0xFFFFFFFFFFFFFFFEULL;
            csrregs[current_thread][src1] = val;
            break;
        case csr_mip:
            // Hard-wire ueip, utip, usip
            // Write only seip, stip, ssip
            val &= 0x0000000000000222ULL;
            csrregs[current_thread][src1] = val;
            break;
        // ----- Shared registers ----------------------------------------
        case csr_msleep_txfma_27:
        case csr_menable_shadows:
          csrregs[current_thread][src1] = val;
          csrregs[current_thread^1][src1] = val;
          break;          
        // ----- Verification registers ----------------------------------------
        case csr_validation1:
            // Ignore carriage return
            if ((char) val == 13)
            {
               break;
            }
            buf[buflen++] = (char) val;
            // If line feed or buffer full, flush to stdout
            if (((char) val == '\n') || (buflen == 64))
            {
               if (buflen < 64)
               {
                  buf[buflen] = 0;
               }
               if (buflen > 1)
               {
                  LOG(DEBUG, "==== %s", buf);
               }
               buflen = 0;
            }
            break;
        // ----- Not really ESRs -----------------------------------------
        case csr_ucacheop:
        case csr_scacheop:
        case csr_umsg_port0:
        case csr_umsg_port1:
        case csr_umsg_port2:
        case csr_umsg_port3:
        case csr_smsg_port0:
        case csr_smsg_port1:
        case csr_smsg_port2:
        case csr_smsg_port3:
            // We shouldn't be here!
            assert(0);
            break;
        // ----- All other registers -------------------------------------
        default:
            csrregs[current_thread][src1] = val;
            break;
    }
    //LOG(DEBUG, "csrset csrreg[%d] <-- 0x%016" PRIx64,src1,val);
}

static void csr_insn(xreg dst, csr src1, uint64_t oldval, uint64_t newval, bool write)
{
    // Check if current privilege mode has access to the register
    uint64_t prv = prvget();
    if (   ((prv == CSR_PRV_U) && (src1 >= CSR_MAX_UMODE))
        || ((prv == CSR_PRV_S) && (src1 >= CSR_MAX_SMODE)))
    {
        throw trap_illegal_instruction(current_inst);
    }
    if (write)
    {
        switch (src1)
        {
            // Fast local barrier instructions encoded in the CSR space
            case csr_flbarrier:
                oldval = flbarrier(newval);
                break;
            // TODO: remove old cacheop spec
            case csr_ucacheop:
            case csr_scacheop:
                oldval = csr_cacheop_emu(newval);
                break;
            // TODO: remove old msg port spec
            case csr_umsg_port0:
            case csr_umsg_port1:
            case csr_umsg_port2:
            case csr_umsg_port3:
                oldval = msg_port_csr(src1 - csr_umsg_port0, newval, true);
                break;
            case csr_smsg_port0:
            case csr_smsg_port1:
            case csr_smsg_port2:
            case csr_smsg_port3:
                oldval = msg_port_csr(src1 - csr_smsg_port0, newval, false);
                break;
            default:
                csrset(src1, newval);
                break;
        }
    }
    if (dst != x0)
    {
        XREGS[dst].x = oldval;
        LOG(DEBUG, "\t0x%016" PRIx64 " <-- CSR[%08x]", oldval, src1);
    }
    if (write)
    {
        LOG(DEBUG, "\t0x%016" PRIx64 " --> CSR[%08x]", newval, src1);
    }
    logxregchange(dst);
}

static void throw_page_fault(uint64_t addr, mem_access_type macc)
{
    switch (macc)
    {
        case Mem_Access_Load:
            throw trap_load_page_fault(addr);
            break;
        case Mem_Access_Store:
            throw trap_store_page_fault(addr);
            break;
        case Mem_Access_Fetch:
            throw trap_instruction_page_fault(addr);
            break;
    }
}

static uint64_t virt_to_phys_emu(uint64_t addr, mem_access_type macc)
{

    // Read mstatus
    const uint64_t mstatus = csrget(csr_mstatus);
    const bool     mxr     = (mstatus >> MSTATUS_MXR ) & 0x1;
    const bool     sum     = (mstatus >> MSTATUS_SUM ) & 0x1;
    const bool     mprv    = (mstatus >> MSTATUS_MPRV) & 0x1;
    const bool     mpp     = (mstatus >> MSTATUS_MPP ) & 0x3;

    // Read satp
    const uint64_t satp      = csrget(csr_satp);
    const uint64_t satp_mode = (satp >> 60) & 0xF;
    const uint64_t satp_ppn  = satp & PPN_M;

    // Read prv
    const uint64_t prv = prvget();

    // Calculate effective privilege level
    const uint64_t prv_inst = prv;
    const uint64_t prv_data = mprv ? mpp : prv;

    // V2P mappings are enabled when all of the following are true:
    // - the effective execution mode is not 'M'
    // - satp.mode is not "Bare"
    bool vm_enabled = (((macc == Mem_Access_Fetch) ? prv_inst : prv_data) < CSR_PRV_M) && (satp_mode != SATP_MODE_BARE);

    if (!vm_enabled)
    {
        // Direct mapping
        return addr & PA_M;
    }

    int64_t sign;
    int Num_Levels;
    int PTE_top_Idx_Size;
    const int PTE_Size     = 8;
    const int PTE_Idx_Size = 9;
    switch (satp_mode)
    {
        case SATP_MODE_SV39:
            Num_Levels = 3;
            PTE_top_Idx_Size = 26;
            // bits 63-39 of address must be equal to bit 38
            sign = (int64_t(addr) >> 37);
            break;
        case SATP_MODE_SV48:
            Num_Levels = 4;
            PTE_top_Idx_Size = 17;
            // bits 63-48 of address must be equal to bit 47
            sign = (int64_t(addr) >> 46);
            break;
        default:
            assert(0); // we should never get here!
            break;
    }

    if (sign != int64_t(0) && sign != ~int64_t(0))
    {
        throw_page_fault(addr, macc);
    }

    const uint64_t pte_idx_mask     = (uint64_t(1) << PTE_Idx_Size) - 1;
    const uint64_t pte_top_idx_mask = (uint64_t(1) << PTE_top_Idx_Size) - 1;

    LOG(DEBUG, "Virtual memory enabled. Performing page walk on addr 0x%016" PRIx64 "...", addr);

    // Perform page walk. Anything that goes wrong raises a page fault error
    // for the access type of the original access, setting tval to the
    // original virtual address.
    uint64_t pte_addr, pte;
    bool pte_v, pte_r, pte_w, pte_x, pte_u, pte_a, pte_d;
    int level    = Num_Levels;
    uint64_t ppn = satp_ppn;
    do
    {
        level--;
        if (level < 0)
        {
            throw_page_fault(addr, macc);
        }

        // Take VPN[level]
        uint64_t vpn = (addr >> (PG_OFFSET_SIZE + PTE_Idx_Size*level)) & pte_idx_mask;
        // Read PTE
        pte_addr = (ppn << PG_OFFSET_SIZE) + vpn*PTE_Size;
        // TODO: PMA / PMP checks
        pte = pmemread64(pte_addr);

        // Read PTE fields
        pte_v = (pte >> PTE_V_OFFSET) & 0x1;
        pte_r = (pte >> PTE_R_OFFSET) & 0x1;
        pte_w = (pte >> PTE_W_OFFSET) & 0x1;
        pte_x = (pte >> PTE_X_OFFSET) & 0x1;
        pte_u = (pte >> PTE_U_OFFSET) & 0x1;
        pte_a = (pte >> PTE_A_OFFSET) & 0x1;
        pte_d = (pte >> PTE_D_OFFSET) & 0x1;
        // Read PPN
        ppn = (pte >> PTE_PPN_OFFSET) & PPN_M;

        // Check invalid entry
        if (!pte_v || (!pte_r && pte_w))
        {
            throw_page_fault(addr, macc);
        }

        // Check if PTE is a pointer to next table level
    }
    while (!pte_r && !pte_x);

    // A leaf PTE has been found

    // Check permissions. This is different for each access type.
    // Load accesses are permitted iff all the following are true:
    // - the page has read permissions or the page has execute permissions and mstatus.mxr is set
    // - if the effective execution mode is user, then the page permits user-mode access (U=1)
    // - if the effective execution mode is system, then the page permits system-mode access (U=0 or SUM=1)
    // Store accesses are permitted iff all the following are true:
    // - the page has write permissions
    // - if the effective execution mode is user, then the page permits user-mode access (U=1)
    // - if the effective execution mode is system, then the page permits system-mode access (U=0 or SUM=1)
    // Instruction fetches are permitted iff all the following are true:
    // - the page has execute permissions
    // - if the execution mode is user, then the page permits user-mode access (U=1)
    // - if the execution mode is system, then the page does not permit user-mode access (U=0)
    switch (macc)
    {
        case Mem_Access_Load:
            if (!(pte_r || (mxr && pte_x)) ||
                ((prv_data == CSR_PRV_U) && !pte_u) ||
                ((prv_data == CSR_PRV_S) && pte_u && !sum))
            {
                throw_page_fault(addr, macc);
            }
            break;
        case Mem_Access_Store:
            if (!pte_w ||
                ((prv_data == CSR_PRV_U) && !pte_u) ||
                ((prv_data == CSR_PRV_S) && pte_u && !sum))
            {
                throw_page_fault(addr, macc);
            }
            break;
        case Mem_Access_Fetch:
            if (!pte_x ||
                ((prv_inst == CSR_PRV_U) && !pte_u) ||
                ((prv_inst == CSR_PRV_S) && pte_u))
            {
                throw_page_fault(addr, macc);
            }
            break;
    }

    // Check if it is a misaligned superpage
    if ((level > 0) && ((ppn & ((1<<(PTE_Idx_Size*level))-1)) != 0))
    {
        throw_page_fault(addr, macc);
    }

    // Hardware A/D bit updates (FIXME: This should be done by SW)
    if (!pte_a || ((macc == Mem_Access_Store) && !pte_d))
    {
        // Set pte.a to 1 and, if the memory access is a store, also set pte.d to 1
        uint64_t pte_write = pte;
        pte_write |= uint64_t(1) << PTE_A_OFFSET;
        if (macc == Mem_Access_Store)
            pte_write |= uint64_t(1) << PTE_D_OFFSET;

        // Write PTE
        pmemwrite64(pte_addr, pte_write);
    }

    // Obtain physical address
    uint64_t paddr;

    // Copy page offset
    paddr = addr & PG_OFFSET_M;

    for (int i = 0; i < Num_Levels; i++)
    {
        // If level > 0, this is a superpage translation so VPN[level-1:0] are part of the page offset
        if (i < level)
        {
            paddr |= addr & (pte_idx_mask << (PG_OFFSET_SIZE + PTE_Idx_Size*i));
        }
        else if (i == Num_Levels-1)
        {
            paddr |= (ppn & (pte_top_idx_mask << (PTE_Idx_Size*i))) << PG_OFFSET_SIZE;
        }
        else
        {
            paddr |= (ppn & (pte_idx_mask << (PTE_Idx_Size*i))) << PG_OFFSET_SIZE;
        }
    }

    // Final physical address only uses 40 bits
    paddr &= PA_M;

    LOG(DEBUG, "Physical address = 0x%x",paddr);

    return paddr;
}

void ecall(const char* comm)
{
    DISASM(gsprintf(dis,"I: ecall%s%s",(comm?" # ":""),(comm?comm:"")););
    emu_log()<<LOG_DEBUG<<dis<<endm;
    switch (prvget())
    {
        case CSR_PRV_U: throw trap_user_ecall(); break;
        case CSR_PRV_S: throw trap_supervisor_ecall(); break;
        case CSR_PRV_M: throw trap_machine_ecall(); break;
        default       : assert(0); break;
    }
}

void ebreak(const char* comm)
{
    DISASM(gsprintf(dis,"I: ebreak%s%s",(comm?" # ":""),(comm?comm:"")););
    emu_log()<<LOG_DEBUG<<dis<<endm;
    // The spec says that hardware breakpoint sets mtval/stval to the current
    // PC but ebreak is a software breakpoint; should it also set mtval/stval
    // to the current PC or set it to 0?
    throw trap_breakpoint(current_pc);
}

void sret(const char* comm)
{
    uint64_t curprv = prvget();
    uint64_t mstatus = csrget(csr_mstatus);
    if (curprv == CSR_PRV_U || (curprv == CSR_PRV_S && ( ((mstatus >> 22) & 1) == 1 ) ))
      throw trap_illegal_instruction(current_inst);

    DISASM(gsprintf(dis,"I: sret%s%s",(comm?" # ":""),(comm?comm:"")););
    emu_log()<<LOG_DEBUG<<dis<<endm;
    logpcchange(csrget(csr_sepc));
    // Take spie and spp
    uint64_t spie = (mstatus >> 5) & 0x1;
    uint64_t spp = (mstatus >> 8) & 0x1;
    // Clean sie, spie and spp
    uint64_t mstatus_clean = mstatus & 0xFFFFFFFFFFFFFEDDULL;
    // Set sie = spie, spie = 1, spp = U (0), prv = spp
    csrset(csr_mstatus, mstatus_clean | (spie << 1) | (1 << 8));
    csrset(csr_prv, spp);
    LOG(DEBUG, "Now running in %s mode", (spp == CSR_PRV_M) ? "M" : (spp == CSR_PRV_S) ? "S" : "U");
}

void mret(const char* comm)
{
    DISASM(gsprintf(dis,"I: mret%s%s",(comm?" # ":""),(comm?comm:"")););
    emu_log()<<LOG_DEBUG<<dis<<endm;
    logpcchange(csrget(csr_mepc));
    // Take mpie and mpp
    uint64_t mstatus = csrget(csr_mstatus);
    uint64_t mpie = (mstatus >> 7) & 0x1;
    uint64_t mpp = (mstatus >> 11) & 0x3;
    // Clean mie, mpie and mpp
    uint64_t mstatus_clean = mstatus & 0xFFFFFFFFFFFFE777ULL;
    // Set mie = mpie, mpie = 1, mpp = U (0), prv = mpp
    csrset(csr_mstatus, mstatus_clean | (mpie << 3) | (1 << 7));
    csrset(csr_prv, mpp);
    LOG(DEBUG, "Now running in %s mode", (mpp == CSR_PRV_M) ? "M" : (mpp == CSR_PRV_S) ? "S" : "U");
}

void wfi(const char* comm)
{
    uint64_t curprv = prvget();
    uint64_t mstatus = csrget(csr_mstatus);
    if (curprv == CSR_PRV_U || (curprv == CSR_PRV_S && ( ((mstatus >> 21) & 1 ) == 1 ) ) )
      throw trap_illegal_instruction(current_inst);

    DISASM(gsprintf(dis,"I: wfi%s%s",(comm?" # ":""),(comm?comm:"")););
    emu_log()<<LOG_DEBUG<<dis<<endm;
}

void csrrw(xreg dst, csr src1, xreg src2, const char* comm)
{
    DISASM(gsprintf(dis,"I: csrrw x%d, csrreg[%d], x%d%s%s",dst,src1,src2,(comm?" # ":""),(comm?comm:"")););
    emu_log()<<LOG_DEBUG<<dis<<endm;
    uint64_t oldval = csrget(src1);
    uint64_t newval = XREGS[src2].x;
    csr_insn(dst, src1, oldval, newval, true);
}

void csrrs(xreg dst, csr src1, xreg src2, const char* comm)
{
    DISASM(gsprintf(dis,"I: csrrs x%d, csrreg[%d], x%d%s%s",dst,src1,src2,(comm?" # ":""),(comm?comm:"")););
    emu_log()<<LOG_DEBUG<<dis<<endm;
    uint64_t oldval = csrget(src1);
    uint64_t newval = oldval | XREGS[src2].x;
    csr_insn(dst, src1, oldval, newval, src2 != x0);
}

void csrrc(xreg dst, csr src1, xreg src2, const char* comm)
{
    DISASM(gsprintf(dis,"I: csrrc x%d, csrreg[%d], x%d%s%s",dst,src1,src2,(comm?" # ":""),(comm?comm:"")););
    emu_log()<<LOG_DEBUG<<dis<<endm;
    uint64_t oldval = csrget(src1);
    uint64_t newval = oldval & (~XREGS[src2].x);
    csr_insn(dst, src1, oldval, newval, src2 != x0);
}

void csrrwi(xreg dst, csr src1, uint64_t imm, const char* comm)
{
    DISASM(gsprintf(dis,"I: csrrwi x%d, csrreg[%d], %d%s%s",dst,src1,imm,(comm?" # ":""),(comm?comm:"")););
    emu_log()<<LOG_DEBUG<<dis<<endm;
    uint64_t oldval = csrget(src1);
    uint64_t newval = imm;
    csr_insn(dst, src1, oldval, newval, true);
}

void csrrsi(xreg dst, csr src1, uint64_t imm, const char* comm)
{
    DISASM(gsprintf(dis,"I: csrrsi x%d, csrreg[%d], %d%s%s",dst,src1,imm,(comm?" # ":""),(comm?comm:"")););
    emu_log()<<LOG_DEBUG<<dis<<endm;
    uint64_t oldval = csrget(src1);
    uint64_t newval = oldval | imm;
    csr_insn(dst, src1, oldval, newval, imm != 0);
}

void csrrci(xreg dst, csr src1, uint64_t imm, const char* comm)
{
    DISASM(gsprintf(dis,"I: csrrci x%d, csrreg[%d], %d%s%s",dst,src1,imm,(comm?" # ":""),(comm?comm:"")););
    emu_log()<<LOG_DEBUG<<dis<<endm;
    uint64_t oldval = csrget(src1);
    uint64_t newval = oldval & (~imm);
    csr_insn(dst, src1, oldval, newval, imm != 0);
}

////////////////////////////////////////////////////////////////////////////////
//
// RV64F emulation
//
////////////////////////////////////////////////////////////////////////////////

static void femuld(int count, freg dst, int off, xreg base, int use_mask)
{
    assert(count <= VL);

    for (int i = 0; i < count; i++)
    {
        if (use_mask && MREGS[0].b[i] == 0) continue;

        uint64_t addr = XREGS[base].x + off;
        addr = addr + i * 4;

        uint32_t val = vmemread32(addr);
        FREGS[dst].u[i] = val;
        LOG(DEBUG, "\t[%d] 0x%08x (%g) <-- MEM[0x%016" PRIx64 "]",i,val,cast_uint32_to_float(val),addr);
    }
    ZERO_UNUSED_FREG_BITS(dst, count);
    dirty_fp_state();
    logfregchange(dst);
    IPC(ipc_ld(opc,count,4,dst,base,(XREGS[base].x+off),dis););
}

static void femust(int count, freg src1, int off, xreg base, int use_mask)
{
    assert(count <= VL);

    for (int i = 0; i < count; i++)
    {
        if (use_mask && MREGS[0].b[i] == 0) continue;

        uint64_t addr = XREGS[base].x  + off;
        addr = addr + i * 4;

        uint32_t val = FREGS[src1].u[i];
        LOG(DEBUG, "\t[%d] 0x%08x (%g) --> MEM[0x%016" PRIx64 "]",i,val,cast_uint32_to_float(val),addr);
        vmemwrite32(addr, val);
        logmemwchange(i, 4, addr, val);
    }
    IPC(ipc_st(opc,count,4,src1,base,(XREGS[base].x+off),dis);)
}

static void femucvtf2x(opcode opc, xreg dst, freg src1, rounding_mode rm)
{
    iufval32 val;
    u32_i32_u64_i64 res;

    set_rounding_mode(rm);
    val.u = FREGS[src1].u[0];
    switch (opc)
    {
        case FCVTWS:
            res.i = fpu::f32_to_i32(val.f);
            LOG(DEBUG, "\t0x%08x (%d) <-- 0x%08x (%g)",res.u,res.i,val.u,val.flt);
            break;
        case FCVTWUS:
            res.u = fpu::f32_to_ui32(val.f);
            LOG(DEBUG, "\t0x%08x (%u) <-- 0x%08x (%g)",res.u,res.u,val.u,val.flt);
            break;
        case FCVTLS:
            res.l = fpu::f32_to_i64(val.f);
            LOG(DEBUG, "\t0x%08x (%d) <-- 0x%08x (%g)",res.u,res.i,val.u,val.flt);
            break;
        case FCVTLUS:
            res.lu = fpu::f32_to_ui64(val.f);
            LOG(DEBUG, "\t0x%08x (%u) <-- 0x%08x (%g)",res.u,res.u,val.u,val.flt);
            break;
        default:
            assert(0);
            break;
    }
    set_fp_exceptions();
    if (dst != x0)
        XREGS[dst].x = sext32(res.u);
    logxregchange(dst);
    IPC(ipc_ps(opc,1,dst,src1,fnone,fnone,dis);)
}

static void femucvtx2f(opcode opc, freg dst, xreg src1, rounding_mode rm)
{
    iufval32 res;
    u32_i32_u64_i64 val;

    set_rounding_mode(rm);

    switch ( opc )
    {
        case FCVTSW:
            val.u = XREGS[src1].w[0];
            res.f = fpu::i32_to_f32(val.i);
            LOG(DEBUG, "\t0x%08x (%g) <-- 0x%08x (%d)",res.u,res.flt,val.u,val.i);
            break;
        case FCVTSWU:
            val.u = XREGS[src1].w[0];
            res.f = fpu::ui32_to_f32(val.u);
            LOG(DEBUG, "\t0x%08x (%g) <-- 0x%08x (%u)",res.u,res.flt,val.u,val.u);
            break;
        case FCVTSL:
            val.lu = XREGS[src1].x;
            res.f = fpu::i64_to_f32(val.l);
            LOG(DEBUG, "\t0x%08x (%g) <-- 0x%08x (%d)",res.u,res.flt,val.u,val.l);
            break;
        case FCVTSLU:
            val.lu = XREGS[src1].x;
            res.f = fpu::ui64_to_f32(val.lu);
            LOG(DEBUG, "\t0x%08x (%g) <-- 0x%08x (%u)",res.u,res.flt,val.u,val.lu);
            break;
        default:
            assert(0);
            break;
    }
    FREGS[dst].u[0] = res.u;
    ZERO_UNUSED_FREG_BITS(dst, 1);
    set_fp_exceptions();
    dirty_fp_state();
    logfregchange(dst);
    IPC(ipc_ps(opc,1,dst,src1,fnone,fnone,dis);)
}

static void femu1src(opcode opc, int count, freg dst, freg src1, rounding_mode rm)
{
    assert(count <= VL);

    set_rounding_mode(rm);
    switch ( opc )
    {
        case FRSQ:
        case FSIN:
        case FEXP:
        case FLOG:
        case FRCP:
        case FFRC:
            set_x86_rounding_mode(rne);
            break;
        default:
            break;
    }

    for (int i = 0; i < count; ++i)
    {
        if (count == VL && MREGS[0].b[i] == 0) continue;

        iufval32 val, res;
        val.u = FREGS[src1].u[i];
        switch ( opc )
        {
            case FSQRT:
                {
                    res.f = fpu::f32_sqrt(val.f);
                    LOG(DEBUG, "\t[%d] 0x%08x (%g) <-- 0x%08x (%g)",i,res.u,res.flt,val.u,val.flt);
                }
                break;
            case FRSQ:
                {
                    iufval32 res_gold;
                    res_gold.flt = gold_frsq(val.flt);
                    res.f = fpu::f32_rsqrt(val.f);
                    // security ulp check
                    if (security_ulp_check(res_gold.u,res.u))
                    {
                        LOG(DEBUG, "RSQ TRANS\tIN: 0x%08x\tOUT: 0x%08x\tEXPECTED: 0x%08x",val.u,res.u,res_gold.u);
                        LOG(DEBUG, "WARNING. Don't panic. Trans mismatch error for operation RSQ with input: 0x%08X. This might happen, report to jordi.sola@esperantotech.com if needed.", val.u);
                    }
                    LOG(DEBUG, "\t[%d] 0x%08x (%g) <-- 0x%08x (%g)",i,res.u,res.flt,val.u,val.flt);
                }
                break;
            case FSIN:
                {
                    iufval32 res_gold;
                    res_gold.flt = gold_fsin(val.flt);
                    res.f = fpu::f32_sin2pi(val.f);
                    // security ulp check
                    if (security_ulp_check(res_gold.u,res.u))
                    {
                        LOG(DEBUG, "SIN TRANS\tIN: 0x%08x\tOUT: 0x%08x\tEXPECTED: 0x%08x", val.u, res.u, res_gold.u);
                        LOG(DEBUG, "WARNING. Don't panic. Trans mismatch error for operation FSIN with input: 0x%08X. This might happen, report to jordi.sola@esperantotech.com if needed.", val.u);
                    }
                    LOG(DEBUG, "\t[%d] 0x%08x (%g) <-- 0x%08x (%g)",i,res.u,res.flt,val.u,val.flt);
                }
                break;
            case FEXP:
                {
                    iufval32 res_gold;
                    res_gold.flt = gold_fexp(val.flt);
                    res.f = fpu::f32_exp2(val.f);
                    // security ulp check
                    if (security_ulp_check(res_gold.u,res.u))
                    {
                        LOG(DEBUG, "EXP TRANS\tIN: 0x%08x\tOUT: 0x%08x\tEXPECTED: 0x%08x", val.u, res.u, res_gold.u);
                        LOG(DEBUG, "WARNING. Don't panic. Trans mismatch error for operation FEXP with input: 0x%08X. This might happen, report to jordi.sola@esperantotech.com if needed.", val.u);
                    }
                    LOG(DEBUG, "\t[%d] 0x%08x (%g) <-- 0x%08x (%g)",i,res.u,res.flt,val.u,val.flt);
                }
                break;
            case FLOG:
                {
                    iufval32 res_gold;
                    res_gold.flt = gold_flog(val.flt);
                    res.f = fpu::f32_log2(val.f);
                    // security ulp check
                    if (security_ulp_check(res_gold.u,res.u))
                    {
                        LOG(DEBUG, "LOG TRANS\tIN: 0x%08x\tOUT: 0x%08x\tEXPECTED: 0x%08x", val.u, res.u, res_gold.u);
                        LOG(DEBUG, "WARNING. Don't panic. Trans mismatch error for operation FLOG with input: 0x%08X. This might happen, report to jordi.sola@esperantotech.com if needed.", val.u);
                    }
                    LOG(DEBUG, "\t[%d] 0x%08x (%g) <-- 0x%08x (%g)",i,res.u,res.flt,val.u,val.flt);
                }
                break;
            case FRCP:
                {
                    iufval32 res_gold;
                    res_gold.flt = gold_frcp(val.flt);
                    res.f = fpu::f32_rcp(val.f);
                    // security ulp check
                    if (security_ulp_check(res_gold.u,res.u))
                    {
                        LOG(DEBUG, "RCP TRANS\tIN: 0x%08x\tOUT: 0x%08x\tEXPECTED: 0x%08x", val.u, res.u, res_gold.u);
                        LOG(DEBUG, "WARNING. Don't panic. Trans mismatch error for operation FRCP with input: 0x%08X. This might happen, report to jordi.sola@esperantotech.com if needed.", val.u);
                    }
                    LOG(DEBUG, "\t[%d] 0x%08x (%g) <-- 0x%08x (%g)",i,res.u,res.flt,val.u,val.flt);
                }
                break;
            case FRCPFXP:
                // FIXME: THIS INSTRUCTION IS OBSOLETE
                {
                    // Input value is 2xtriArea with 15.16 precision
                    double tmp = double(val.i) / double(1 << 16);

                    // Result value is 17.14
                    double tmp_rcp = (1.0 / tmp) * double(1 << 14);

                    res.i = int32_t(tmp_rcp);
                    LOG(DEBUG, "\t[%d] 0x%08x (%d) <-- 1 / 0x%08x (%d)", i, res.u, res.i, val.u, val.i);
                }
                break;
            case FCVTPSPW:
                {
                    res.f = fpu::i32_to_f32(val.i);
                    LOG(DEBUG, "\t[%d] 0x%08x (%g) <-- 0x%08x (%d)",i,res.u,res.flt,val.u,val.i);
                }
                break;
            case FCVTPSRAST:
                {
                    res.f = fpu::fxp1516_to_f32(val.i);
                    LOG(DEBUG, "\t[%d] 0x%08x (%g) <-- 0x%08x (%d)",i,res.u,res.flt,val.u,val.i);
                }
                break;
            case FCVTRASTPS:
                {
                    res.i = fpu::f32_to_fxp1714(val.f);
                    LOG(DEBUG, "\t[%d] 0x%08x (%d) <-- 0x%08x (%g)",i,res.u,res.i,val.u,val.flt);
                }
                break;
            case FCVTPSPWU:
                {
                    res.f = fpu::ui32_to_f32(val.u);
                    LOG(DEBUG, "\t[%d] 0x%08x (%g) <-- 0x%08x (%u)",i,res.u,res.flt,val.u,val.u);
                }
                break;
            case FCVTPWPS:
                {
                    res.i = fpu::f32_to_i32(val.f);
                    LOG(DEBUG, "\t[%d] 0x%08x (%d) <-- 0x%08lx (%g)",i,res.u,res.i,val.u,val.flt);
                }
                break;
            case FCVTPWUPS:
                {
                    res.u = fpu::f32_to_ui32(val.f);
                    LOG(DEBUG, "\t[%d] 0x%08x (%u) <-- 0x%08x (%g)",i,res.u,res.u,val.u,val.flt);
                }
                break;
            case FFRC:
                {
                    res.f = fpu::f32_frac(val.f);
                    LOG(DEBUG, "\t[%d] 0x%08x (%g) <-- 0x%08x (%g)",i,res.u,res.flt,val.u,val.flt);
                }
                break;
            default:
                assert(0);
                break;
        }
        FREGS[dst].u[i] = res.u;
    }
    ZERO_UNUSED_FREG_BITS(dst, count);
    set_fp_exceptions();
    dirty_fp_state();
    logfregchange(dst);
    IPC(ipc_ps(opc,count,dst,src1,fnone,fnone,dis);)
}

static void femu2src(opcode opc, int count, freg dst, freg src1, freg src2, rounding_mode rm)
{
    assert(count <= VL);

    set_rounding_mode(rm);
    switch ( opc )
    {
        case FRCP_FIX_RAST:
            set_x86_rounding_mode(rne);
            break;
        default:
            break;
    }


    for ( int i = 0; i < count; i++ )
    {
        if (count == VL && MREGS[0].b[i] == 0) continue;

        iufval32 val1, val2, res;
        val1.u = FREGS[src1].u[i];
        val2.u = (src2 != fnone) ? FREGS[src2].u[i] : 0;
        switch ( opc )
        {
            case FADD:
                {
                    res.f = fpu::f32_add(val1.f, val2.f);
                    LOG(DEBUG, "\t[%d] 0x%08x (%g) <-- 0x%08x (%g) + 0x%08x (%g)",i,res.u,res.flt,val1.u,val1.flt,val2.u,val2.flt);
                }
                break;
            case FSUB:
                {
                    res.f = fpu::f32_sub(val1.f, val2.f);
                    LOG(DEBUG, "\t[%d] 0x%08x (%g) <-- 0x%08x (%g) - 0x%08x (%g)",i,res.u,res.flt,val1.u,val1.flt,val2.u,val2.flt);
                }
                break;
            case FMUL:
                {
                    res.f = fpu::f32_mul(val1.f, val2.f);
                    LOG(DEBUG, "\t[%d] 0x%08x (%g) <-- 0x%08x (%g) * 0x%08x (%g)",i,res.u,res.flt,val1.u,val1.flt,val2.u,val2.flt);
                }
                break;
            case FDIV:
                {
                    res.f = fpu::f32_div(val1.f, val2.f);
                    LOG(DEBUG, "\t[%d] 0x%08x (%g) <-- 0x%08x (%g) / 0x%08x (%g)",i,res.u,res.flt,val1.u,val1.flt,val2.u,val2.flt);
                }
                break;
            case FMIN:
                {
                    res.f = fpu::f32_minNum(val1.f, val2.f);
                    LOG(DEBUG, "\t[%d] 0x%08x (%g) <-- min(0x%08x (%g), 0x%08x (%g))",i,res.u,res.flt,val1.u,val1.flt,val2.u,val2.flt);
                }
                break;
            case FMAX:
                {
                    res.f = fpu::f32_maxNum(val1.f, val2.f);
                    LOG(DEBUG, "\t[%d] 0x%08x (%g) <-- max(0x%08x (%g), 0x%08x (%g))",i,res.u,res.flt,val1.u,val1.flt,val2.u,val2.flt);
                }
                break;
            case FLT:
                {
                    res.u = fpu::f32_lt(val1.f, val2.f) ? 0xffffffff : 0;
                    LOG(DEBUG, "\t[%d] 0x%08x <-- 0x%08x (%g) < 0x%08x (%g)?",i,res.u,val1.u,val1.flt,val2.u,val2.flt);
                }
                break;
            case FLE:
                {
                    res.u = fpu::f32_le(val1.f, val2.f) ? 0xffffffff : 0;
                    LOG(DEBUG, "\t[%d] 0x%08x <-- 0x%08x (%g) <= 0x%08x (%g)?",i,res.u,val1.u,val1.flt,val2.u,val2.flt);
                }
                break;
            case FEQ:
                {
                    res.u = fpu::f32_eq(val1.f, val2.f) ? 0xffffffff : 0;
                    LOG(DEBUG, "\t[%d] 0x%08x <-- 0x%08x (%g) == 0x%08x (%g)?",i,res.u,val1.u,val1.flt,val2.u,val2.flt);
                }
                break;
            case FSGNJ:
                {
                    res.f = fpu::f32_copySign(val1.f, val2.f);
                    LOG(DEBUG, "\t[%d] 0x%08x (%g) <-- 0x%08x (%g), 0x%08x (%g)",i,res.u,res.flt,val1.u,val1.flt,val2.u,val2.flt);
                }
                break;
            case FSGNJN:
                {
                    res.f = fpu::f32_copySignNot(val1.f, val2.f);
                    LOG(DEBUG, "\t[%d] 0x%08x (%g) <-- 0x%08x (%g), 0x%08x (%g)",i,res.u,res.flt,val1.u,val1.flt,val2.u,val2.flt);
                }
                break;
            case FSGNJX:
                {
                    res.f = fpu::f32_copySignXor(val1.f, val2.f);
                    LOG(DEBUG, "\t[%d] 0x%08x (%g) <-- 0x%08x (%g), 0x%08x (%g)",i,res.u,res.flt,val1.u,val1.flt,val2.u,val2.flt);
                }
                break;
            case FRCP_FIX_RAST:
                {
                    res.i = fpu::fxp1714_rcpStep(val1.i, val2.i);

                    LOG(DEBUG, "\t[%d] 0x%08x (%d) <-- 0x%08x (%d), 0x%08x (%d)",i,res.u,res.i,val1.u,val1.i,val2.u,val2.i);

                    //Check 1ulp
                    iufval32 res_gold;
                    res_gold.i = gold_frcp_fix_rast(val1.i);
                    if (abs(res.i - res_gold.i) > 1)
                    {
                        LOG(DEBUG, "\t\tEXPECTED: 0x%08x (%g) RESULT: 0x%08x (%g)", res_gold.u, res_gold.flt, res.u, res.flt);
                        assert(0 && "Trans mismatch error. Please open jira to jordi.sola@esperantotech.com.");
                    }
                }
                break;
            default:
                assert(0);
                break;
        }
        FREGS[dst].u[i] = res.u;
    }
    ZERO_UNUSED_FREG_BITS(dst, count);
    set_fp_exceptions();
    dirty_fp_state();
    logfregchange(dst);
    IPC(ipc_ps(opc,count,dst,src1,src2,fnone,dis);)
}

static void femu3src(opcode opc, int count, freg dst, freg src1, freg src2, freg src3, rounding_mode rm)
{
    assert(count <= VL);

    set_rounding_mode(rm);

    for ( int i = 0; i < count; i++ )
    {
        if (count == VL && MREGS[0].b[i] == 0) continue;

        iufval32 val1, val2, val3, res;

        val1.u = FREGS[src1].u[i];
        val2.u = FREGS[src2].u[i];
        val3.u = FREGS[src3].u[i];
        switch (opc)
        {
            case FMADD:
                {
                    res.f = fpu::f32_mulAdd(val1.f, val2.f, val3.f);
                    LOG(DEBUG, "\t[%d] 0x%08x (%g) <-- 0x%08x (%g) * 0x%08x (%g) + 0x%08x (%g)",i,res.u,res.flt,val1.u,val1.flt,val2.u,val2.flt,val3.u,val3.flt);
                }
                break;
            case FNMADD:
                {
                    res.f = fpu::f32_negMulAdd(val1.f, val2.f, val3.f);
                    LOG(DEBUG, "\t[%d] 0x%08x (%g) <-- -(0x%08x (%g) * 0x%08x (%g) + 0x%08x (%g))",i,res.u,res.flt,val1.u,val1.flt,val2.u,val2.flt,val3.u,val3.flt);
                }
                break;
            case FMSUB:
                {
                    res.f = fpu::f32_mulSub(val1.f, val2.f, val3.f);
                    LOG(DEBUG, "\t[%d] 0x%08x (%g) <-- 0x%08x (%g) * 0x%08x (%g) - 0x%08x (%g)",i,res.u,res.flt,val1.u,val1.flt,val2.u,val2.flt,val3.u,val3.flt);
                }
                break;
            case FNMSUB:
                {
                    res.f = fpu::f32_negMulSub(val1.f, val2.f, val3.f);
                    LOG(DEBUG, "\t[%d] 0x%08x (%g) <-- -(0x%08x (%g) * 0x%08x (%g) - 0x%08x (%g))",i,res.u,res.flt,val1.u,val1.flt,val2.u,val2.flt,val3.u,val3.flt);
                }
                break;
            case FCMOV:
                {
                    res.u = (val1.u ? val2.u : val3.u);
                    LOG(DEBUG, "\t[%d] 0x%08x (%g) <-- %u ? 0x%08x (%g) : 0x%08x (%g)",i,res.u,res.flt,val1.u,val2.u,val2.flt,val3.u,val3.flt);
                }
                break;
            default:
                assert(0);
                break;
        }
        FREGS[dst].u[i] = res.u;
    }
    ZERO_UNUSED_FREG_BITS(dst, count);
    set_fp_exceptions();
    dirty_fp_state();
    logfregchange(dst);
    IPC(ipc_ps(opc,count,dst,src1,src2,src3,dis);)
}

static void femucmp(opcode opc, xreg dst, freg src1, freg src2)
{
    iufval32 val1, val2, res;

    val1.u = FREGS[src1].u[0];
    val2.u = FREGS[src2].u[0];
    switch (opc)
    {
        case FLT:
            res.u = fpu::f32_lt(val1.f, val2.f) ? 1 : 0;
            LOG(DEBUG, "\t0x%08x <-- 0x%08x (%g) < 0x%08x (%g)?",res.u,val1.u,val1.flt,val2.u,val2.flt);
            break;
        case FLE:
            res.u = fpu::f32_le(val1.f, val2.f) ? 1 : 0;
            LOG(DEBUG, "\t0x%08x <-- 0x%08x (%g) <= 0x%08x (%g)?",res.u,val1.u,val1.flt,val2.u,val2.flt);
            break;
        case FEQ:
            res.u = fpu::f32_eq(val1.f, val2.f) ? 1 : 0;
            LOG(DEBUG, "\t0x%08x <-- 0x%08x (%g) == 0x%08x (%g)?",res.u,val1.u,val1.flt,val2.u,val2.flt);
            break;
        default:
            assert(0);
            break;
    }
    set_fp_exceptions();
    if (dst != x0)
        XREGS[dst].x = sext32(res.u);
    logxregchange(dst);
    IPC(ipc_f2x(opc,dst,src1,src2,dis);)
}

void fadd_s(freg dst, freg src1, freg src2, rounding_mode rm, const char* comm)
{
    DISASM(gsprintf(dis,"I: fadd.s f%d, f%d, f%d, %s%s%s",dst,src1,src2,get_rounding_mode(rm),(comm?" # ":""),(comm?comm:"")););
    emu_log()<<LOG_DEBUG<<dis<<endm;
    require_fp_active();
    femu2src(FADD, 1, dst, src1, src2, rm);
}

void fsub_s(freg dst, freg src1, freg src2, rounding_mode rm, const char* comm)
{
    DISASM(gsprintf(dis,"I: fsub.s f%d, f%d, f%d, %s%s%s",dst,src1,src2,get_rounding_mode(rm),(comm?" # ":""),(comm?comm:"")););
    emu_log()<<LOG_DEBUG<<dis<<endm;
    require_fp_active();
    femu2src(FSUB, 1, dst, src1, src2, rm);
}

void fmul_s(freg dst, freg src1, freg src2, rounding_mode rm, const char* comm)
{
    DISASM(gsprintf(dis,"I: fmul.s f%d, f%d, f%d, %s%s%s",dst,src1,src2,get_rounding_mode(rm),(comm?" # ":""),(comm?comm:"")););
    emu_log()<<LOG_DEBUG<<dis<<endm;
    require_fp_active();
    femu2src(FMUL, 1, dst, src1, src2, rm);
}

void fdiv_s(freg dst, freg src1, freg src2, rounding_mode rm, const char* comm)
{
    DISASM(gsprintf(dis,"I: fdiv.s f%d, f%d, f%d, %s%s%s",dst,src1,src2,get_rounding_mode(rm),(comm?" # ":""),(comm?comm:"")););
    emu_log()<<LOG_DEBUG<<dis<<endm;
    if (core_type == ET_MINION)
        throw trap_mcode_instruction(current_inst);

    require_fp_active();
    femu2src(FDIV, 1, dst, src1, src2, rm);
}

void fsgnj_s(freg dst, freg src1, freg src2, const char* comm)
{
    DISASM(gsprintf(dis,"I: fsgnj.s f%d, f%d, f%d%s%s",dst,src1,src2,(comm?" # ":""),(comm?comm:"")););
    emu_log()<<LOG_DEBUG<<dis<<endm;
    require_fp_active();
    femu2src(FSGNJ, 1, dst, src1, src2, rmdyn);
}

void fsgnjn_s(freg dst, freg src1, freg src2, const char* comm)
{
    DISASM(gsprintf(dis,"I: fsgnjn.s f%d, f%d, f%d%s%s",dst,src1,src2,(comm?" # ":""),(comm?comm:"")););
    emu_log()<<LOG_DEBUG<<dis<<endm;
    require_fp_active();
    femu2src(FSGNJN, 1, dst, src1, src2, rmdyn);
}

void fsgnjx_s(freg dst, freg src1, freg src2, const char* comm)
{
    DISASM(gsprintf(dis,"I: fsgnjx.s f%d, f%d, f%d%s%s",dst,src1,src2,(comm?" # ":""),(comm?comm:"")););
    emu_log()<<LOG_DEBUG<<dis<<endm;
    require_fp_active();
    femu2src(FSGNJX, 1, dst, src1, src2, rmdyn);
}

void fmin_s(freg dst, freg src1, freg src2, const char* comm)
{
    DISASM(gsprintf(dis,"I: fmin.s f%d, f%d, f%d%s%s",dst,src1,src2,(comm?" # ":""),(comm?comm:"")););
    emu_log()<<LOG_DEBUG<<dis<<endm;
    require_fp_active();
    femu2src(FMIN, 1, dst, src1, src2, rmdyn);
}

void fmax_s(freg dst, freg src1, freg src2, const char* comm)
{
    DISASM(gsprintf(dis,"I: fmax.s f%d, f%d, f%d%s%s",dst,src1,src2,(comm?" # ":""),(comm?comm:"")););
    emu_log()<<LOG_DEBUG<<dis<<endm;
    require_fp_active();
    femu2src(FMAX, 1, dst, src1, src2, rmdyn);
}

void fsqrt_s(freg dst, freg src1, rounding_mode rm, const char* comm)
{
    DISASM(gsprintf(dis,"I: fsqrt.s f%d, f%d, %s%s%s",dst,src1,get_rounding_mode(rm),(comm?" # ":""),(comm?comm:"")););
    emu_log()<<LOG_DEBUG<<dis<<endm;
    if (core_type == ET_MINION)
        throw trap_mcode_instruction(current_inst);

    require_fp_active();
    femu1src(FSQRT, 1, dst, src1, rm);
}

void feq_s(xreg dst, freg src1, freg src2, const char* comm)
{
    DISASM(gsprintf(dis,"I: feq.s f%d, f%d, f%d%s%s",dst,src1,src2,(comm?" # ":""),(comm?comm:"")););
    emu_log()<<LOG_DEBUG<<dis<<endm;
    require_fp_active();
    femucmp(FEQ, dst, src1, src2);
}

void fle_s(xreg dst, freg src1, freg src2, const char* comm)
{
    DISASM(gsprintf(dis,"I: fle.s f%d, f%d, f%d%s%s",dst,src1,src2,(comm?" # ":""),(comm?comm:"")););
    emu_log()<<LOG_DEBUG<<dis<<endm;
    require_fp_active();
    femucmp(FLE, dst, src1, src2);
}

void flt_s(xreg dst, freg src1, freg src2, const char* comm)
{
    DISASM(gsprintf(dis,"I: flt.s f%d, f%d, f%d%s%s",dst,src1,src2,(comm?" # ":""),(comm?comm:"")););
    emu_log()<<LOG_DEBUG<<dis<<endm;
    require_fp_active();
    femucmp(FLT, dst, src1, src2);
}

void fcvt_w_s(xreg dst, freg src1, rounding_mode rm, const char* comm)
{
    DISASM(gsprintf(dis,"I: fcvt.w.s x%d, f%d, %s%s%s",dst,src1,get_rounding_mode(rm),(comm?" # ":""),(comm?comm:"")););
    emu_log()<<LOG_DEBUG<<dis<<endm;
    require_fp_active();
    femucvtf2x(FCVTWS, dst, src1, rm);
}

void fcvt_wu_s(xreg dst, freg src1, rounding_mode rm, const char* comm)
{
    DISASM(gsprintf(dis,"I: fcvt.wu.s x%d, f%d, %s%s%s",dst,src1,get_rounding_mode(rm),(comm?" # ":""),(comm?comm:"")););
    emu_log()<<LOG_DEBUG<<dis<<endm;
    require_fp_active();
    femucvtf2x(FCVTWUS, dst, src1, rm);
}

void fcvt_l_s(xreg dst, freg src1, rounding_mode rm, const char* comm)
{
    DISASM(gsprintf(dis,"I: fcvt.l.s x%d, f%d, %s%s%s",dst,src1,get_rounding_mode(rm),(comm?" # ":""),(comm?comm:"")););
    emu_log()<<LOG_DEBUG<<dis<<endm;
    if (core_type == ET_MINION)
        throw trap_mcode_instruction(current_inst);

    require_fp_active();
    femucvtf2x(FCVTLS, dst, src1, rm);
}

void fcvt_lu_s(xreg dst, freg src1, rounding_mode rm, const char* comm)
{
    DISASM(gsprintf(dis,"I: fcvt.lu.s x%d, f%d, %s%s%s",dst,src1,get_rounding_mode(rm),(comm?" # ":""),(comm?comm:"")););
    emu_log()<<LOG_DEBUG<<dis<<endm;
    if (core_type == ET_MINION)
        throw trap_mcode_instruction(current_inst);

    require_fp_active();
    femucvtf2x(FCVTLUS, dst, src1, rm);
}

void fmv_x_w(xreg dst, freg src1, const char* comm)
{
    DISASM(gsprintf(dis,"I: fmv.x.w x%d, f%d%s%s",dst,src1,(comm?" # ":""),(comm?comm:"")););
    emu_log()<<LOG_DEBUG<<dis<<endm;
    require_fp_active();
    if (dst != x0)
    {
        XREGS[dst].x = sext32(FREGS[src1].u[0]);
        LOG(DEBUG, "\t0x%016" PRIx64 " <-- 0x%08x (%g)", XREGS[dst].x, FREGS[src1].u[0], cast_uint32_to_float(FREGS[src1].u[0]));
    }
    logxregchange(dst);
}

void fclass_s(xreg dst, freg src1, const char* comm)
{
    DISASM(gsprintf(dis,"I: fclass.s x%d, f%d%s%s",dst,src1,(comm?" # ":""),(comm?comm:"")););
    emu_log()<<LOG_DEBUG<<dis<<endm;
    require_fp_active();
    iufval32 val, res;
    val.u = FREGS[src1].u[0];
    res.u = fpu::f32_classify(val.f);
    if (dst != x0)
    {
        XREGS[dst].x = sext32(res.u);
        LOG(DEBUG, "\t0x%08x <-- 0x%08x (%g)",res.u,val.u,val.flt);
    }
    logxregchange(dst);
    IPC(ipc_ps(FCLASS,1,dst,src1,fnone,fnone,dis);)
}

void fcvt_s_w(freg dst, xreg src1, rounding_mode rm, const char* comm)
{
    DISASM(gsprintf(dis,"I: fcvt.s.w f%d, x%d, %s%s%s",dst,src1,get_rounding_mode(rm),(comm?" # ":""),(comm?comm:"")););
    emu_log()<<LOG_DEBUG<<dis<<endm;
    require_fp_active();
    femucvtx2f(FCVTSW, dst, src1, rm);
}

void fcvt_s_wu(freg dst, xreg src1, rounding_mode rm, const char* comm)
{
    DISASM(gsprintf(dis,"I: fcvt.s.wu f%d, x%d, %s%s%s",dst,src1,get_rounding_mode(rm),(comm?" # ":""),(comm?comm:"")););
    emu_log()<<LOG_DEBUG<<dis<<endm;
    require_fp_active();
    femucvtx2f(FCVTSWU, dst, src1, rm);
}

void fcvt_s_l(freg dst, xreg src1, rounding_mode rm, const char* comm)
{
    DISASM(gsprintf(dis,"I: fcvt.s.l f%d, x%d, %s%s%s",dst,src1,get_rounding_mode(rm),(comm?" # ":""),(comm?comm:"")););
    emu_log()<<LOG_DEBUG<<dis<<endm;
    if (core_type == ET_MINION)
        throw trap_mcode_instruction(current_inst);

    require_fp_active();
    femucvtx2f(FCVTSL, dst, src1, rm);
}

void fcvt_s_lu(freg dst, xreg src1, rounding_mode rm, const char* comm)
{
    DISASM(gsprintf(dis,"I: fcvt.s.lu f%d, x%d, %s%s%s",dst,src1,get_rounding_mode(rm),(comm?" # ":""),(comm?comm:"")););
    emu_log()<<LOG_DEBUG<<dis<<endm;
    if (core_type == ET_MINION)
        throw trap_mcode_instruction(current_inst);

    require_fp_active();
    femucvtx2f(FCVTSLU, dst, src1, rm);
}

void fmv_w_x(freg dst, xreg src1, const char* comm)
{
    DISASM(gsprintf(dis,"I: fmv.w.x f%d, x%d%s%s",dst,src1,(comm?" # ":""),(comm?comm:"")););
    emu_log()<<LOG_DEBUG<<dis<<endm;
    require_fp_active();
    iufval32 val, res;
    val.u = XREGS[src1].w[0];
    res.u = val.u;
    FREGS[dst].u[0] = res.u;
    LOG(DEBUG, "\t0x%08x (%g) <-- 0x%08x",res.u,res.flt,val.u);
    ZERO_UNUSED_FREG_BITS(dst, 1);
    dirty_fp_state();
    logfregchange(dst);
}

void flw(freg dst, int off, xreg base, const char* comm)
{
    DISASM(gsprintf(dis,"I: flw f%d, %d(x%d)%s%s",dst,off,base,(comm?" # ":""),(comm?comm:"")););
    emu_log()<<LOG_DEBUG<<dis<<endm;
    require_fp_active();
    femuld(1, dst, off,  base, 0);
}

void fsw(freg src1, int off, xreg base, const char* comm)
{
    DISASM(gsprintf(dis,"I: fsw f%d, %d(x%d)%s%s",src1,off,base,(comm?" # ":""),(comm?comm:"")););
    emu_log()<<LOG_DEBUG<<dis<<endm;
    require_fp_active();
    femust(1, src1, off, base, 0);
}

void fmadd_s(freg dst, freg src1, freg src2, freg src3, rounding_mode rm, const char* comm)
{
    DISASM(gsprintf(dis,"I: fmadd.s f%d, f%d, f%d, f%d, %s%s%s",dst,src1,src2,src3,get_rounding_mode(rm),(comm?" # ":""),(comm?comm:"")););
    emu_log()<<LOG_DEBUG<<dis<<endm;
    require_fp_active();
    femu3src(FMADD, 1, dst, src1, src2, src3, rm);
}

void fmsub_s(freg dst, freg src1, freg src2, freg src3, rounding_mode rm, const char* comm)
{
    DISASM(gsprintf(dis,"I: fmsub.s f%d, f%d, f%d, f%d, %s%s%s",dst,src1,src2,src3,get_rounding_mode(rm),(comm?" # ":""),(comm?comm:"")););
    emu_log()<<LOG_DEBUG<<dis<<endm;
    require_fp_active();
    femu3src(FMSUB, 1, dst, src1, src2, src3, rm);
}

void fnmsub_s(freg dst, freg src1, freg src2, freg src3, rounding_mode rm, const char* comm)
{
    DISASM(gsprintf(dis,"I: fnmsub.s f%d, f%d, f%d, f%d, %s%s%s",dst,src1,src2,src3,get_rounding_mode(rm),(comm?" # ":""),(comm?comm:"")););
    emu_log()<<LOG_DEBUG<<dis<<endm;
    require_fp_active();
    femu3src(FNMSUB, 1, dst, src1, src2, src3, rm);
}

void fnmadd_s(freg dst, freg src1, freg src2, freg src3, rounding_mode rm, const char* comm)
{
    DISASM(gsprintf(dis,"I: fnmadd.s f%d, f%d, f%d, f%d, %s%s%s",dst,src1,src2,src3,get_rounding_mode(rm),(comm?" # ":""),(comm?comm:"")););
    emu_log()<<LOG_DEBUG<<dis<<endm;
    require_fp_active();
    femu3src(FNMADD, 1, dst, src1, src2, src3, rm);
}

////////////////////////////////////////////////////////////////////////////////
//
// Esperanto mask extension emulation
//
////////////////////////////////////////////////////////////////////////////////

static void maskop(opcode opc, mreg dst, mreg src1, mreg src2)
{
    for ( int i = 0; i < VL; i++ )
    {
        uint8_t val1  = MREGS[src1].b[i];
        uint8_t val2  = (src2 == mnone) ? 0 : MREGS[src2].b[i];

        uint8_t res;
        switch ( opc )
        {
            case MAND:   res = (val1 & val2) & 0x1;
                         LOG(DEBUG, "\t[%d] %d <-- %d & %d",i,res,val1,val2);
                         break;
            case MOR:    res = (val1 | val2) & 0x1;
                         LOG(DEBUG, "\t[%d] %d <-- %d | %d",i,res,val1,val2);
                         break;
            case MXOR:   res = (val1 ^ val2) & 0x1;
                         LOG(DEBUG, "\t[%d] %d <-- %d ^ %d",i,res,val1,val2);
                         break;
            case MNOT:   res = (~val1) & 0x1;
                         LOG(DEBUG, "\t[%d] %d <-- ~%d",i,res,val1);
                         break;
            default:     assert(0);
                         break;

        }
        MREGS[dst].b[i] = res;
    }

    logmregchange(dst);
    IPC(ipc_msk(opc,dst,src1,src2,dis);)
}

void maskand(mreg dst, mreg src1, mreg src2, const char* comm)
{
    DISASM(gsprintf(dis,"I: maskand m%d, m%d, m%d%s%s",dst,src1,src2,(comm?" # ":""),(comm?comm:"")););
    emu_log()<<LOG_DEBUG<<dis<<endm;
    DEBUG_MASK(MREGS[0]);
    maskop(MAND, dst, src1, src2);
}

void maskor(mreg dst, mreg src1, mreg src2, const char* comm)
{
    DISASM(gsprintf(dis,"I: maskor m%d, m%d, m%d%s%s",dst,src1,src2,(comm?" # ":""),(comm?comm:"")););
    emu_log()<<LOG_DEBUG<<dis<<endm;
    DEBUG_MASK(MREGS[0]);
    maskop(MOR, dst, src1, src2);
}

void maskxor(mreg dst, mreg src1, mreg src2, const char* comm)
{
    DISASM(gsprintf(dis,"I: maskxor m%d, m%d, m%d%s%s",dst,src1,src2,(comm?" # ":""),(comm?comm:"")););
    emu_log()<<LOG_DEBUG<<dis<<endm;
    DEBUG_MASK(MREGS[0]);
    maskop(MXOR, dst, src1, src2);
}

void masknot(mreg dst, mreg src1, const char* comm)
{
    DISASM(gsprintf(dis,"I: masknot m%d, m%d%s%s",dst,src1,(comm?" # ":""),(comm?comm:"")););
    emu_log()<<LOG_DEBUG<<dis<<endm;
    DEBUG_MASK(MREGS[0]);
    maskop(MNOT, dst, src1, mnone);
}

void mova_x_m(xreg dst, const char* comm)
{
    DISASM(gsprintf(dis,"I: mova.x.m x%d, allmasks%s%s",dst,(comm?" # ":""),(comm?comm:"")););
    emu_log()<<LOG_DEBUG<<dis<<endm;

    uint64_t val = 0;
    for ( int m = 7; m >= 0; m-- )
    {
        val <<= VL;
        for ( int i = 0; i < VL; i++ )
        {
            val |= (MREGS[m].b[i] & 0x1) << i;
        }
        LOG(DEBUG, "\taccumulating into 0x%016" PRIx64 " reg m%d = 0x%08x ",val,m,(val&((1u<<VL)-1)));
    }
    if (dst != x0)
        XREGS[dst].x = val;
    logxregchange(dst);
}

void mova_m_x(xreg src1, const char* comm)
{
    DISASM(gsprintf(dis,"I: mova.m.x allmasks, x%d%s%s",src1,(comm?" # ":""),(comm?comm:"")););
    emu_log()<<LOG_DEBUG<<dis<<endm;

    uint64_t val = XREGS[src1].x;

    LOG(DEBUG, "\tallmasks <-- 0x%016x",val);
    for ( int m = 0; m < 8; m++ )
    {
        for ( int i = 0; i < VL; i++ )
        {
            MREGS[m].b[i] = (val >> i) & 0x1;
            LOG(DEBUG, "\tm%d.b[%d] = 0x%x",m,i,MREGS[m].b[i]);
        }
        val >>= VL;
        logmregchange(m);
    }
}

void mov_m_x(mreg dst, xreg src1, uint32_t imm, const char* comm)
{
    DISASM(gsprintf(dis,"I: mov.m.x m%d, x%d, 0x%08x%s%s",dst,src1,imm,(comm?" # ":""),(comm?comm:"")););
    emu_log()<<LOG_DEBUG<<dis<<endm;
    DEBUG_MASK(MREGS[0]);

    uint32_t val = XREGS[src1].w[0] | (imm & ((1u<<VL) - 1u));
    for ( int i = 0; i < VL; i++ )
    {
        MREGS[dst].b[i] = ( val >> i ) & 0x1;
        LOG(DEBUG, "\tm%d.b[%d] = 0x%x  (from val=0x%08x)",dst,i,MREGS[dst].b[i],val);
    }
    logmregchange(dst);
}

void maskpopc(xreg dst, mreg src1, const char* comm)
{
    DISASM(gsprintf(dis,"I: maskpopc x%d, m%d%s%s",dst,src1,(comm?" # ":""),(comm?comm:"")););
    emu_log()<<LOG_DEBUG<<dis<<endm;
    uint64_t count = 0;
    for(int i = 0; i < VL; i++ )
    {
        count += (MREGS[src1].b[i] ? 1 : 0);
        LOG(DEBUG, "\tcount = %ld from m%d.b[%d] = %d",count,src1,i,MREGS[src1].b[i]);
    }
    if ( dst != x0 ) XREGS[dst].x = count;
    logxregchange(dst);
}

void maskpopcz(xreg dst, mreg src1, const char* comm)
{
    DISASM(gsprintf(dis,"I: maskpopcz x%d, m%d%s%s",dst,src1,(comm?" # ":""),(comm?comm:"")););
    emu_log()<<LOG_DEBUG<<dis<<endm;
    uint64_t count = 0;
    for(int i = 0; i < VL; i++ )
    {
        count += (MREGS[src1].b[i] ? 0 : 1);
        LOG(DEBUG, "\tcount = %ld from m%d.b[%d] = %d ",count,src1,i,MREGS[src1].b[i]);
    }
    if ( dst != x0 ) XREGS[dst].x = count;
    logxregchange(dst);
}

void maskpopc_rast(xreg dst, mreg src1, mreg src2, uint32_t imm, const char* comm)
{
    DISASM(gsprintf(dis,"I: maskpopc.rast x%d, m%d, m%d, %d%s%s",dst,src1,src2,imm,(comm?" # ":""),(comm?comm:"")););
    emu_log()<<LOG_DEBUG<<dis<<endm;
    uint64_t count = 0;

    uint32_t mask;
    switch(imm)
    {
        case 0  : mask = 0x0f0f; break;
        case 1  : mask = 0x3c3c; break;
        case 2  : mask = 0xf0f0; break;
        default : mask = 0xffff; break;
    }

    for(int i = 0; i < VL; i++ )
    {
        count += ((MREGS[src1].b[i] & (mask & 0x1)) ? 1 : 0);
        LOG(DEBUG, "\tcount = %ld from m%d.b[%d] = %d m = %d ",count,src1,i,MREGS[src1].b[i], mask & 0x1);
        mask = mask >> 1;
    }

    for(int i = 0; i < VL; i++ )
    {
        count += ((MREGS[src2].b[i] & (mask & 0x1)) ? 1 : 0);
        LOG(DEBUG, "\tcount = %ld from m%d.b[%d] = %d m = %d ",count,src2,i,MREGS[src2].b[i], mask & 0x1);
        mask = mask >> 1;
    }

    if ( dst != x0 ) XREGS[dst].x = count;
    logxregchange(dst);
}

////////////////////////////////////////////////////////////////////////////////
//
// Esperanto packed-single extension emulation
//
////////////////////////////////////////////////////////////////////////////////

// ----- Load and store ------------------------------------

void flw_ps(freg dst, int off, xreg base, const char* comm)
{
    DISASM(gsprintf(dis,"I: flw.ps f%d, %d(x%d)%s%s",dst,off,base,(comm?" # ":""),(comm?comm:"")););
    emu_log()<<LOG_DEBUG<<dis<<endm;
    require_fp_active();
    DEBUG_MASK(MREGS[0]);
    femuld(VL, dst, off,  base, 1);
}

void flq2(freg dst, int off, xreg base, const char* comm)
{
    DISASM(gsprintf(dis,"I: flq2 f%d, %d(x%d)%s%s",dst,off,base,(comm?" # ":""),(comm?comm:"")););
    emu_log()<<LOG_DEBUG<<dis<<endm;
    require_fp_active();
    uint64_t addr = XREGS[base].x + off;
    if ((addr % 4) != 0) throw trap_load_address_misaligned(addr);
    femuld(VL, dst, off,  base, 0);
}

void fsw_ps(freg src1, int off, xreg base, const char* comm)
{
    DISASM(gsprintf(dis,"I: fsw.ps f%d, %d(x%d)%s%s",src1,off,base,(comm?" # ":""),(comm?comm:"")););
    emu_log()<<LOG_DEBUG<<dis<<endm;
    require_fp_active();
    DEBUG_MASK(MREGS[0]);
    femust(VL, src1, off, base, 1);
}

void fsq2(freg src1, int off, xreg base, const char* comm)
{
    DISASM(gsprintf(dis,"I: fsq2 f%d, %d(x%d)%s%s",src1,off,base,(comm?" # ":""),(comm?comm:"")););
    emu_log()<<LOG_DEBUG<<dis<<endm;
    require_fp_active();
    uint64_t addr = XREGS[base].x + off;
    if ((addr % 4) != 0) throw trap_store_address_misaligned(addr);
    femust(VL, src1, off, base, 0);
}

void fswg_ps(freg src1, xreg base, const char* comm)
{
    DISASM(gsprintf(dis,"I: fswg.ps f%d, 0(x%d)%s%s",src1,base,(comm?" # ":""),(comm?comm:"")););
    emu_log()<<LOG_DEBUG<<dis<<endm;
    require_fp_active();
    DEBUG_MASK(MREGS[0]);
    femust(VL, src1, 0, base, 1);
}

// ----- Broadcast -----------------------------------------

void fbc_ps(freg dst, int off, xreg base, const char* comm)
{
    DISASM(gsprintf(dis,"I: fbc_ps f%d, %d(x%d)%s%s",dst,off,base,(comm?" # ":""),(comm?comm:"")););
    emu_log()<<LOG_DEBUG<<dis<<endm;
    require_fp_active();
    DEBUG_MASK(MREGS[0]);

    iufval32 val;
    uint64_t addr = (XREGS[base].x + off);
    val.u = 0;
    uint8_t  b = 0;
    for ( int i = 0; i < VL; i++ )
    {
        b |= MREGS[0].b[i];
    }
    if ( b != 0 )
    {
        val.u = vmemread32(addr);
    }
    for ( int i = 0; i < VL; i++ )
    {
        if ( MREGS[0].b[i] )
        {
            FREGS[dst].u[i] = val.u;
            LOG(DEBUG, "\t[%d] 0x%08x (%g) <-- MEM[0x%08x + 0x%016" PRIx64 " = 0x%016" PRIx64 "]",i,val.u,val.flt,off,XREGS[base].x,addr);
        }
    }
    dirty_fp_state();
    logfregchange(dst);
    IPC(ipc_ld(FBC,1,4,dst,base,(XREGS[base].x+off),dis);)
}

void fbci_ps(freg dst, uint32_t imm, const char* comm)
{
    DISASM(gsprintf(dis,"I: fbci_ps f%d, 0x%08x%s%s",dst,(imm&0xfffff),(comm?" # ":""),(comm?comm:"")););
    emu_log()<<LOG_DEBUG<<dis<<endm;
    require_fp_active();
    DEBUG_MASK(MREGS[0]);

    iufval32 val;
    val.u = (imm & 0xfffff) << 12;  // make sure we only use 20b immediate and put into position

    // the low 4 bits of the immediate are replicated to fill the bottom 12 bits of the Fp number
    // Replication is as follows
    // let low be bits [3..0] of the immediate.
    // Then
    //  bits  [3..0] of the fp value are 'low' if low < 8 or low+1 otherwise
    //  bits  [7..4] of the fp value are 'low'
    //  bits [11..8] of the fp value are 'low'

    // take the low 4 bits of the immediate
    uint32_t low = (imm & 0xf);

    // do the replication
    low = low < 8 ? ((low<<8) | (low<<4) | low) :
                    ((low<<8) | (low<<4) | (low+1));

    // now merge low with the upper part of the immediate
    val.u |= low;

    for ( int i = 0; i < VL; i++ )
    {
        if ( MREGS[0].b[i] )
        {
            FREGS[dst].u[i] = val.u;
            LOG(DEBUG, "\t[%d] 0x%08x (%g) <-- 0x%08x",i,val.u,val.flt,imm);
        }
    }
    dirty_fp_state();
    logfregchange(dst);
    IPC(ipc_ps(FBCI,VL,dst,fnone,fnone,fnone,dis);)
}

void fbcx_ps(freg dst, xreg src, const char* comm)
{
    DISASM(gsprintf(dis,"I: fbcx_ps f%d, x%d%s%s",dst,src,(comm?" # ":""),(comm?comm:"")););
    emu_log()<<LOG_DEBUG<<dis<<endm;
    require_fp_active();
    DEBUG_MASK(MREGS[0]);

    iufval32 val;
    val.u = XREGS[src].w[0];
    for ( int i = 0; i < VL; i++ )
    {
        if ( MREGS[0].b[i] )
        {
            FREGS[dst].u[i] = val.u;
            LOG(DEBUG, "\t[%d] 0x%08x (%g) <-- 0x%08x",i,val.u,val.flt,val.u);
        }
    }
    dirty_fp_state();
    logfregchange(dst);
    IPC(ipc_ps(FBCI,VL,dst,fnone,fnone,fnone,dis);)
}

// ----- Gather and scatter --------------------------------

static void gatheremu(opcode opc, int size, freg dst, freg src1, xreg base)
{
    uint64_t baddr = XREGS[base].x;
    for (int i = 0; i < VL; i++)
    {
        if (MREGS[0].b[i] == 0) continue;

        iufval32 val;
        int32_t off   = FREGS[src1].i[i];
        uint64_t addr = baddr + off;
        switch (opc)
        {
            case FGW: val.u = vmemread32(addr); break;
            case FGH: val.u = sext16(vmemread16(addr)); break;
            case FGB: val.u = sext8(vmemread8(addr)); break;
            default : assert(0); break;
        }
        FREGS[dst].u[i] = val.u;
        LOG(DEBUG, "\t[%d] 0x%08x (%g) <-- MEM[0x%08x + 0x%016" PRIx64 " = 0x%016" PRIx64 "]",i,val.u,val.flt,off,baddr,addr);
        IPC(ipc_gt(opc,VL,size,dst,src1,base,addr,dis, idx++);)
    }
    dirty_fp_state();
    logfregchange(dst);
}

static void gatheremu32(opcode opc, int size, freg dst, xreg src1, xreg src2)
{
    uint64_t baddr = XREGS[src2].x;
    uint64_t index = XREGS[src1].x;
    for (int i = 0; i < VL; i++)
    {
        if (MREGS[0].b[i] == 0) continue;

        uint64_t off;
        uint64_t addr;
        switch(size)
        {
            case 1 : off =  (index >> (i * 5)) & 0x01f      ; addr = (baddr & ~0x01f) | ((baddr + off) & 0x01f); break;
            case 2 : off = ((index >> (i * 4)) & 0x00f) << 1; addr = (baddr & ~0x01f) | ((baddr + off) & 0x01e); break;
            case 4 : off = ((index >> (i * 3)) & 0x007) << 2; addr = (baddr & ~0x01f) | ((baddr + off) & 0x01c); break;
            default: assert(0); break;
        }

        iufval32 val;
        switch (size)
        {
            case 1 : val.u = sext8(vmemread8(addr));  break;
            case 2 : val.u = sext16(vmemread16(addr)); break;
            case 4 : val.u = vmemread32(addr); break;
            default: assert(0); break;
        }
        FREGS[dst].u[i] = val.u;
        LOG(DEBUG, "\t[%d] 0x%08x (%g) <-- MEM[0x%08x + 0x%016" PRIx64 " = 0x%016" PRIx64 "]",i,val.u,val.flt,off,baddr,addr);
    }
    dirty_fp_state();
    logfregchange(dst);
    IPC(ipc_ld(opc,VL,size,dst,src1,src2,baddr,dis);)
}

static void femuscat(opcode opc, freg src1, freg src2, xreg base)
{
    uint64_t baddr = XREGS[base].x;
    for (int i = 0; i < VL; i++)
    {
        if (MREGS[0].b[i] == 0) continue;

        int32_t  off  = FREGS[src2].i[i];
        uint64_t addr = baddr + off;
        iufval32 val;
        val.u = FREGS[src1].u[i];

        switch (opc)
        {
            case FSCW : vmemwrite32(addr, val.u); logmemwchange(i, 4, addr, val.u); break;
            case FSCH : vmemwrite16(addr, uint16_t(val.u)); logmemwchange(i, 2, addr, val.u); break;
            case FSCB : vmemwrite8(addr, uint8_t(val.u));  logmemwchange(i, 1, addr, val.u); break;
            default   : assert(0); break;
        }

        // Scatter writes are not logged!!!!
        LOG(DEBUG, "\t[%d] 0x%08x (%g) --> MEM[0x%08x + 0x%016" PRIx64 " = 0x%016" PRIx64 " = %llu]",i,val.u,val.flt,off,baddr,addr,addr);
    }
    IPC(ipc_st(opc, VL, size, src3, base, baddr, dis);)
}

static void femuscat32(opcode opc, int size, freg src3, xreg src1, xreg src2)
{
    uint64_t baddr = XREGS[src2].x;
    uint64_t index = XREGS[src1].x;
    for (int i = 0; i < VL; i++)
    {
        if (MREGS[0].b[i] == 0) continue;

        uint64_t off;
        uint64_t addr;
        switch(size)
        {
            case 1 : off =  (index >> (i * 5)) & 0x01f      ; addr = (baddr & ~0x01f) | ((baddr + off) & 0x01f); break;
            case 2 : off = ((index >> (i * 4)) & 0x00f) << 1; addr = (baddr & ~0x01f) | ((baddr + off) & 0x01e); break;
            case 4 : off = ((index >> (i * 3)) & 0x007) << 2; addr = (baddr & ~0x01f) | ((baddr + off) & 0x01c); break;
            default: assert(0); break;
        }

        iufval32 val;
        val.u = FREGS[src3].u[i];
        switch (size)
        {
            case 1 : vmemwrite8(addr, uint8_t(val.u)); break;
            case 2 : vmemwrite16(addr, uint16_t(val.u)); break;
            case 4 : vmemwrite32(addr, val.u); break;
            default: assert(0); break;
        }

        LOG(DEBUG, "\t[%d] 0x%08x (%g) --> MEM[0x%08x + 0x%016" PRIx64 " = 0x%016" PRIx64 " = %llu]",i,val.u,val.flt,off,baddr,addr,addr);

        // Do not track store swizzles?  Same with scatters.
        logmemwchange(i, size, addr, val.u);
    }
    IPC(ipc_st(opc, VL, size, src3, base, baddr, dis);)
}

void fgb_ps(freg dst, freg src1, xreg base, const char* comm)
{
    DISASM(gsprintf(dis,"I: fgb.ps f%d, (f%d, x%d)%s%s",dst,src1,base,(comm?" # ":""),(comm?comm:"")););
    emu_log()<<LOG_DEBUG<<dis<<endm;
    require_fp_active();
    DEBUG_MASK(MREGS[0]);
    gatheremu(FGB, 1, dst, src1, base);
}

void fgh_ps(freg dst, freg src1, xreg base, const char* comm)
{
    DISASM(gsprintf(dis,"I: fgh.ps f%d, (f%d, x%d)%s%s",dst,src1,base,(comm?" # ":""),(comm?comm:"")););
    emu_log()<<LOG_DEBUG<<dis<<endm;
    require_fp_active();
    DEBUG_MASK(MREGS[0]);
    gatheremu(FGH, 2, dst, src1, base);
}

void fgw_ps(freg dst, freg src1, xreg base, const char* comm)
{
    DISASM(gsprintf(dis,"I: fgw.ps f%d, (f%d, x%d)%s%s",dst,src1,base,(comm?" # ":""),(comm?comm:"")););
    emu_log()<<LOG_DEBUG<<dis<<endm;
    require_fp_active();
    DEBUG_MASK(MREGS[0]);
    gatheremu(FGW, 4, dst, src1, base);
}

void fg32b_ps(freg dst, xreg src1, xreg src2, const char* comm)
{
    DISASM(gsprintf(dis,"I: fg32b.ps f%d, (x%d, x%d)%s%s",dst,src1,src2,(comm?" # ":""),(comm?comm:"")););
    emu_log()<<LOG_DEBUG<<dis<<endm;
    require_fp_active();
    DEBUG_MASK(MREGS[0]);
    gatheremu32(FG32B, 1, dst, src1, src2);
}

void fg32h_ps(freg dst, xreg src1, xreg src2, const char* comm)
{
    DISASM(gsprintf(dis,"I: fg32h.ps f%d, (x%d, x%d)%s%s",dst,src1,src2,(comm?" # ":""),(comm?comm:"")););
    emu_log()<<LOG_DEBUG<<dis<<endm;
    require_fp_active();
    DEBUG_MASK(MREGS[0]);
    gatheremu32(FG32H, 2, dst, src1, src2);
}

void fg32w_ps(freg dst, xreg src1, xreg src2, const char* comm)
{
    DISASM(gsprintf(dis,"I: fg32w.ps f%d, (x%d, x%d)%s%s",dst,src1,src2,(comm?" # ":""),(comm?comm:"")););
    emu_log()<<LOG_DEBUG<<dis<<endm;
    require_fp_active();
    DEBUG_MASK(MREGS[0]);
    gatheremu32(FG32W, 4, dst, src1, src2);
}

void fscb_ps(freg src1, freg src2, xreg base, const char* comm)
{
    DISASM(gsprintf(dis,"I: fscb.ps f%d, f%d, x%d%s%s",src1,src2,base,(comm?" # ":""),(comm?comm:"")););
    emu_log()<<LOG_DEBUG<<dis<<endm;
    require_fp_active();
    DEBUG_MASK(MREGS[0]);
    femuscat(FSCB, src1, src2, base);
}

void fsch_ps(freg src1, freg src2, xreg base, const char* comm)
{
    DISASM(gsprintf(dis,"I: fsch.ps f%d, f%d, x%d%s%s",src1,src2,base,(comm?" # ":""),(comm?comm:"")););
    emu_log()<<LOG_DEBUG<<dis<<endm;
    require_fp_active();
    DEBUG_MASK(MREGS[0]);
    femuscat(FSCH, src1, src2, base);
}

void fscw_ps(freg src1, freg src2, xreg base, const char* comm)
{
    DISASM(gsprintf(dis,"I: fscw.ps f%d, f%d, x%d%s%s",src1,src2,base,(comm?" # ":""),(comm?comm:"")););
    emu_log()<<LOG_DEBUG<<dis<<endm;
    require_fp_active();
    DEBUG_MASK(MREGS[0]);
    femuscat(FSCW, src1, src2, base);
}

void fsc32b_ps(freg src3, xreg src1, xreg src2, const char* comm)
{
    DISASM(gsprintf(dis,"I: fsc32b.ps f%d, (x%d, x%d)%s%s",src3,src1,src2,(comm?" # ":""),(comm?comm:"")););
    emu_log()<<LOG_DEBUG<<dis<<endm;
    require_fp_active();
    DEBUG_MASK(MREGS[0]);
    femuscat32(FSC32B, 1, src3, src1, src2);
}

void fsc32h_ps(freg src3, xreg src1, xreg src2, const char* comm)
{
    DISASM(gsprintf(dis,"I: fsc32h.ps f%d, (x%d, x%d)%s%s",src3,src1,src2,(comm?" # ":""),(comm?comm:"")););
    emu_log()<<LOG_DEBUG<<dis<<endm;
    require_fp_active();
    DEBUG_MASK(MREGS[0]);
    femuscat32(FSC32H, 2, src3, src1, src2);
}

void fsc32w_ps(freg src3, xreg src1, xreg src2, const char* comm)
{
    DISASM(gsprintf(dis,"I: fsc32w.ps f%d, (x%d, x%d)%s%s",src3,src1,src2,(comm?" # ":""),(comm?comm:"")););
    emu_log()<<LOG_DEBUG<<dis<<endm;
    require_fp_active();
    DEBUG_MASK(MREGS[0]);
    femuscat32(FSC32W, 4, src3, src1, src2);
}

// ----- Computational (follows RV64F) ---------------------

static void fmask(opcode opc, mreg dst, freg src1, freg src2)
{
    for (int i = 0; i < VL; i++ )
    {
        // for packed single, check the corresponding mask bit. If not set, skip this lane
        if (MREGS[0].b[i] == 0) continue;

        iufval32 val1, val2, res;

        val1.u = FREGS[src1].u[i];
        val2.u = (src2 != fnone) ? FREGS[src2].u[i] : 0;
        switch (opc)
        {
            case FLT:
                res.u = fpu::f32_lt(val1.f, val2.f) ? 1 : 0;
                LOG(DEBUG, "\t[%d] %d <-- 0x%08x (%g) < 0x%08x (%g)?",i,res.u,val1.u,val1.flt,val2.u,val2.flt);
                break;
            case FLE:
                res.u = fpu::f32_le(val1.f, val2.f) ? 1 : 0;
                LOG(DEBUG, "\t[%d] %d <-- 0x%08x (%g) <= 0x%08x (%g)?",i,res.u,val1.u,val1.flt,val2.u,val2.flt);
                break;
            case FEQ:
                res.u = fpu::f32_eq(val1.f, val2.f) ? 1 : 0;
                LOG(DEBUG, "\t[%d] %d <-- 0x%08x (%g) == 0x%08x (%g)?",i,res.u,val1.u,val1.flt,val2.u,val2.flt);
                break;
            case FSET:
                // NB: should this be a !feq() comparison?
                // softfloat: res.u = !f32_eq(val1.f, {0});
                // hardfloat: res.u = (val1.f == 0.0) ? 0 : 1;
                res.u = (val1.u) ? 1 : 0;
                LOG(DEBUG, "\t[%d] %d <-- 0x%08x ? 1 : 0",i,res.u,val1.u);
                break;
            case FLTPI:
                res.u = (val1.i < val2.i) ? 1 : 0;
                LOG(DEBUG, "\t[%d] %d <-- 0x%08x (%g) < 0x%08x (%g)?",i,res.u,val1.u,val1.flt,val2.u,val2.flt);
                break;
            default:
                assert(0);
                break;
        }
        MREGS[dst].b[i] = res.u;
    }
    set_fp_exceptions();
    logmregchange(dst);
    IPC(ipc_msk(opc,dst,src1,src2,dis);)
}

static void fswizz(opcode opc, freg dst, freg src1, uint8_t imm)
{
    fdata val = FREGS[src1];
    for (int i = 0; i < VL; i++)
    {
        if (MREGS[0].b[i] == 0) continue;

        int sel = (i & ~0x3) | ((imm >> ((2*i) % 8)) & 0x03);
        FREGS[dst].u[i] = val.u[sel];
        LOG(DEBUG, "\t[%d] 0x%08x <-- 0x%08x (chan %d)",i,FREGS[dst].u[i],val.u[sel],sel);
    }
    dirty_fp_state();
    logfregchange(dst);
    IPC(ipc_ps(opc,VL,dst,src1,fnone,fnone,dis);)
}

void fadd_ps(freg dst, freg src1, freg src2, rounding_mode rm, const char* comm)
{
    DISASM(gsprintf(dis,"I: fadd.ps f%d, f%d, f%d, %s%s%s",dst,src1,src2,get_rounding_mode(rm),(comm?" # ":""),(comm?comm:"")););
    emu_log()<<LOG_DEBUG<<dis<<endm;
    require_fp_active();
    DEBUG_MASK(MREGS[0]);
    femu2src(FADD, VL, dst, src1, src2, rm);
}

void fsub_ps(freg dst, freg src1, freg src2, rounding_mode rm, const char* comm)
{
    DISASM(gsprintf(dis,"I: fsub.ps f%d, f%d, f%d, %s%s%s",dst,src1,src2,get_rounding_mode(rm),(comm?" # ":""),(comm?comm:"")););
    emu_log()<<LOG_DEBUG<<dis<<endm;
    require_fp_active();
    DEBUG_MASK(MREGS[0]);
    femu2src(FSUB, VL, dst, src1, src2, rm);
}

void fmul_ps(freg dst, freg src1, freg src2, rounding_mode rm, const char* comm)
{
    DISASM(gsprintf(dis,"I: fmul.ps f%d, f%d, f%d, %s%s%s",dst,src1,src2,get_rounding_mode(rm),(comm?" # ":""),(comm?comm:"")););
    emu_log()<<LOG_DEBUG<<dis<<endm;
    require_fp_active();
    DEBUG_MASK(MREGS[0]);
    femu2src(FMUL, VL, dst, src1, src2, rm);
}

void fdiv_ps(freg dst, freg src1, freg src2, rounding_mode rm, const char* comm)
{
    DISASM(gsprintf(dis,"I: fdiv.ps f%d, f%d, f%d, %s%s%s",dst,src1,src2,get_rounding_mode(rm),(comm?" # ":""),(comm?comm:"")););
    emu_log()<<LOG_DEBUG<<dis<<endm;
    if (core_type == ET_MINION)
        throw trap_mcode_instruction(current_inst);

    require_fp_active();
    DEBUG_MASK(MREGS[0]);
    femu2src(FDIV, VL, dst, src1, src2, rm);
}

void fsgnj_ps(freg dst, freg src1, freg src2, const char* comm)
{
    DISASM(gsprintf(dis,"I: fsgnj.ps f%d, f%d, f%d%s%s",dst,src1,src2,(comm?" # ":""),(comm?comm:"")););
    emu_log()<<LOG_DEBUG<<dis<<endm;
    require_fp_active();
    DEBUG_MASK(MREGS[0]);
    femu2src(FSGNJ, VL, dst, src1, src2, rmdyn);
}

void fsgnjn_ps(freg dst, freg src1, freg src2, const char* comm)
{
    DISASM(gsprintf(dis,"I: fsgnjn.ps f%d, f%d, f%d%s%s",dst,src1,src2,(comm?" # ":""),(comm?comm:"")););
    emu_log()<<LOG_DEBUG<<dis<<endm;
    require_fp_active();
    DEBUG_MASK(MREGS[0]);
    femu2src(FSGNJN, VL, dst, src1, src2, rmdyn);
}

void fsgnjx_ps(freg dst, freg src1, freg src2, const char* comm)
{
    DISASM(gsprintf(dis,"I: fsgnjx.ps f%d, f%d, f%d%s%s",dst,src1,src2,(comm?" # ":""),(comm?comm:"")););
    emu_log()<<LOG_DEBUG<<dis<<endm;
    require_fp_active();
    DEBUG_MASK(MREGS[0]);
    femu2src(FSGNJX, VL, dst, src1, src2, rmdyn);
}

void fmin_ps(freg dst, freg src1, freg src2, const char* comm)
{
    DISASM(gsprintf(dis,"I: fmin.ps f%d, f%d, f%d%s%s",dst,src1,src2,(comm?" # ":""),(comm?comm:"")););
    emu_log()<<LOG_DEBUG<<dis<<endm;
    require_fp_active();
    DEBUG_MASK(MREGS[0]);
    femu2src(FMIN, VL, dst, src1, src2, rmdyn);
}

void fmax_ps(freg dst, freg src1, freg src2, const char* comm)
{
    DISASM(gsprintf(dis,"I: fmax.ps f%d, f%d, f%d%s%s",dst,src1,src2,(comm?" # ":""),(comm?comm:"")););
    emu_log()<<LOG_DEBUG<<dis<<endm;
    require_fp_active();
    DEBUG_MASK(MREGS[0]);
    femu2src(FMAX, VL, dst, src1, src2, rmdyn);
}

void fsqrt_ps(freg dst, freg src1, rounding_mode rm, const char* comm)
{
    DISASM(gsprintf(dis,"I: fsqrt.ps f%d, f%d, %s%s%s",dst,src1,get_rounding_mode(rm),(comm?" # ":""),(comm?comm:"")););
    emu_log()<<LOG_DEBUG<<dis<<endm;
    require_fp_active();
    DEBUG_MASK(MREGS[0]);
    femu1src(FSQRT, VL, dst, src1, rm);
}

void feq_ps(freg dst, freg src1, freg src2, const char* comm)
{
    DISASM(gsprintf(dis,"I: feq.ps f%d, f%d, f%d%s%s",dst,src1,src2,(comm?" # ":""),(comm?comm:"")););
    emu_log()<<LOG_DEBUG<<dis<<endm;
    require_fp_active();
    DEBUG_MASK(MREGS[0]);
    femu2src(FEQ, VL, dst, src1, src2, rmdyn);
}

void fle_ps(freg dst, freg src1, freg src2, const char* comm)
{
    DISASM(gsprintf(dis,"I: fle.ps f%d, f%d, f%d%s%s",dst,src1,src2,(comm?" # ":""),(comm?comm:"")););
    emu_log()<<LOG_DEBUG<<dis<<endm;
    require_fp_active();
    DEBUG_MASK(MREGS[0]);
    femu2src(FLE, VL, dst, src1, src2, rmdyn);
}

void flt_ps(freg dst, freg src1, freg src2, const char* comm)
{
    DISASM(gsprintf(dis,"I: flt.ps f%d, f%d, f%d%s%s",dst,src1,src2,(comm?" # ":""),(comm?comm:"")););
    emu_log()<<LOG_DEBUG<<dis<<endm;
    require_fp_active();
    DEBUG_MASK(MREGS[0]);
    femu2src(FLT, VL, dst, src1, src2, rmdyn);
}

void feqm_ps(mreg dst, freg src1, freg src2, const char* comm)
{
    DISASM(gsprintf(dis,"I: feqm.ps m%d, f%d, f%d%s%s",dst,src1,src2,(comm?" # ":""),(comm?comm:"")););
    emu_log()<<LOG_DEBUG<<dis<<endm;
    require_fp_active();
    DEBUG_MASK(MREGS[0]);
    fmask(FEQ, dst, src1, src2);
}

void flem_ps(mreg dst, freg src1, freg src2, const char* comm)
{
    DISASM(gsprintf(dis,"I: flem.ps m%d, f%d, f%d%s%s",dst,src1,src2,(comm?" # ":""),(comm?comm:"")););
    emu_log()<<LOG_DEBUG<<dis<<endm;
    require_fp_active();
    DEBUG_MASK(MREGS[0]);
    fmask(FLE, dst, src1, src2);
}

void fltm_ps(mreg dst, freg src1, freg src2, const char* comm)
{
    DISASM(gsprintf(dis,"I: fltm.ps m%d, f%d, f%d%s%s",dst,src1,src2,(comm?" # ":""),(comm?comm:"")););
    emu_log()<<LOG_DEBUG<<dis<<endm;
    require_fp_active();
    DEBUG_MASK(MREGS[0]);
    fmask(FLT, dst, src1, src2);
}

void fsetm_ps(mreg dst, freg src1, const char* comm)
{
    DISASM(gsprintf(dis,"I: fsetm.ps m%d, f%d%s%s",dst,src1,(comm?" # ":""),(comm?comm:"")););
    emu_log()<<LOG_DEBUG<<dis<<endm;
    require_fp_active();
    DEBUG_MASK(MREGS[0]);
    fmask(FSET, dst, src1, fnone);
}

void fcmov_ps(freg dst, freg src1, freg src2, freg src3, const char* comm)
{
    DISASM(gsprintf(dis,"I: fcmov.ps f%d, f%d, f%d, f%d%s%s",dst,src1,src2,src3,(comm?" # ":""),(comm?comm:"")););
    emu_log()<<LOG_DEBUG<<dis<<endm;
    require_fp_active();
    DEBUG_MASK(MREGS[0]);
    femu3src(FCMOV, VL, dst, src1, src2, src3, rmdyn);
}

void fcmovm_ps(freg dst, freg src1, freg src2, const char* comm)
{
    DISASM(gsprintf(dis,"I: fcmovm.ps f%d, f%d, f%d%s%s",dst,src1,src2,(comm?" # ":""),(comm?comm:"")););
    emu_log()<<LOG_DEBUG<<dis<<endm;
    require_fp_active();

    DEBUG_MASK(MREGS[0]);

    for (int i = 0; i < VL; i++)
    {
        iufval32 val1, val2, res;
        val1.u  = FREGS[src1].u[i];
        val2.u  = FREGS[src2].u[i];
        int sel = MREGS[0].b[i];
        res.u   = sel ? val1.u : val2.u;
        LOG(DEBUG, "\t[%d] 0x%08x (%g) <-- %d ? 0x%08x (%g) : 0x%08x (%g)",i,res.u,res.flt,sel,val1.u,val1.flt,val2.u,val2.flt);
        FREGS[dst].u[i] = res.u;
    }
    dirty_fp_state();
    logfregchange(dst);
    IPC(ipc_ps(FCMOV,VL,dst,src1,src2,fnone,dis);)
}

void fmvz_x_ps(xreg dst, freg src1, uint8_t index, const char* comm)
{
    DISASM( gsprintf(dis,"I: fmvz.x.ps x%d, f%d, %d%s%s",dst,src1,index,(comm?" # ":""),(comm?comm:"")););
    emu_log()<<LOG_DEBUG<<dis<<endm;
    require_fp_active();

    index = index % VL;
    if (dst != x0)
        XREGS[dst].x = FREGS[src1].u[index];

    LOG(DEBUG, "\t 0x%08x <-- {0x%08x, 0x%08x, 0x%08x, 0x%08x, 0x%08x, 0x%08x, 0x%08x, 0x%08x}", XREGS[dst].x,
        FREGS[src1].u[0], FREGS[src1].u[1], FREGS[src1].u[2], FREGS[src1].u[3],
        FREGS[src1].u[4], FREGS[src1].u[5], FREGS[src1].u[6], FREGS[src1].u[7]);

    logxregchange(dst);
    IPC(ipc_f2x(FMVZXPS,dst,src1,dis););
}

void fmvs_x_ps(xreg dst, freg src1, uint8_t index, const char* comm)
{
    DISASM(gsprintf(dis,"I: fmvs.x.ps x%d, f%d, %d %s%s",dst,src1,index,(comm?" # ":""),(comm?comm:"")););
    emu_log()<<LOG_DEBUG<<dis<<endm;
    require_fp_active();

    index = index % VL;
    if (dst != x0)
        XREGS[dst].x = sext32(FREGS[src1].u[index]);

    LOG(DEBUG, "\t 0x%08x <-- {0x%08x, 0x%08x, 0x%08x, 0x%08x, 0x%08x, 0x%08x, 0x%08x, 0x%08x}", XREGS[dst].x,
        FREGS[src1].u[0], FREGS[src1].u[1], FREGS[src1].u[2], FREGS[src1].u[3],
        FREGS[src1].u[4], FREGS[src1].u[5], FREGS[src1].u[6], FREGS[src1].u[7]);

    logxregchange(dst);
    IPC(ipc_f2x(FMVSXPS,dst,src1,dis););
}

void fswizz_ps(freg dst, freg src1, uint8_t imm, const char* comm)
{
    DISASM(gsprintf(dis,"I: fswizz.ps f%d, f%d, %u%s%s",dst,src1,imm,(comm?" # ":""),(comm?comm:"")););
    emu_log()<<LOG_DEBUG<<dis<<endm;
    require_fp_active();
    DEBUG_MASK(MREGS[0]);
    fswizz(FSWIZZ, dst, src1, imm);
}

void fcvt_pw_ps(freg dst, freg src1, rounding_mode rm, const char* comm)
{
    DISASM(gsprintf(dis,"I: fcvt.pw.ps f%d, f%d, %s%s%s",dst,src1,get_rounding_mode(rm),(comm?" # ":""),(comm?comm:"")););
    emu_log()<<LOG_DEBUG<<dis<<endm;
    require_fp_active();
    DEBUG_MASK(MREGS[0]);
    femu1src(FCVTPWPS, VL, dst, src1, rm);
}

void fcvt_pwu_ps(freg dst, freg src1, rounding_mode rm, const char* comm)
{
    DISASM(gsprintf(dis,"I: fcvt.pwu.ps f%d, f%d, %s%s%s",dst,src1,get_rounding_mode(rm),(comm?" # ":""),(comm?comm:"")););
    emu_log()<<LOG_DEBUG<<dis<<endm;
    require_fp_active();
    DEBUG_MASK(MREGS[0]);
    femu1src(FCVTPWUPS, VL, dst, src1, rm);
}

void fclass_ps(freg dst, freg src1, const char* comm)
{
    DISASM(gsprintf(dis,"I: fclass.ps f%d, f%d%s%s",dst,src1,(comm?" # ":""),(comm?comm:"")););
    emu_log()<<LOG_DEBUG<<dis<<endm;
    require_fp_active();
    DEBUG_MASK(MREGS[0]);
    for (int i = 0; i < VL; ++i)
    {
        if (MREGS[0].b[i] == 0) continue;
        iufval32 val, res;
        val.u = FREGS[src1].u[i];
        res.u = fpu::f32_classify(val.f);
        LOG(DEBUG, "\t[%d] 0x%08x <-- 0x%08x (%g)",i,res.u,val.u,val.flt);
        FREGS[dst].u[i] = res.u;
    }
    dirty_fp_state();
    logfregchange(dst);
    IPC(ipc_ps(FCLASSPS,VL,dst,src1,fnone,fnone,dis);)
}

void fcvt_ps_pw(freg dst, freg src1, rounding_mode rm, const char* comm)
{
    DISASM(gsprintf(dis,"I: fcvt.ps.pw f%d, f%d, %s%s%s",dst,src1,get_rounding_mode(rm),(comm?" # ":""),(comm?comm:"")););
    emu_log()<<LOG_DEBUG<<dis<<endm;
    require_fp_active();
    DEBUG_MASK(MREGS[0]);
    femu1src(FCVTPSPW, VL, dst, src1, rm);
}

void fcvt_ps_pwu(freg dst, freg src1, rounding_mode rm, const char* comm)
{
    DISASM(gsprintf(dis,"I: fcvt.ps.pwu f%d, f%d, %s%s%s",dst,src1,get_rounding_mode(rm),(comm?" # ":""),(comm?comm:"")););
    emu_log()<<LOG_DEBUG<<dis<<endm;
    require_fp_active();
    DEBUG_MASK(MREGS[0]);
    femu1src(FCVTPSPWU, VL, dst, src1, rm);
}

void fmadd_ps(freg dst, freg src1, freg src2, freg src3, rounding_mode rm, const char* comm)
{
    DISASM(gsprintf(dis,"I: fmadd.ps f%d, f%d, f%d, f%d, %s%s%s",dst,src1,src2,src3,get_rounding_mode(rm),(comm?" # ":""),(comm?comm:"")););
    emu_log()<<LOG_DEBUG<<dis<<endm;
    require_fp_active();
    DEBUG_MASK(MREGS[0]);
    femu3src(FMADD, VL, dst, src1, src2, src3, rm);
}

void fmsub_ps(freg dst, freg src1, freg src2, freg src3, rounding_mode rm, const char* comm)
{
    DISASM(gsprintf(dis,"I: fmsub.ps f%d, f%d, f%d, f%d, %s%s%s",dst,src1,src2,src3,get_rounding_mode(rm),(comm?" # ":""),(comm?comm:"")););
    emu_log()<<LOG_DEBUG<<dis<<endm;
    require_fp_active();
    DEBUG_MASK(MREGS[0]);
    femu3src(FMSUB, VL, dst, src1, src2, src3, rm);
}

void fnmsub_ps(freg dst, freg src1, freg src2, freg src3, rounding_mode rm, const char* comm)
{
    DISASM(gsprintf(dis,"I: fnmsub.ps f%d, f%d, f%d, f%d, %s%s%s",dst,src1,src2,src3,get_rounding_mode(rm),(comm?" # ":""),(comm?comm:"")););
    emu_log()<<LOG_DEBUG<<dis<<endm;
    require_fp_active();
    DEBUG_MASK(MREGS[0]);
    femu3src(FNMSUB, VL, dst, src1, src2, src3, rm);
}

void fnmadd_ps(freg dst, freg src1, freg src2, freg src3, rounding_mode rm, const char* comm)
{
    DISASM(gsprintf(dis,"I: fnmadd.ps f%d, f%d, f%d, f%d, %s%s%s",dst,src1,src2,src3,get_rounding_mode(rm),(comm?" # ":""),(comm?comm:"")););
    emu_log()<<LOG_DEBUG<<dis<<endm;
    require_fp_active();
    DEBUG_MASK(MREGS[0]);
    femu3src(FNMADD, VL, dst, src1, src2, src3, rm);
}

// ----- Graphics upconvert --------------------------------

static void ucvtemu(opcode opc, freg dst, freg src1)
{
    set_rounding_mode(rmdyn);
    for (int i = 0; i < VL; i++)
    {
        // for packed single, check the corresponding mask bit. If not set, skip this lane
        if (MREGS[0].b[i] == 0) continue;

        uint32_t val = FREGS[src1].u[i];
        iufval32 res;
        switch ( opc )
        {
#ifdef NEW_UPCONVERT
            case FCVTPSF16:  res.f = fpu::f16_to_f32(cast_uint16_to_float16(val >> 16));  break;
            case FCVTPSF11:  res.f = fpu::f11_to_f32(cast_uint16_to_float11(val >> 21));  break;
            case FCVTPSF10:  res.f = fpu::f10_to_f32(cast_uint16_to_float10(val >> 22));  break;
            case FCVTPSUN24: res.f = fpu::un24_to_f32(val >>  8); break;
            case FCVTPSUN16: res.f = fpu::un16_to_f32(val >> 16); break;
            case FCVTPSUN10: res.f = fpu::un10_to_f32(val >> 22); break;
            case FCVTPSUN8:  res.f = fpu::un8_to_f32(val >> 24);  break;
            case FCVTPSUN2:  res.f = fpu::un2_to_f32(val >> 30);  break;
            case FCVTPSSN16: res.f = fpu::sn16_to_f32(val >> 16); break;
            case FCVTPSSN8:  res.f = fpu::sn8_to_f32(val >> 24);  break;
#else
            case FCVTPSF16:  res.f = fpu::f16_to_f32(cast_uint16_to_float16(val));  break;
            case FCVTPSF11:  res.f = fpu::f11_to_f32(cast_uint16_to_float11(val));  break;
            case FCVTPSF10:  res.f = fpu::f10_to_f32(cast_uint16_to_float10(val));  break;
            case FCVTPSUN24: res.f = fpu::un24_to_f32(val); break;
            case FCVTPSUN16: res.f = fpu::un16_to_f32(val); break;
            case FCVTPSUN10: res.f = fpu::un10_to_f32(val); break;
            case FCVTPSUN8:  res.f = fpu::un8_to_f32(val);  break;
            case FCVTPSUN2:  res.f = fpu::un2_to_f32(val);  break;
            case FCVTPSSN16: res.f = fpu::sn16_to_f32(val); break;
            case FCVTPSSN8:  res.f = fpu::sn8_to_f32(val);  break;
#endif
            default: assert(0); break;
        }
        LOG(DEBUG, "\t[%d] 0x%08x (%g) <-- 0x%08x (%d)",i,res.u,res.flt,val,val);
        FREGS[dst].u[i] = res.u;
    }
    set_fp_exceptions();
    dirty_fp_state();
    logfregchange(dst);
    IPC(ipc_ps(opc,VL,dst,src1,fnone,fnone,dis);)
}

void fcvt_ps_f16(freg dst, freg src1, const char* comm)
{
    DISASM(gsprintf(dis,"I: fcvt.ps.f16 f%d, f%d%s%s",dst,src1,(comm?" # ":""),(comm?comm:"")););
    emu_log()<<LOG_DEBUG<<dis<<endm;
    require_fp_active();
    DEBUG_MASK(MREGS[0]);
    ucvtemu(FCVTPSF16, dst, src1);
}

void fcvt_ps_f11(freg dst, freg src1, const char* comm)
{
    DISASM(gsprintf(dis,"I: fcvt.ps.f11 f%d, f%d%s%s",dst,src1,(comm?" # ":""),(comm?comm:"")););
    emu_log()<<LOG_DEBUG<<dis<<endm;
    require_fp_active();
    DEBUG_MASK(MREGS[0]);
    ucvtemu(FCVTPSF11, dst, src1);
}

void fcvt_ps_f10(freg dst, freg src1, const char* comm)
{
    DISASM(gsprintf(dis,"I: fcvt.ps.f10 f%d, f%d%s%s",dst,src1,(comm?" # ":""),(comm?comm:"")););
    emu_log()<<LOG_DEBUG<<dis<<endm;
    require_fp_active();
    DEBUG_MASK(MREGS[0]);
    ucvtemu(FCVTPSF10, dst, src1);
}

void fcvt_ps_un24(freg dst, freg src1, const char* comm)
{
    DISASM(gsprintf(dis,"I: fcvt.ps.un24 f%d, f%d%s%s",dst,src1,(comm?" # ":""),(comm?comm:"")););
    emu_log()<<LOG_DEBUG<<dis<<endm;
    require_fp_active();
    DEBUG_MASK(MREGS[0]);
    ucvtemu(FCVTPSUN24, dst, src1);
}

void fcvt_ps_un16(freg dst, freg src1, const char* comm)
{
    DISASM(gsprintf(dis,"I: fcvt.ps.un16 f%d, f%d%s%s",dst,src1,(comm?" # ":""),(comm?comm:"")););
    emu_log()<<LOG_DEBUG<<dis<<endm;
    require_fp_active();
    DEBUG_MASK(MREGS[0]);
    ucvtemu(FCVTPSUN16, dst, src1);
}

void fcvt_ps_un10(freg dst, freg src1, const char* comm)
{
    DISASM(gsprintf(dis,"I: fcvt.ps.un10 f%d, f%d%s%s",dst,src1,(comm?" # ":""),(comm?comm:"")););
    emu_log()<<LOG_DEBUG<<dis<<endm;
    require_fp_active();
    DEBUG_MASK(MREGS[0]);
    ucvtemu(FCVTPSUN10, dst, src1);
}

void fcvt_ps_un8(freg dst, freg src1, const char* comm)
{
    DISASM(gsprintf(dis,"I: fcvt.ps.un8 f%d, f%d%s%s",dst,src1,(comm?" # ":""),(comm?comm:"")););
    emu_log()<<LOG_DEBUG<<dis<<endm;
    require_fp_active();
    DEBUG_MASK(MREGS[0]);
    ucvtemu(FCVTPSUN8, dst, src1);
}

void fcvt_ps_un2(freg dst, freg src1, const char* comm)
{
    DISASM(gsprintf(dis,"I: fcvt.ps.un2 f%d, f%d%s%s",dst,src1,(comm?" # ":""),(comm?comm:"")););
    emu_log()<<LOG_DEBUG<<dis<<endm;
    require_fp_active();
    DEBUG_MASK(MREGS[0]);
    ucvtemu(FCVTPSUN2, dst, src1);
}

void fcvt_ps_sn16(freg dst, freg src1, const char* comm)
{
    DISASM(gsprintf(dis,"I: fcvt.ps.sn16 f%d, f%d%s%s",dst,src1,(comm?" # ":""),(comm?comm:"")););
    emu_log()<<LOG_DEBUG<<dis<<endm;
    require_fp_active();
    DEBUG_MASK(MREGS[0]);
    ucvtemu(FCVTPSSN16, dst, src1);
}

void fcvt_ps_sn8(freg dst, freg src1, const char* comm)
{
    DISASM(gsprintf(dis,"I: fcvt.ps.sn8 f%d, f%d%s%s",dst,src1,(comm?" # ":""),(comm?comm:"")););
    emu_log()<<LOG_DEBUG<<dis<<endm;
    require_fp_active();
    DEBUG_MASK(MREGS[0]);
    ucvtemu(FCVTPSSN8, dst, src1);
}

// ----- Graphics downconvert ------------------------------

static void dcvtemu(opcode opc, freg dst, freg src1)
{
    set_rounding_mode(rmdyn);
    for (int i = 0; i < VL; i++)
    {
        // for packed single, check the corresponding mask bit. If not set, skip this lane
        if (MREGS[0].b[i] == 0) continue;

        iufval32 val, res;
        val.u = FREGS[src1].u[i];
        switch (opc)
        {
            case FCVTF10PS:  res.u = cast_float10_to_uint16(fpu::f32_to_f10(val.f));  break;
            case FCVTF11PS:  res.u = cast_float11_to_uint16(fpu::f32_to_f11(val.f));  break;
            case FCVTF16PS:  res.u = cast_float16_to_uint16(fpu::f32_to_f16(val.f));  break;
            case FCVTUN24PS: res.u = fpu::f32_to_un24(val.f); break;
            case FCVTUN16PS: res.u = fpu::f32_to_un16(val.f); break;
            case FCVTUN10PS: res.u = fpu::f32_to_un10(val.f); break;
            case FCVTUN8PS:  res.u = fpu::f32_to_un8(val.f);  break;
            case FCVTUN2PS:  res.u = fpu::f32_to_un2(val.f);  break;
            case FCVTSN16PS: res.u = fpu::f32_to_sn16(val.f); break;
            case FCVTSN8PS:  res.u = fpu::f32_to_sn8(val.f);  break;
            default: assert(0); break;
        }
        LOG(DEBUG, "\t[%d] 0x%08x (%d) <-- down- 0x%08x (%g)",i,res.u,res.i,val.u,val.flt);
        FREGS[dst].u[i] = res.u;
    }
    set_fp_exceptions();
    dirty_fp_state();
    logfregchange(dst);
    IPC(ipc_ps(opc,VL,dst,src1,fnone,fnone,dis);)
}

void fcvt_f16_ps(freg dst, freg src1, const char* comm)
{
    DISASM(gsprintf(dis,"I: fcvt.f16.ps f%d, f%d, %s%s%s",dst,src1,get_rounding_mode(rmdyn),(comm?" # ":""),(comm?comm:"")););
    emu_log()<<LOG_DEBUG<<dis<<endm;
    require_fp_active();
    DEBUG_MASK(MREGS[0]);
    dcvtemu(FCVTF16PS, dst, src1);
}

void fcvt_f11_ps(freg dst, freg src1, const char* comm)
{
    DISASM(gsprintf(dis,"I: fcvt.f11.ps f%d, f%d, %s%s%s",dst,src1,get_rounding_mode(rmdyn),(comm?" # ":""),(comm?comm:"")););
    emu_log()<<LOG_DEBUG<<dis<<endm;
    require_fp_active();
    DEBUG_MASK(MREGS[0]);
    dcvtemu(FCVTF11PS, dst, src1);
}

void fcvt_f10_ps(freg dst, freg src1, const char* comm)
{
    DISASM(gsprintf(dis,"I: fcvt.f10.ps f%d, f%d, %s%s%s",dst,src1,get_rounding_mode(rmdyn),(comm?" # ":""),(comm?comm:"")););
    emu_log()<<LOG_DEBUG<<dis<<endm;
    require_fp_active();
    DEBUG_MASK(MREGS[0]);
    dcvtemu(FCVTF10PS, dst, src1);
}

void fcvt_un24_ps(freg dst, freg src1, const char* comm)
{
    DISASM(gsprintf(dis,"I: fcvt.un24.ps f%d, f%d, %s%s%s",dst,src1,get_rounding_mode(rmdyn),(comm?" # ":""),(comm?comm:"")););
    emu_log()<<LOG_DEBUG<<dis<<endm;
    require_fp_active();
    DEBUG_MASK(MREGS[0]);
    dcvtemu(FCVTUN24PS, dst, src1);
}

void fcvt_un16_ps(freg dst, freg src1, const char* comm)
{
    DISASM(gsprintf(dis,"I: fcvt.un16.ps f%d, f%d, %s%s%s",dst,src1,get_rounding_mode(rmdyn),(comm?" # ":""),(comm?comm:"")););
    emu_log()<<LOG_DEBUG<<dis<<endm;
    require_fp_active();
    DEBUG_MASK(MREGS[0]);
    dcvtemu(FCVTUN16PS, dst, src1);
}

void fcvt_un10_ps(freg dst, freg src1, const char* comm)
{
    DISASM(gsprintf(dis,"I: fcvt.un10.ps f%d, f%d, %s%s%s",dst,src1,get_rounding_mode(rmdyn),(comm?" # ":""),(comm?comm:"")););
    emu_log()<<LOG_DEBUG<<dis<<endm;
    require_fp_active();
    DEBUG_MASK(MREGS[0]);
    dcvtemu(FCVTUN10PS, dst, src1);
}

void fcvt_un8_ps(freg dst, freg src1, const char* comm)
{
    DISASM(gsprintf(dis,"I: fcvt.un8.ps f%d, f%d, %s%s%s",dst,src1,get_rounding_mode(rmdyn),(comm?" # ":""),(comm?comm:"")););
    emu_log()<<LOG_DEBUG<<dis<<endm;
    require_fp_active();
    DEBUG_MASK(MREGS[0]);
    dcvtemu(FCVTUN8PS, dst, src1);
}

void fcvt_un2_ps(freg dst, freg src1, const char* comm)
{
    DISASM(gsprintf(dis,"I: fcvt.un2.ps f%d, f%d, %s%s%s",dst,src1,get_rounding_mode(rmdyn),(comm?" # ":""),(comm?comm:"")););
    emu_log()<<LOG_DEBUG<<dis<<endm;
    require_fp_active();
    DEBUG_MASK(MREGS[0]);
    dcvtemu(FCVTUN2PS, dst, src1);
}

void fcvt_sn16_ps(freg dst, freg src1, const char* comm)
{
    DISASM(gsprintf(dis,"I: fcvt.sn16.ps f%d, f%d, %s%s%s",dst,src1,get_rounding_mode(rmdyn),(comm?" # ":""),(comm?comm:"")););
    emu_log()<<LOG_DEBUG<<dis<<endm;
    require_fp_active();
    DEBUG_MASK(MREGS[0]);
    dcvtemu(FCVTSN16PS, dst, src1);
}

void fcvt_sn8_ps(freg dst, freg src1, const char* comm)
{
    DISASM(gsprintf(dis,"I: fcvt.sn8.ps f%d, f%d, %s%s%s",dst,src1,get_rounding_mode(rmdyn),(comm?" # ":""),(comm?comm:"")););
    emu_log()<<LOG_DEBUG<<dis<<endm;
    require_fp_active();
    DEBUG_MASK(MREGS[0]);
    dcvtemu(FCVTSN8PS, dst, src1);
}

// ----- Graphics additional -------------------------------

void fsin_ps(freg dst, freg src1, const char* comm)
{
    DISASM(gsprintf(dis,"I: fsin.ps f%d, f%d%s%s",dst,src1,(comm?" # ":""),(comm?comm:"")););
    emu_log()<<LOG_DEBUG<<dis<<endm;
    require_fp_active();
    DEBUG_MASK(MREGS[0]);
    femu1src(FSIN, VL, dst, src1, rmdyn);
}

void fexp_ps(freg dst, freg src1, const char* comm)
{
    DISASM(gsprintf(dis,"I: fexp.ps f%d, f%d%s%s",dst,src1,(comm?" # ":""),(comm?comm:"")););
    emu_log()<<LOG_DEBUG<<dis<<endm;
    require_fp_active();
    DEBUG_MASK(MREGS[0]);
    femu1src(FEXP, VL, dst, src1, rmdyn);
}

void flog_ps(freg dst, freg src1, const char* comm)
{
    DISASM(gsprintf(dis,"I: flog.ps f%d, f%d%s%s",dst,src1,(comm?" # ":""),(comm?comm:"")););
    emu_log()<<LOG_DEBUG<<dis<<endm;
    require_fp_active();
    DEBUG_MASK(MREGS[0]);
    femu1src(FLOG, VL, dst, src1, rmdyn);
}

void ffrc_ps(freg dst, freg src1, rounding_mode rm, const char* comm)
{
    DISASM(gsprintf(dis,"I: ffrc.ps f%d, f%d, %s%s%s",dst,src1,get_rounding_mode(rm),(comm?" # ":""),(comm?comm:"")););
    emu_log()<<LOG_DEBUG<<dis<<endm;
    require_fp_active();
    DEBUG_MASK(MREGS[0]);
    femu1src(FFRC, VL, dst, src1, rm);
}

void fround_ps(freg dst, freg src1, rounding_mode rm, const char* comm)
{
    DISASM(gsprintf(dis,"I: fround.ps f%d, f%d, %s%s%s",dst,src1,get_rounding_mode(rm),(comm?" # ":""),(comm?comm:"")););
    emu_log()<<LOG_DEBUG<<dis<<endm;
    require_fp_active();
    set_rounding_mode(rm);
    DEBUG_MASK(MREGS[0]);
    for ( int i = 0; i < VL; i++ )
    {
        if (MREGS[0].b[i] == 0) continue;

        iufval32 val, res;
        val.u = FREGS[src1].u[i];
        res.f = fpu::f32_roundToInt(val.f);
        LOG(DEBUG, "\t[%d] 0x%08x (%g) <-- 0x%08x (%g) ",i,res.u,res.flt,val.u,val.flt);
        FREGS[dst].u[i] = res.u;
    }
    set_fp_exceptions();
    dirty_fp_state();
    logfregchange(dst);
    IPC(ipc_ps(opc,VL,dst,src1,fnone,fnone,dis););
}

void frcp_ps(freg dst, freg src1, const char* comm)
{
    DISASM(gsprintf(dis,"I: frcp.ps f%d, f%d%s%s",dst,src1,(comm?" # ":""),(comm?comm:"")););
    emu_log()<<LOG_DEBUG<<dis<<endm;
    require_fp_active();
    DEBUG_MASK(MREGS[0]);
    femu1src(FRCP, VL, dst, src1, rmdyn);
}

void frsq_ps(freg dst, freg src1, const char* comm)
{
    DISASM(gsprintf(dis,"I: frsq.ps f%d, f%d%s%s",dst,src1,(comm?" # ":""),(comm?comm:"")););
    emu_log()<<LOG_DEBUG<<dis<<endm;
    require_fp_active();
    DEBUG_MASK(MREGS[0]);
    femu1src(FRSQ, VL, dst, src1, rmdyn);
}

// FIXME: THIS INSTRUCTION IS OBSOLETE
void frcpfxp_ps(freg dst, freg src1, const char* comm)
{
    DISASM(gsprintf(dis,"I: frcpfxp.ps f%d, f%d%s%s",dst,src1,(comm?" # ":""),(comm?comm:"")););
    emu_log()<<LOG_DEBUG<<dis<<endm;
    require_fp_active();
    DEBUG_MASK(MREGS[0]);
    femu1src(FRCPFXP, VL, dst, src1, rmdyn);
}

void cubeface_ps(freg dst, freg src1, freg src2, const char* comm)
{
    DISASM(gsprintf(dis,"I: cubeface.ps f%d, f%d, f%d%s%s",dst,src1,src2,(comm?" # ":""),(comm?comm:"")););
    LOG(DEBUG, "%s", dis);
    require_fp_active();
    DEBUG_MASK(MREGS[0]);

    for(int i = 0; i < VL; i++)
    {
        // check the corresponding mask bit. If not set, skip this lane
        if (MREGS[0].b[i] == 0) continue;

        uint8_t rz_lt_ry = (FREGS[ dst].u[i] & 0x1);
        uint8_t rz_lt_rx = (FREGS[src1].u[i] & 0x1);
        uint8_t ry_lt_rx = (FREGS[src2].u[i] & 0x1);
        uint32_t res = rz_lt_ry ? (ry_lt_rx ? 0 : 1) : (rz_lt_rx ? 0 : 2);

        LOG(DEBUG, "\t[%d] %d <-- %d %d %d", i, res, rz_lt_ry, rz_lt_rx, ry_lt_rx);

        FREGS[dst].u[i] = res;
    }

    dirty_fp_state();
    logfregchange(dst);
    IPC(ipc_ps(CUBEFACE, VL, dst, dst, src1, src2, dis););
}

void cubefaceidx_ps(freg dst, freg src1, freg src2, const char* comm)
{
    DISASM(gsprintf(dis,"I: cubefaceidx.ps f%d, f%d, f%d%s%s",dst,src1,src2,(comm?" # ":""),(comm?comm:"")););
    LOG(DEBUG, "%s", dis);
    require_fp_active();
    DEBUG_MASK(MREGS[0]);

    for ( int i = 0; i < VL; i++ )
    {
        // check the corresponding mask bit. If not set, skip this lane
        if (MREGS[0].b[i] == 0) continue;

        iufval32 val1, val2, res;
        val1.u = FREGS[src1].u[i];
        val2.u = FREGS[src2].u[i];
        res.f  = fpu::f32_cubeFaceIdx(val1.u, val2.f);
        LOG(DEBUG, "\t[%d] %g <-- %u %g",i,res.flt,val1.u,val2.flt);
        FREGS[dst].u[i] = res.u;
    }
    set_fp_exceptions();
    dirty_fp_state();
    logfregchange(dst);
    IPC(ipc_ps(CUBEFACEIDX, VL, dst, dst, src1, fnone, dis););
}

void cubesgnsc_ps(freg dst, freg src1, freg src2, const char* comm)
{
    DISASM(gsprintf(dis,"I: cubesgnsc.ps f%d, f%d, f%d%s%s",dst,src1,src2,(comm?" # ":""),(comm?comm:"")););
    LOG(DEBUG, "%s", dis);
    require_fp_active();
    DEBUG_MASK(MREGS[0]);

    for ( int i = 0; i < VL; i++ )
    {
        // check the corresponding mask bit. If not set, skip this lane
        if (MREGS[0].b[i] == 0) continue;

        iufval32 val1, val2, res;
        val1.u = FREGS[src1].u[i];
        val2.u = FREGS[src2].u[i];
        res.f  = fpu::f32_cubeFaceSignS(val1.u, val2.f);
        LOG(DEBUG, "\t[%d] 0x08%x (%g) <-- 0x%x 0x%08x (%g)",i,res.u,res.flt,val1.u,val2.u,val2.flt);
        FREGS[dst].u[i] = res.u;
    }
    dirty_fp_state();
    logfregchange(dst);
    IPC(ipc_ps(CUBESGNSC, VL, dst, dst, src1, fnone, dis););
}

void cubesgntc_ps(freg dst, freg src1, freg src2, const char* comm)
{
    DISASM(gsprintf(dis,"I: cubesgntc.ps f%d, f%d, f%d%s%s",dst,src1,src2,(comm?" # ":""),(comm?comm:"")););
    LOG(DEBUG, "%s", dis);
    require_fp_active();
    DEBUG_MASK(MREGS[0]);

    for ( int i = 0; i < VL; i++ )
    {
        // check the corresponding mask bit. If not set, skip this lane
        if (MREGS[0].b[i] == 0) continue;

        iufval32 val1, val2, res;
        val1.u = FREGS[src1].u[i];
        val2.u = FREGS[src2].u[i];
        res.f  = fpu::f32_cubeFaceSignT(val1.u, val2.f);
        LOG(DEBUG, "\t[%d] 0x%08x (%g) <-- 0x%x 0x%08x (%g)",i,res.u,res.flt,val1.u,val2.u,val2.flt);
        FREGS[dst].u[i] = res.u;
    }
    dirty_fp_state();
    logfregchange(dst);
    IPC(ipc_ps(CUBESGNTC, VL, dst, dst, src1, fnone, dis););
}

void fcvt_ps_rast(freg dst, freg src1, rounding_mode rm, const char* comm)
{
    DISASM(gsprintf(dis,"I: fcvt.ps.rast f%d, f%d, %s%s%s",dst,src1,get_rounding_mode(rm),(comm?" # ":""),(comm?comm:"")););
    emu_log()<<LOG_DEBUG<<dis<<endm;
    require_fp_active();
    DEBUG_MASK(MREGS[0]);
    femu1src(FCVTPSRAST, VL, dst, src1, rm);
}

void fcvt_rast_ps(freg dst, freg src1, const char* comm)
{
    DISASM(gsprintf(dis,"I: fcvt.rast.ps f%d, f%d%s%s",dst,src1,(comm?" # ":""),(comm?comm:"")););
    emu_log()<<LOG_DEBUG<<dis<<endm;
    require_fp_active();
    DEBUG_MASK(MREGS[0]);
    femu1src(FCVTRASTPS, VL, dst, src1, rmdyn);
}

void frcp_fix_rast(freg dst, freg src1, freg src2, const char* comm)
{
    DISASM(gsprintf(dis,"I: frcp.fix.rast f%d, f%d, f%d%s%s",dst,src1,src2,(comm?" # ":""),(comm?comm:"")););
    emu_log()<<LOG_DEBUG<<dis<<endm;
    require_fp_active();
    DEBUG_MASK(MREGS[0]);
    femu2src(FRCP_FIX_RAST, VL, dst, src1, src2, rmdyn);
}

////////////////////////////////////////////////////////////////////////////////
//
// Esperanto packed-integer extension emulation
//
////////////////////////////////////////////////////////////////////////////////

// ----- Broadcast -----------------------------------------

void fbci_pi(freg dst, uint32_t imm, const char* comm)
{
    DISASM(gsprintf(dis,"I: fbci.pi f%d, 0x%08x%s%s",dst,imm,(comm?" # ":""),(comm?comm:"")););
    emu_log()<<LOG_DEBUG<<dis<<endm;
    require_fp_active();
    DEBUG_MASK(MREGS[0]);

    uint32_t sgn = imm & 0x80000;
    uint32_t val = imm & 0xfffff;  // Make sure the imm is really only 20b long
    val = sgn ?  (0xfff00000 | val) : val;

    for ( int i = 0; i < VL; i++ )
    {
        if ( MREGS[0].b[i] )
        {
            FREGS[dst].i[i] = val;
            LOG(DEBUG, "\t[%d] 0x%08x <-- 0x%08x",i,FREGS[dst].i[i],val);
        }
    }
    dirty_fp_state();
    logfregchange(dst);
    IPC(ipc_pi(FBCI,VL,dst,fnone,fnone,fnone,dis);)
}

// ----- Computational (follows RV64I/F/M) -----------------

static void iemu2src(opcode opc, freg dst, freg src1, freg src2)
{
    for ( int i = 0; i < VL; i++ )
    {
        // for packed single, check the corresponding mask bit. If not set, skip this lane
        if (MREGS[0].b[i] == 0) continue;

        iufval32 val1, val2, res;
        val1.u = FREGS[src1].u[i];
        val2.u = (src2 != fnone) ? FREGS[src2].u[i] : 0;

        switch ( opc )
        {
            case FADDPI :   res.u = val1.u + val2.u;
                            LOG(DEBUG, "\t[%d] 0x%08x <-- 0x%08x + 0x%08x",i,res.u,val1.u,val2.u);
                            break;
            case FSUBPI :   res.u = val1.u - val2.u;
                            LOG(DEBUG, "\t[%d] 0x%08x <-- 0x%08x - 0x%08x",i,res.u,val1.u,val2.u);
                            break;
            case FMULPI :   res.u = val1.u * val2.u;
                            LOG(DEBUG, "\t[%d] 0x%08x <-- 0x%08x * 0x%08x",i,res.u,val1.u,val2.u);
                            break;
            case FMULHPI :  res.i = ((int64_t(val1.i) * int64_t(val2.i)) >> 32) & 0xFFFFFFFF;
                            LOG(DEBUG, "\t[%d] 0x%08x <-- 0x%08x * 0x%08x",i,res.u,val1.u,val2.u);
                            break;
            case FMULHUPI : res.u = ((uint64_t(val1.u) * uint64_t(val2.u)) >> 32) & 0xFFFFFFFF;
                            LOG(DEBUG, "\t[%d] 0x%08x <-- 0x%08x * 0x%08x",i,res.u,val1.u,val2.u);
                            break;
            case FDIVPI :   res.i = val1.i / val2.i;
                            LOG(DEBUG, "\t[%d] 0x%08x <-- 0x%08x / 0x%08x",i,res.u,val1.u,val2.u);
                            break;
            case FDIVUPI :  res.u = val2.u ? (val1.u / val2.u) : 0xFFFFFFFF;
                            LOG(DEBUG, "\t[%d] 0x%08x (%u) <-- 0x%08x (%u) /u 0x%08x (%u)",i,res.u,res.u,val1.u,val1.u,val2.u,val2.u);
                            break;
            case FREMPI  :  res.i = val2.i ? (val1.i % val2.i) : 0xFFFFFFFF;
                            LOG(DEBUG, "\t[%d] 0x%08x (%d) <-- 0x%08x (%d) %% 0x%08x (%d)",i,res.u,res.i,val1.u,val1.i,val2.u,val2.i);
                            break;
            case FREMUPI :  res.u = val2.u ? (val1.u % val2.u) : 0xFFFFFFFF;
                            LOG(DEBUG, "\t[%d] 0x%08x (%u) <-- 0x%08x (%u) %%u 0x%08x (%u)",i,res.u,res.u,val1.u,val1.u,val2.u,val2.u);
                            break;
            case FMAXPI :   res.i = (val1.i >= val2.i) ? val1.i : val2.i;
                            LOG(DEBUG, "\t[%d] 0x%08x (%d) <-- max(0x%08x (%d), 0x%08x (%d) )",i,res.u,res.i,val1.u,val1.i,val2.u,val2.i);
                            break;
            case FMINPI :   res.i = (val1.i < val2.i) ? val1.i : val2.i;
                            LOG(DEBUG, "\t[%d] 0x%08x (%d) <-- min(0x%08x (%d), 0x%08x (%d) )",i,res.u,res.i,val1.u,val1.i,val2.u,val2.i);
                            break;
            case FMAXUPI :  res.u = (val1.u >= val2.u) ? val1.u : val2.u;
                            LOG(DEBUG, "\t[%d] 0x%08x (%u) <-- maxu(0x%08x (%u), 0x%08x (%u) )",i,res.u,res.u,val1.u,val1.u,val2.u,val2.u);
                            break;
            case FMINUPI :  res.u = (val1.u < val2.u) ? val1.u : val2.u;
                            LOG(DEBUG, "\t[%d] 0x%08x (%u) <-- minu(0x%08x (%u), 0x%08x (%u) )",i,res.u,res.u,val1.u,val1.u,val2.u,val2.u);
                            break;
            case FANDPI :   res.u = val1.u & val2.u;
                            LOG(DEBUG, "\t[%d] 0x%08x <-- 0x%08x & 0x%08x",i,res.u,val1.u,val2.u);
                            break;
            case FORPI :    res.u = val1.u | val2.u;
                            LOG(DEBUG, "\t[%d] 0x%08x <-- 0x%08x | 0x%08x",i,res.u,val1.u,val2.u);
                            break;
            case FXORPI :   res.u = val1.u ^ val2.u;
                            LOG(DEBUG, "\t[%d] 0x%08x <-- 0x%08x ^ 0x%08x",i,res.u,val1.u,val2.u);
                            break;
            case FNOTPI :   res.u = ~val1.u;
                            LOG(DEBUG, "\t[%d] 0x%08x <-- ~ 0x%08x",i,res.u,val1.u);
                            break;
            case FSAT8PI :  res.i = ((val1.i > 127) ? 127 :(val1.i < -128 ? -128 : val1.i)) & 0x0FF;
                            LOG(DEBUG, "\t[%d] 0x%08x <-- sat8(0x%08x)",i,res.u,val1.u);
                            break;
            case FSATU8PI : res.u = ((val1.i > 255) ? 255u :(val1.i < 0 ? 0u : val1.u)) & 0x0FFu;
                            LOG(DEBUG, "\t[%d] 0x%08x <-- sat8u(0x%08x)",i,res.u,val1.u);
                            break;
            case FSLLPI :   res.u = (val2.u >= 32) ? 0 : (val1.u << val2.u);
                            LOG(DEBUG, "\t[%d] 0x%08x <-- 0x%08x << %d",i,res.u,val1.u,val2.u);
                            break;
            case FSRLPI :   res.u = (val2.u >= 32) ? 0 : (val1.u >> val2.u);
                            LOG(DEBUG, "\t[%d] 0x%08x <-- 0x%08x >> %u",i,res.u,val1.u,val2.u);
                            break;
            case FSRAPI :   res.u = (val2.u >= 32) ? (val1.i >> 31) : (val1.i >> val2.i);
                            LOG(DEBUG, "\t[%d] 0x%08x <-- 0x%08x >>a %d",i,res.u,val1.u,val2.u);
                            break;
            case FLTPI :    res.u = (val1.i < val2.i) ? 0xFFFFFFFF : 0;
                            LOG(DEBUG, "\t[%d] 0x%08x (%d) <-- 0x%08x (%d) < 0x%08x (%d) ",i,res.u,res.i,val1.u,val1.i,val2.u,val2.i);
                            break;
            case FLTUPI :   res.u = (val1.u < val2.u) ? 0xFFFFFFFF : 0;
                            LOG(DEBUG, "\t[%d] 0x%08x (%d) <-- 0x%08x (%u) < 0x%08x (%u) ",i,res.u,res.u,val1.u,val1.u,val2.u,val2.u);
                            break;
            case FLEPI :    res.u = (val1.i <= val2.i) ? 0xFFFFFFFF : 0;
                            LOG(DEBUG, "\t[%d] 0x%08x (%d) <-- 0x%08x (%d) <= 0x%08x (%d)",i,res.u,res.i,val1.u,val1.i,val2.u,val2.i);
                            break;
            case FEQPI :    res.u = (val1.u == val2.u) ? 0xFFFFFFFF : 0;
                            LOG(DEBUG, "\t[%d] 0x%08x (%d) <-- 0x%08x (%d) == 0x%08x (%d)",i,res.u,res.i,val1.u,val1.i,val2.u,val2.i);
                            break;
            default:        assert(0);
                            break;
        }
        FREGS[dst].u[i] = res.u;
    }
    dirty_fp_state();
    logfregchange(dst);
    IPC(ipc_pi(opc,VL,dst,src1,src2,fnone,dis);)
}

static void iemu2srcimm(opcode opc, freg dst, freg src1, uint32_t imm)
{
    for ( int i = 0; i < VL; i++ )
    {
        // for packed single, check the corresponding mask bit. If not set, skip this lane
        if (MREGS[0].b[i] == 0) continue;

        iufval32 val1, val2, res;
        val1.u = FREGS[src1].u[i];
        val2.u = sext10(imm); // sign extend the 10-low order bits of imm

        switch ( opc )
        {
            case FADDIPI: res.u = val1.u + val2.u;
                          LOG(DEBUG, "\t[%d] 0x%08x (%d) <-- 0x%08x (%d) + 0x%08x (%d)",i,res.u,res.i,val1.u,val1.i,val2.u,val2.i);
                          break;
            case FANDIPI: res.u = val1.u & val2.u;
                          LOG(DEBUG, "\t[%d] 0x%08x <-- 0x%08x & 0x%08x",i,res.u,val1.u,val2.u);
                          break;
            case FORIPI:  res.u = val1.u | val2.u;
                          LOG(DEBUG, "\t[%d] 0x%08x <-- 0x%08x | 0x%08x",i,res.u,val1.u,val2.u);
                          break;
            case FXORIPI: res.u = val1.u ^ val2.u;
                          LOG(DEBUG, "\t[%d] 0x%08x <-- 0x%08x ^ 0x%08x",i,res.u,val1.u,val2.u);
                          break;
            case FSLLIPI: res.u = val1.u << val2.u;
                          LOG(DEBUG, "\t[%d] 0x%08x <-- 0x%08x << %d",i,res.u,val1.u,val2.u);
                          break;
            case FSRLIPI: res.u = val1.u >> val2.u;
                          LOG(DEBUG, "\t[%d] 0x%08x <-- 0x%08x >> %u",i,res.u,val1.u,val2.u);
                          break;
            case FSRAIPI: res.i = val1.i >> val2.i;
                          LOG(DEBUG, "\t[%d] 0x%08x <-- 0x%08x >>a %u",i,res.u,val1.u,val2.u);
                          break;
            default:      assert(0);
                          break;
        }
        FREGS[dst].u[i] = res.u;
    }
    dirty_fp_state();
    logfregchange(dst);
    IPC(ipc_pi(opc,VL,dst,src1,fnone,fnone,dis);)
}

static void packrep(opcode opc, freg dst, freg src1)
{
    fdata val = FREGS[src1];
    switch (opc)
    {
        case FPACKREPHPI :
            for (int i = 0; i < VL; i++)
            {
                if (MREGS[0].b[i] == 0) continue;

                int j = (4 * i) % (VL*2);
                FREGS[dst].u[i] = uint32_t(val.h[j]) | (uint32_t(val.h[j+2]) << 16);
                //LOG(DEBUG, "\t[%d] 0x%08x <-- 0x%08x (chan %d,%d)",i,FREGS[dst].u[i],FREGS[dst].u[i],j,j+2);
            }
            break;
        case FPACKREPBPI:
            for (int i = 0; i < VL; i++)
            {
                if (MREGS[0].b[i] == 0) continue;

                int j = (16 * i) % (VL*4);
                FREGS[dst].u[i] = uint32_t(val.b[j]) | (uint32_t(val.b[j+4]) << 8) | (uint32_t(val.b[j+8]) << 16) | (uint32_t(val.b[j+12]) << 24);
                //LOG(DEBUG, "\t[%d] 0x%08x <-- 0x%08x (chan %d,%d,%d,%d)",i,FREGS[dst].u[i],FREGS[dst].u[i],j,j+4,j+8,j+12);
            }
            break;
        default:
            assert(0);
            break;
    }

    for (int i = 0; i < VL; i++)
        LOG(DEBUG, "\t[%d] 0x%08x <-- 0x%08x",i,FREGS[dst].u[i],val.u[i]);

    dirty_fp_state();
    logfregchange(dst);
    IPC(ipc_ps(opc,VL,dst,src1,fnone,fnone,dis);)
}

void feq_pi(freg dst, freg src1, freg src2, const char* comm)
{
    DISASM(gsprintf(dis,"I: feq.pi f%d, f%d, f%d%s%s",dst,src1,src2,(comm?" # ":""),(comm?comm:"")););
    emu_log()<<LOG_DEBUG<<dis<<endm;
    require_fp_active();
    DEBUG_MASK(MREGS[0]);
    iemu2src(FEQPI, dst, src1, src2);
}

void fle_pi(freg dst, freg src1, freg src2, const char* comm)
{
    DISASM(gsprintf(dis,"I: fle.pi f%d, f%d, f%d%s%s",dst,src1,src2,(comm?" # ":""),(comm?comm:"")););
    emu_log()<<LOG_DEBUG<<dis<<endm;
    require_fp_active();
    DEBUG_MASK(MREGS[0]);
    iemu2src(FLEPI, dst, src1, src2);
}

void flt_pi(freg dst, freg src1, freg src2, const char* comm)
{
    DISASM(gsprintf(dis,"I: flt.pi f%d, f%d, f%d%s%s",dst,src1,src2,(comm?" # ":""),(comm?comm:"")););
    emu_log()<<LOG_DEBUG<<dis<<endm;
    require_fp_active();
    DEBUG_MASK(MREGS[0]);
    iemu2src(FLTPI, dst, src1, src2);
}

void fltu_pi(freg dst, freg src1, freg src2, const char* comm)
{
    DISASM(gsprintf(dis,"I: fltu.pi f%d, f%d, f%d%s%s",dst,src1,src2,(comm?" # ":""),(comm?comm:"")););
    emu_log()<<LOG_DEBUG<<dis<<endm;
    require_fp_active();
    DEBUG_MASK(MREGS[0]);
    iemu2src(FLTUPI, dst, src1, src2);
}

void fltm_pi(mreg dst, freg src1, freg src2, const char* comm)
{
    DISASM(gsprintf(dis,"I: fltm.pi m%d, f%d, f%d%s%s",dst,src1,src2,(comm?" # ":""),(comm?comm:"")););
    emu_log()<<LOG_DEBUG<<dis<<endm;
    require_fp_active();
    DEBUG_MASK(MREGS[0]);
    fmask(FLTPI, dst, src1, src2);
}

void faddi_pi(freg dst, freg src1, uint32_t imm, const char* comm)
{
    DISASM(gsprintf(dis,"I: faddi.pi f%d, f%d, 0x%08x%s%s",dst,src1,imm,(comm?" # ":""),(comm?comm:"")););
    emu_log()<<LOG_DEBUG<<dis<<endm;
    require_fp_active();
    DEBUG_MASK(MREGS[0]);
    iemu2srcimm(FADDIPI, dst, src1, imm);
}

void fslli_pi(freg dst, freg src1, uint32_t imm, const char* comm)
{
    DISASM(gsprintf(dis,"I: fslli.pi f%d, f%d, 0x%08x%s%s",dst,src1,imm,(comm?" # ":""),(comm?comm:"")););
    emu_log()<<LOG_DEBUG<<dis<<endm;
    require_fp_active();
    DEBUG_MASK(MREGS[0]);
    iemu2srcimm(FSLLIPI, dst, src1, imm);
}

void fxori_pi(freg dst, freg src1, uint32_t imm, const char* comm)
{
    DISASM(gsprintf(dis,"I: fxori.pi f%d, f%d, 0x%08x%s%s",dst,src1,imm,(comm?" # ":""),(comm?comm:"")););
    emu_log()<<LOG_DEBUG<<dis<<endm;
    require_fp_active();
    DEBUG_MASK(MREGS[0]);
    iemu2srcimm(FXORIPI, dst, src1, imm);
}

void fsrli_pi(freg dst, freg src1, uint32_t imm, const char* comm)
{
    DISASM(gsprintf(dis,"I: fsrli.pi f%d, f%d, 0x%08x%s%s",dst,src1,imm,(comm?" # ":""),(comm?comm:"")););
    emu_log()<<LOG_DEBUG<<dis<<endm;
    require_fp_active();
    DEBUG_MASK(MREGS[0]);
    iemu2srcimm(FSRLIPI, dst, src1, imm);
}

void fsrai_pi(freg dst, freg src1, uint32_t imm, const char* comm)
{
    DISASM(gsprintf(dis,"I: fsrai.pi f%d, f%d, 0x%08x%s%s",dst,src1,imm,(comm?" # ":""),(comm?comm:"")););
    emu_log()<<LOG_DEBUG<<dis<<endm;
    require_fp_active();
    DEBUG_MASK(MREGS[0]);
    iemu2srcimm(FSRAIPI, dst, src1, imm);
}

void fori_pi(freg dst, freg src1, uint32_t imm, const char* comm)
{
    DISASM(gsprintf(dis,"I: fori.pi f%d, f%d, 0x%08x%s%s",dst,src1,imm,(comm?" # ":""),(comm?comm:"")););
    emu_log()<<LOG_DEBUG<<dis<<endm;
    require_fp_active();
    DEBUG_MASK(MREGS[0]);
    iemu2srcimm(FORIPI, dst, src1, imm);
}

void fandi_pi(freg dst, freg src1, uint32_t imm, const char* comm)
{
    DISASM(gsprintf(dis,"I: fandi.pi f%d, f%d, 0x%08x%s%s",dst,src1,imm,(comm?" # ":""),(comm?comm:"")););
    emu_log()<<LOG_DEBUG<<dis<<endm;
    require_fp_active();
    DEBUG_MASK(MREGS[0]);
    iemu2srcimm(FANDIPI, dst, src1, imm);
}

void fadd_pi(freg dst, freg src1, freg src2, const char* comm)
{
    DISASM(gsprintf(dis,"I: fadd.pi f%d, f%d, f%d%s%s",dst,src1,src2,(comm?" # ":""),(comm?comm:"")););
    emu_log()<<LOG_DEBUG<<dis<<endm;
    require_fp_active();
    DEBUG_MASK(MREGS[0]);
    iemu2src(FADDPI, dst, src1, src2);
}

void fsub_pi(freg dst, freg src1, freg src2, const char* comm)
{
    DISASM(gsprintf(dis,"I: fsub.pi f%d, f%d, f%d%s%s",dst,src1,src2,(comm?" # ":""),(comm?comm:"")););
    emu_log()<<LOG_DEBUG<<dis<<endm;
    require_fp_active();
    DEBUG_MASK(MREGS[0]);
    iemu2src(FSUBPI, dst, src1, src2);
}

void fsll_pi(freg dst, freg src1, freg src2, const char* comm)
{
    DISASM(gsprintf(dis,"I: fsll.pi f%d, f%d, f%d%s%s",dst,src1,src2,(comm?" # ":""),(comm?comm:"")););
    emu_log()<<LOG_DEBUG<<dis<<endm;
    require_fp_active();
    DEBUG_MASK(MREGS[0]);
    iemu2src(FSLLPI, dst, src1, src2);
}

void fxor_pi(freg dst, freg src1, freg src2, const char* comm)
{
    DISASM(gsprintf(dis,"I: fxor.pi f%d, f%d, f%d%s%s",dst,src1,src2,(comm?" # ":""),(comm?comm:"")););
    emu_log()<<LOG_DEBUG<<dis<<endm;
    require_fp_active();
    DEBUG_MASK(MREGS[0]);
    iemu2src(FXORPI, dst, src1, src2);
}

void fsrl_pi(freg dst, freg src1, freg src2, const char* comm)
{
    DISASM(gsprintf(dis,"I: fsrl.pi f%d, f%d, f%d%s%s",dst,src1,src2,(comm?" # ":""),(comm?comm:"")););
    emu_log()<<LOG_DEBUG<<dis<<endm;
    require_fp_active();
    DEBUG_MASK(MREGS[0]);
    iemu2src(FSRLPI, dst, src1, src2);
}

void fsra_pi(freg dst, freg src1, freg src2, const char* comm)
{
    DISASM(gsprintf(dis,"I: fsra.pi f%d, f%d, f%d%s%s",dst,src1,src2,(comm?" # ":""),(comm?comm:"")););
    emu_log()<<LOG_DEBUG<<dis<<endm;
    require_fp_active();
    DEBUG_MASK(MREGS[0]);
    iemu2src(FSRAPI, dst, src1, src2);
}

void for_pi(freg dst, freg src1, freg src2, const char* comm)
{
    DISASM(gsprintf(dis,"I: for.pi f%d, f%d, f%d%s%s",dst,src1,src2,(comm?" # ":""),(comm?comm:"")););
    emu_log()<<LOG_DEBUG<<dis<<endm;
    require_fp_active();
    DEBUG_MASK(MREGS[0]);
    iemu2src(FORPI, dst, src1, src2);
}

void fand_pi(freg dst, freg src1, freg src2, const char* comm)
{
    DISASM(gsprintf(dis,"I: fand.pi f%d, f%d, f%d%s%s",dst,src1,src2,(comm?" # ":""),(comm?comm:"")););
    emu_log()<<LOG_DEBUG<<dis<<endm;
    require_fp_active();
    DEBUG_MASK(MREGS[0]);
    iemu2src(FANDPI, dst, src1, src2);
}

void fnot_pi(freg dst, freg src1, const char* comm)
{
    DISASM(gsprintf(dis,"I: fnot.pi f%d, f%d%s%s",dst,src1,(comm?" # ":""),(comm?comm:"")););
    emu_log()<<LOG_DEBUG<<dis<<endm;
    require_fp_active();
    DEBUG_MASK(MREGS[0]);
    iemu2src(FNOTPI, dst, src1, fnone);
}

void fsat8_pi(freg dst, freg src1, const char* comm)
{
    DISASM(gsprintf(dis,"I: fsat8.pi f%d, f%d%s%s",dst,src1,(comm?" # ":""),(comm?comm:"")););
    emu_log()<<LOG_DEBUG<<dis<<endm;
    require_fp_active();
    DEBUG_MASK(MREGS[0]);
    iemu2src(FSAT8PI, dst, src1, fnone);
}

void fsatu8_pi(freg dst, freg src1, const char* comm)
{
    DISASM(gsprintf(dis,"I: fsatu8.pi f%d, f%d%s%s",dst,src1,(comm?" # ":""),(comm?comm:"")););
    emu_log()<<LOG_DEBUG<<dis<<endm;
    require_fp_active();
    DEBUG_MASK(MREGS[0]);
    iemu2src(FSATU8PI, dst, src1, fnone);
}

void fpackreph_pi(freg dst, freg src1, const char* comm)
{
    DISASM(gsprintf(dis,"I: fpackreph.pi f%d, f%d%s%s",dst,src1,(comm?" # ":""),(comm?comm:"")););
    emu_log()<<LOG_DEBUG<<dis<<endm;
    require_fp_active();
    DEBUG_MASK(MREGS[0]);
    packrep(FPACKREPHPI, dst, src1);
}

void fpackrepb_pi(freg dst, freg src1, const char* comm)
{
    DISASM(gsprintf(dis,"I: fpackrepb.pi f%d, f%d%s%s",dst,src1,(comm?" # ":""),(comm?comm:"")););
    emu_log()<<LOG_DEBUG<<dis<<endm;
    require_fp_active();
    DEBUG_MASK(MREGS[0]);
    packrep(FPACKREPBPI, dst, src1);
}

void fmul_pi(freg dst, freg src1, freg src2, const char* comm)
{
    DISASM(gsprintf(dis,"I: fmul.pi f%d, f%d, f%d%s%s",dst,src1,src2,(comm?" # ":""),(comm?comm:"")););
    emu_log()<<LOG_DEBUG<<dis<<endm;
    require_fp_active();
    DEBUG_MASK(MREGS[0]);
    iemu2src(FMULPI, dst, src1, src2);
}

void fmulh_pi(freg dst, freg src1, freg src2, const char* comm)
{
    DISASM(gsprintf(dis,"I: fmulh.pi f%d, f%d, f%d%s%s",dst,src1,src2,(comm?" # ":""),(comm?comm:"")););
    emu_log()<<LOG_DEBUG<<dis<<endm;
    require_fp_active();
    DEBUG_MASK(MREGS[0]);
    iemu2src(FMULHPI, dst, src1, src2);
}

void fmulhu_pi(freg dst, freg src1, freg src2, const char* comm)
{
    DISASM(gsprintf(dis,"I: fmulhu.pi f%d, f%d, f%d%s%s",dst,src1,src2,(comm?" # ":""),(comm?comm:"")););
    emu_log()<<LOG_DEBUG<<dis<<endm;
    require_fp_active();
    DEBUG_MASK(MREGS[0]);
    iemu2src(FMULHUPI, dst, src1, src2);
}

void fdiv_pi(freg dst, freg src1, freg src2, const char* comm)
{
    DISASM(gsprintf(dis,"I: fdiv.pi f%d, f%d, f%d%s%s",dst,src1,src2,(comm?" # ":""),(comm?comm:"")););
    emu_log()<<LOG_DEBUG<<dis<<endm;
    if (core_type == ET_MINION)
        throw trap_mcode_instruction(current_inst);

    require_fp_active();
    DEBUG_MASK(MREGS[0]);
    iemu2src(FDIVPI, dst, src1, src2);
}

void fdivu_pi(freg dst, freg src1, freg src2, const char* comm)
{
    DISASM(gsprintf(dis,"I: fdivu.pi f%d, f%d, f%d%s%s",dst,src1,src2,(comm?" # ":""),(comm?comm:"")););
    emu_log()<<LOG_DEBUG<<dis<<endm;
    if (core_type == ET_MINION)
        throw trap_mcode_instruction(current_inst);

    require_fp_active();
    DEBUG_MASK(MREGS[0]);
    iemu2src(FDIVUPI, dst, src1, src2);
}

void frem_pi(freg dst, freg src1, freg src2, const char* comm)
{
    DISASM(gsprintf(dis,"I: frem.pi f%d, f%d, f%d%s%s",dst,src1,src2,(comm?" # ":""),(comm?comm:"")););
    emu_log()<<LOG_DEBUG<<dis<<endm;
    if (core_type == ET_MINION)
        throw trap_mcode_instruction(current_inst);

    require_fp_active();
    DEBUG_MASK(MREGS[0]);
    iemu2src(FREMPI, dst, src1, src2);
}

void fremu_pi(freg dst, freg src1, freg src2, const char* comm)
{
    DISASM(gsprintf(dis,"I: fremu.pi f%d, f%d, f%d%s%s",dst,src1,src2,(comm?" # ":""),(comm?comm:"")););
    emu_log()<<LOG_DEBUG<<dis<<endm;
    if (core_type == ET_MINION)
        throw trap_mcode_instruction(current_inst);

    require_fp_active();
    DEBUG_MASK(MREGS[0]);
    iemu2src(FREMUPI, dst, src1, src2);
}

void fmin_pi(freg dst, freg src1, freg src2, const char* comm)
{
    DISASM(gsprintf(dis,"I: fmin.pi f%d, f%d, f%d%s%s",dst,src1,src2,(comm?" # ":""),(comm?comm:"")););
    emu_log()<<LOG_DEBUG<<dis<<endm;
    require_fp_active();
    DEBUG_MASK(MREGS[0]);
    iemu2src(FMINPI, dst, src1, src2);
}

void fmax_pi(freg dst, freg src1, freg src2, const char* comm)
{
    DISASM(gsprintf(dis,"I: fmax.pi f%d, f%d, f%d%s%s",dst,src1,src2,(comm?" # ":""),(comm?comm:"")););
    emu_log()<<LOG_DEBUG<<dis<<endm;
    require_fp_active();
    DEBUG_MASK(MREGS[0]);
    iemu2src(FMAXPI, dst, src1, src2);
}

void fminu_pi(freg dst, freg src1, freg src2, const char* comm)
{
    DISASM(gsprintf(dis,"I: fminu.pi f%d, f%d, f%d%s%s",dst,src1,src2,(comm?" # ":""),(comm?comm:"")););
    emu_log()<<LOG_DEBUG<<dis<<endm;
    require_fp_active();
    DEBUG_MASK(MREGS[0]);
    iemu2src(FMINUPI, dst, src1, src2);
}

void fmaxu_pi(freg dst, freg src1, freg src2, const char* comm)
{
    DISASM(gsprintf(dis,"I: fmaxu.pi f%d, f%d, f%d%s%s",dst,src1,src2,(comm?" # ":""),(comm?comm:"")););
    emu_log()<<LOG_DEBUG<<dis<<endm;
    require_fp_active();
    DEBUG_MASK(MREGS[0]);
    iemu2src(FMAXUPI, dst, src1, src2);
}

////////////////////////////////////////////////////////////////////////////////
//
// Esperanto scalar extension for graphics emulation
//
////////////////////////////////////////////////////////////////////////////////

void packb(xreg dst, xreg src1, xreg src2, const char* comm)
{
    DISASM(gsprintf(dis,"I: packb x%d, x%d, x%d%s%s",dst,src1,src2,(comm?" # ":""),(comm?comm:"")););
    emu_log()<<LOG_DEBUG<<dis<<endm;
    if (dst != x0)
    {
        uint64_t val = (XREGS[src1].x & 0x0FF) | ((XREGS[src2].x << 8) & 0x0FF00);
        LOG(DEBUG, "\t0x%016" PRIx64 " <-- 0x%016" PRIx64 " + 0x%016" PRIx64 , val,XREGS[src1].x,XREGS[src2].x);
        XREGS[dst].x = val;
    }
    logxregchange(dst);
    IPC(ipc_int(SIMPLE_INT,dst,src1,src2,dis);)
}

void bitmixb(xreg dst, xreg src1, xreg src2, const char* comm)
{
    DISASM(gsprintf(dis,"I: bitmixb x%d, x%d, x%d%s%s",dst,src1,src2,(comm?" # ":""),(comm?comm:"")););
    emu_log()<<LOG_DEBUG<<dis<<endm;
    if (dst != x0)
    {
        uint64_t val = 0;
        uint64_t mask = XREGS[src1].x;
        uint64_t in0 = XREGS[src2].x;
        uint64_t in1 = XREGS[src2].x >> 8;
        for (uint32_t b = 0; b < 16; b++)
        {
            if (mask & 0x01)
            {
                val = val | ((in1 & 0x01) << b);
                in1 = in1 >> 1;
            }
            else
            {
                val = val | ((in0 & 0x01) << b);
                in0 = in0 >> 1;
            }
            mask = mask >> 1;
        }
        LOG(DEBUG, "\t0x%016" PRIx64 " <-- 0x%016" PRIx64 " + 0x%016" PRIx64 , val,XREGS[src1].x,XREGS[src2].x);
        XREGS[dst].x = val;
    }
    logxregchange(dst);
    IPC(ipc_int(SIMPLE_INT,dst,src1,src2,dis);)
}

////////////////////////////////////////////////////////////////////////////////
//
// Esperanto Atomics extension emulation
//
////////////////////////////////////////////////////////////////////////////////

//
// NB: BEMU does not differentiate between local and global atomic ops because
// memory is flat
//

#define AMO_EMU_F_FUNC(NAME, OPC) \
void NAME(freg dst, freg src1, xreg src2, const char* comm)\
{\
   DISASM(gsprintf(dis,"I: " #NAME " ft%d, ft%d, (x%d)%s%s", dst, src1, src2, comm ? " # " : "", comm ? comm : ""););\
   emu_log()<<LOG_DEBUG<<dis<<endm;\
   amo_emu_f(OPC, dst, src1, src2);\
}

void amo_emu_f(amoop op, freg dst, freg src1, xreg src2)
{
    uint64_t addr;
    iufval32 res, val1, val2;

    for (int el = 0; el < VL; el++)
    {
        if (MREGS[0].b[el] == 0) continue;

        addr = XREGS[src2].x + FREGS[src1].i[el];

        // Check misaligned access
        if ((addr & 0x3) != 0) throw trap_store_address_misaligned(addr);

        val1.u = vmemread32(addr);
        val2.u = FREGS[dst].u[el];

        // Save the loaded data
        FREGS[dst].u[el] = val1.u;
        LOG(DEBUG, "\t0x%016" PRIx64 " <-- MEM[0x%016" PRIx64 "]", val1.u, addr);

        switch (op)
        {
           case SWAP:
              res.u = val2.u;
              break;
           case AND:
              res.u = val1.u & val2.u;
              LOG(DEBUG, "\t0x%08x <-- 0x%08x & 0x%08x", res.u, val1.u, val2.u);
              break;
           case OR:
              res.u = val1.u | val2.u;
              LOG(DEBUG, "\t0x%08x <-- 0x%08x | 0x%08x", res.u, val1.u, val2.u);
              break;
           case XOR:
              res.u = val1.u ^ val2.u;
              LOG(DEBUG, "\t0x%08x <-- 0x%08x ^ 0x%08x", res.u, val1.u, val2.u);
              break;
           case ADD:
              res.u = val1.i + val2.i;
              LOG(DEBUG, "\t0x%08x (%d) <-- 0x%08x (%d) + 0x%08x (%d)", res.u, res.i, val1.u, val1.i, val2.u, val2.i);
              break;
           case MIN:
              res.u = (val1.i < val2.i) ? val1.u : val2.u;
              LOG(DEBUG, "\t0x%08x (%d) <-- min(0x%08x (%d), 0x%08x (%d))", res.u, res.i, val1.u, val1.i, val2.u, val2.i);
              break;
           case MAX:
              res.u = (val1.i > val2.i) ? val1.u : val2.u;
              LOG(DEBUG, "\t0x%08x (%d) <-- max(0x%08x (%d), 0x%08x (%d))", res.u, res.i, val1.u, val1.i, val2.u, val2.i);
              break;
           case MINU:
              res.u = (val1.u < val2.u) ? val1.u : val2.u;
              LOG(DEBUG, "\t0x%08x (%d) <-- minu(0x%08x (%d), 0x%08x (%d))", res.u, res.u, val1.u, val1.u, val2.u, val2.u);
              break;
           case MAXU:
              res.u = (val1.u > val2.u) ? val1.u : val2.u;
              LOG(DEBUG, "\t0x%08x (%d) <-- maxu(0x%08x (%d), 0x%08x (%d))", res.u, res.u, val1.u, val1.u, val2.u, val2.u);
              break;
           case MINPS:
              res.f = fpu::f32_minNum(val1.f, val2.f);
              LOG(DEBUG, "\t0x%08x (%g) <-- min(0x%08x (%g), 0x%08x (%g))", res.u, res.flt, val1.u, val1.flt, val2.u, val2.flt);
              break;
           case MAXPS:
              res.f = fpu::f32_maxNum(val1.f, val2.f);
              LOG(DEBUG, "\t0x%08x (%g) <-- max(0x%08x (%g), 0x%08x (%g))", res.u, res.flt, val1.u, val1.flt, val2.u, val2.flt);
              break;
           default:
              res.u = 0;
              LOG(DEBUG, "\tFATAL: Unknown atomic op %d", op);
        }

        // Stores the operated data
        vmemwrite32(addr, res.u);
        LOG(DEBUG, "\t0x%08x --> MEM[0x%016" PRIx64 "]", res.u, addr);

        // note: for logging purposes, sending val2.u instead of res.u => we want to check what the
        // dcache outputs to the shire caches, not the actual value written in memory
        logmemwchange(el, 4, addr, val2.u);

        IPC(ipc_gt(FGW, VL, 4, dst, src1, src2, addr, dis, idx++);)
    }
    dirty_fp_state();
    logfregchange(dst);
}


//
// Local Scalar 32 bits Atomics
//

AMO_EMU_W_FUNC(amoswapl_w, SWAP)
AMO_EMU_W_FUNC(amoandl_w,  AND)
AMO_EMU_W_FUNC(amoorl_w,   OR)
AMO_EMU_W_FUNC(amoxorl_w,  XOR)
AMO_EMU_W_FUNC(amoaddl_w,  ADD)
AMO_EMU_W_FUNC(amominl_w,  MIN)
AMO_EMU_W_FUNC(amomaxl_w,  MAX)
AMO_EMU_W_FUNC(amominul_w, MINU)
AMO_EMU_W_FUNC(amomaxul_w, MAXU)

//
// Global Scalar 32 bits Atomics
//

AMO_EMU_W_FUNC(amoswapg_w, SWAP)
AMO_EMU_W_FUNC(amoandg_w,  AND)
AMO_EMU_W_FUNC(amoorg_w,   OR)
AMO_EMU_W_FUNC(amoxorg_w,  XOR)
AMO_EMU_W_FUNC(amoaddg_w,  ADD)
AMO_EMU_W_FUNC(amoming_w,  MIN)
AMO_EMU_W_FUNC(amomaxg_w,  MAX)
AMO_EMU_W_FUNC(amominug_w, MINU)
AMO_EMU_W_FUNC(amomaxug_w, MAXU)

//
// Local Scalar 64 bits Atomics
//

AMO_EMU_D_FUNC(amoswapl_d, SWAP)
AMO_EMU_D_FUNC(amoandl_d,  AND)
AMO_EMU_D_FUNC(amoorl_d,   OR)
AMO_EMU_D_FUNC(amoxorl_d,  XOR)
AMO_EMU_D_FUNC(amoaddl_d,  ADD)
AMO_EMU_D_FUNC(amominl_d,  MIN)
AMO_EMU_D_FUNC(amomaxl_d,  MAX)
AMO_EMU_D_FUNC(amominul_d, MINU)
AMO_EMU_D_FUNC(amomaxul_d, MAXU)

//
// Global Scalar 64 bits Atomics
//

AMO_EMU_D_FUNC(amoswapg_d, SWAP)
AMO_EMU_D_FUNC(amoandg_d,  AND)
AMO_EMU_D_FUNC(amoorg_d,   OR)
AMO_EMU_D_FUNC(amoxorg_d,  XOR)
AMO_EMU_D_FUNC(amoaddg_d,  ADD)
AMO_EMU_D_FUNC(amoming_d,  MIN)
AMO_EMU_D_FUNC(amomaxg_d,  MAX)
AMO_EMU_D_FUNC(amominug_d, MINU)
AMO_EMU_D_FUNC(amomaxug_d, MAXU)

//
// Local Packed 32 bits Atomics
//

AMO_EMU_F_FUNC(famoswapl_pi, SWAP)
AMO_EMU_F_FUNC(famoandl_pi,  AND)
AMO_EMU_F_FUNC(famoorl_pi,   OR)
AMO_EMU_F_FUNC(famoxorl_pi,  XOR)
AMO_EMU_F_FUNC(famoaddl_pi,  ADD)
AMO_EMU_F_FUNC(famominl_pi,  MIN)
AMO_EMU_F_FUNC(famomaxl_pi,  MAX)
AMO_EMU_F_FUNC(famominul_pi, MINU)
AMO_EMU_F_FUNC(famomaxul_pi, MAXU)
AMO_EMU_F_FUNC(famominl_ps,  MINPS)
AMO_EMU_F_FUNC(famomaxl_ps,  MAXPS)

//
// Global Packed 32 bits Atomics
//

AMO_EMU_F_FUNC(famoswapg_pi, SWAP)
AMO_EMU_F_FUNC(famoandg_pi,  AND)
AMO_EMU_F_FUNC(famoorg_pi,   OR)
AMO_EMU_F_FUNC(famoxorg_pi,  XOR)
AMO_EMU_F_FUNC(famoaddg_pi,  ADD)
AMO_EMU_F_FUNC(famoming_pi,  MIN)
AMO_EMU_F_FUNC(famomaxg_pi,  MAX)
AMO_EMU_F_FUNC(famominug_pi, MINU)
AMO_EMU_F_FUNC(famomaxug_pi, MAXU)
AMO_EMU_F_FUNC(famoming_ps,  MINPS)
AMO_EMU_F_FUNC(famomaxg_ps,  MAXPS)


////////////////////////////////////////////////////////////////////////////////
//
// Esperanto cache control extension emulation
//
////////////////////////////////////////////////////////////////////////////////

// ----- Scratchpad emulation --------------------------------------------------

// True if a cacheline is locked
static bool scp_locked[EMU_NUM_MINIONS][L1D_NUM_SETS][L1D_NUM_WAYS];

// Which PA a locked cacheline is mapped to
static uint64_t scp_trans[EMU_NUM_MINIONS][L1D_NUM_SETS][L1D_NUM_WAYS];

uint64_t get_scratchpad_value(int entry, int block, int * last_entry, int * size)
{
    * last_entry = scp_entry[current_thread];
    * size = scp_size[current_thread];
    return SCP[entry][block >> 2].x[block & 3];
}

void get_scratchpad_conv_list(std::list<bool> * list)
{
    for(int i = 0; i < 16; i++)
        list->push_back(scp_tm && !tmask_pass(i));
}

// ----- CacheOp emulation -----------------------------------------------------

static void dcache_evict_flush_set_way(bool evict, bool tm, int dest, int set, int way, int numlines)
{
    // Skip all if dest is L1, or if set/way is outside the cache limits
    if ((dest == 0) || (set >= L1D_NUM_SETS) || (way >= L1D_NUM_WAYS))
        return;

    for (int i = 0; i <= numlines; i++)
    {
        // If cacheline is locked or not passing tensor mask condition, skip operation
        if (!scp_locked[current_thread >> 1][set][way] && (!tm || tmask_pass(i)))
        {
          LOG(DEBUG,"\tDoing %s (%d.%d) to Set: %d, Way: %d, DestLevel: %d",
              evict ? "EvictSW" : "FlushSW", current_thread >> 1, current_thread & 1,
              set, way, dest);
        }

        // Increment set and way with wrap-around
        if (++set >= L1D_NUM_SETS)
        {
            if (++way >= L1D_NUM_WAYS)
            {
                way = 0;
            }
            set = 0;
        }
    }
}

static int dcache_evict_flush_vaddr(bool evict, bool tm, int dest, uint64_t vaddr, int numlines, int id, uint64_t stride)
{
    (void)(id);

    // Skip all if dest is L1
    if (dest == 0)
        return 0;

    for (int i = 0; i <= numlines; i++, vaddr += stride)
    {
        // skip if masked
        if (tm && !tmask_pass(i))
            continue;

        uint64_t paddr;
        try
        {
            paddr = vmemtranslate(vaddr, Mem_Access_Load);
        }
        catch (const trap_t& t)
        {
          LOG(DEBUG, "\t%s: %016X, DestLevel: %01X generated exception (suppressed)",
              evict ? "EvictVA" : "FlushVA", vaddr, dest);
            return 1;
        }
        int set = (paddr / L1D_LINE_SIZE) % L1D_NUM_SETS;
        bool skip = false;
        for (int j = 0; j < L1D_NUM_WAYS; ++j)
        {
            skip = skip || (scp_locked[current_thread >> 1][set][j] && (scp_trans[current_thread >> 1][set][j] == paddr));
        }
        if (skip)
            continue;
        LOG(DEBUG,"\tDoing %s: %016X (%016X), DestLevel: %01X",
            evict ? "EvictVA" : "FlushVA", vaddr, paddr, dest);
    }
    return 0;
}

static int dcache_prefetch_vaddr(bool tm, int dest, uint64_t vaddr, int numlines, int id, uint64_t stride)
{
    (void)(id);

    // Skip all if dest is MEM
    if (dest == 3)
        return 0;

    for (int i = 0; i <= numlines; i++, vaddr += stride)
    {
        // Skip if masked
        if (tm && !tmask_pass(i))
            continue;

        uint64_t paddr;
        try
        {
            paddr = vmemtranslate(vaddr, Mem_Access_Load);
        }
        catch (const trap_t& t)
        {
            // Stop the operation if there is an exception
            LOG(DEBUG, "\tPrefetchVA: %016X, DestLevel: %01X generated exception (suppressed)", vaddr, dest);
            return 1;
        }
        // If target level is L1 check if the line is locked
        bool skip = false;
        if (dest == 0)
        {
            int set = (paddr / L1D_LINE_SIZE) % L1D_NUM_SETS;
            for (int j = 0; j < L1D_NUM_WAYS; ++j)
            {
                skip = skip || (scp_locked[current_thread >> 1][set][j] && (scp_trans[current_thread >> 1][set][j] == paddr));
            }
        }
        if (skip)
            continue;
        LOG(DEBUG, "\tDoing PrefetchVA: %016X (%016X), DestLevel: %01X", vaddr, paddr, dest);
    }
    return 0;
}

static int dcache_lock_vaddr(bool tm, int way, uint64_t vaddr, int numlines, int id, uint64_t stride)
{
    (void)(id);

    // Skip all if way is outside the cache limits
    if ((way >= L1D_NUM_WAYS) && (way != 255))
        return 0;

    for (int i = 0; i <= numlines; i++, vaddr += stride)
    {
        // Skip if masked
        if (tm && !tmask_pass(i))
            continue;

        uint64_t paddr;
        try
        {
            paddr = vmemtranslate(vaddr, Mem_Access_Store);
        }
        catch (const trap_t& t)
        {
            // Stop the operation if there is an exception
            LOG(DEBUG, "\tLockVA %016X, Way: %d generated exception (suppressed)", vaddr, way);
            return 1;
        }
        int set = (paddr / L1D_LINE_SIZE) % L1D_NUM_SETS;

        if (way == 255)
        {
            // Lock the first available way
            // FIXME: or if the line exists unlocked in the cache use the way of the existing line.
            for (int w = 0; w < L1D_NUM_WAYS; ++w)
            {
                if (!scp_locked[current_thread >> 1][set][w])
                {
                    way = w;
                    break;
                }
            }
        }
        if (way == 255)
        {
            // All ways are locked; stop the operation
            LOG(DEBUG, "\tLockVA: %016X, Way: %d no unlocked ways", vaddr, way);
            return 1;
        }

        // Check if paddr already locked in the cache
        for (int w = 0; w < L1D_NUM_WAYS; ++w)
        {
            if (scp_locked[current_thread >> 1][set][w] && (scp_trans[current_thread >> 1][set][w] == paddr))
            {
                // Line already locked; stop the operation
                LOG(DEBUG, "\tLockVA: %016X, Way: %d double-locking on way %d", vaddr, way, w);
                return 1;
            }
        }
        // FIXME: We should check if PA exists, unlocked, in another set in the cache

        scp_locked[current_thread >> 1][set][way] = true;
        scp_trans[current_thread >> 1][set][way] = paddr;
        LOG(DEBUG, "\tDoing LockVA: %016X (%016X), Way: %d, Set: %d", vaddr, paddr, way, set);
    }
    return 0;
}

static int dcache_unlock_vaddr(bool tm, bool keep_valid, uint64_t vaddr, int numlines, int id, uint64_t stride)
{
    for (int i = 0; i <= numlines; i++, vaddr += stride)
    {
        // Skip if masked
        if (tm && !tmask_pass(i))
            continue;

        uint64_t paddr;
        try
        {
            paddr = vmemtranslate(vaddr, Mem_Access_Store);
        }
        catch (const trap_t& t)
        {
            // Stop the operation if there is an exception
            LOG(DEBUG, "\tUnlockVA: %016X generated exception (suppressed)", vaddr);
            return 1;
        }
        int set = (paddr / L1D_LINE_SIZE) % L1D_NUM_SETS;

        // Check if paddr is locked in the cache
        for (int w = 0; w < L1D_NUM_WAYS; ++w)
        {
            if (scp_locked[current_thread >> 1][set][w] && (scp_trans[current_thread >> 1][set][w] == paddr))
            {
              LOG(DEBUG,"\tDoing UnlockVA: %016X (%016X), Way: %d, Set: %d, FinalState: %s",
                         vaddr, paddr, w, set, keep_valid ? "valid" : "invalid");
              scp_locked[current_thread >> 1][set][w] = false;
            }
        }
    }
    return 0;
}

static uint64_t csr_cacheop_emu(uint64_t op_value)
{
    bool tm         = ((op_value >> 63) & 1);
    bool keep_valid = ((op_value >> 59) & 1);

    int  op       = (op_value >> 60) & 0x07;
    int  dest     = (op_value >> 58) & 0x03;
    int  way      = (op_value >> 48) & 0xFF;
    int  set      = (op_value >>  6) & 0x0F;
    int  numlines = (op_value >>  0) & 0x0F;

    uint64_t addr   = op_value    & 0x0000FFFFFFFFFFC0ULL;
    uint64_t stride = XREGS[31].x & 0x0000FFFFFFFFFFC0ULL;
    int      id     = XREGS[31].x & 0x0000000000000001ULL;

    LOG(DEBUG, "\tDoing CacheOp with value %016" PRIx64, op_value);

    switch (op)
    {
        case 0: // LockVA
            return dcache_lock_vaddr(tm, way, addr, numlines, id, stride);
        case 1: // UnlockVA
            return dcache_unlock_vaddr(tm, keep_valid, addr, numlines, id, stride);
        case 2: // FlushSW
            if (prvget() != CSR_PRV_M)
                throw trap_illegal_instruction(current_inst);
            dcache_evict_flush_set_way(false, tm, dest, set, way, numlines);
            break;
        case 3: // EvictSW
            if (prvget() != CSR_PRV_M)
                throw trap_illegal_instruction(current_inst);
            dcache_evict_flush_set_way(true, tm, dest, set, way, numlines);
            break;
        case 4: // PrefetchVA
            return dcache_prefetch_vaddr(tm, dest, addr, numlines, id, stride);
        case 6: // FlushVA
            return dcache_evict_flush_vaddr(false, tm, dest, addr, numlines, id, stride);
        case 7: // EvictVA
            return dcache_evict_flush_vaddr(true, tm, dest, addr, numlines, id, stride);
        default:
           LOG(DEBUG, "\tUnknown CacheOp Opcode (%d)!", op);
           throw trap_illegal_instruction(current_inst);
    }
    return 0;
}

////////////////////////////////////////////////////////////////////////////////
//
// Esperanto messaging extension emulation
//
////////////////////////////////////////////////////////////////////////////////

// setup functions to retrieve data written to port and to query if there is
// data available from RTL

typedef uint32_t (*func_get_msg_port_data_t)  (uint32_t, uint32_t, uint32_t);
typedef bool     (*func_msg_port_has_data_t)  (uint32_t, uint32_t);
typedef void     (*func_req_msg_port_data_t)  (uint32_t, uint32_t);
typedef uint8_t  (*func_req_msg_port_oob_t)   (uint32_t, uint32_t);
typedef void     (*func_req_msg_port_reset_t) (void);

static func_get_msg_port_data_t   get_msg_port_data = NULL;
static func_msg_port_has_data_t   msg_port_has_data = NULL;
static func_req_msg_port_data_t   req_msg_port_data = NULL;
static func_req_msg_port_oob_t    get_msg_port_oob  = NULL;
static func_req_msg_port_reset_t    req_msg_port_reset  = NULL;

bool msg_port_empty(uint32_t thread, uint32_t id) {
  return msg_ports[thread][id].size==0;
}

bool msg_port_full(uint32_t thread, uint32_t id) {
  return msg_ports[thread][id].size==(msg_ports[thread][id].max_msgs+1);
}

void set_msg_port_data_funcs(void* getdata, void *hasdata, void *reqdata, void *getoob, void *reqreset)
{
    get_msg_port_data = func_get_msg_port_data_t(getdata),
    msg_port_has_data = func_msg_port_has_data_t(hasdata);
    req_msg_port_data = func_req_msg_port_data_t(reqdata);
    get_msg_port_oob  = func_req_msg_port_oob_t(getoob);
    req_msg_port_reset = func_req_msg_port_reset_t(reqreset);
}

static void read_msg_port_data(uint32_t thread, uint32_t id, uint32_t *data)
{
    if (get_msg_port_data == NULL)
        throw std::runtime_error("read_msg_port_data() is NULL");

    int wr_words = 1 << (msg_ports[thread][id].logsize-2);
    for (int i = 0; i < wr_words; i++)
    {
        data[i] = get_msg_port_data(thread, id, i);
    }
}

void write_msg_port_data(uint32_t thread, uint32_t id, uint32_t *data)
{
    uint64_t base_addr = scp_trans[thread >> 1][msg_ports[thread][id].scp_set][msg_ports[thread][id].scp_way];
    base_addr += msg_ports[current_thread][id].rd_ptr << msg_ports[thread][id].logsize;
        
    msg_ports[thread][id].size++;

    int wr_words = 1 << (msg_ports[thread][id].logsize - 2);
    for (int i = 0; i < wr_words; i++)
    {
        LOG(DEBUG, "Writing MSG_PORT (m%d p%d) data %08X to addr %016" PRIx64,  thread, id, data[i], base_addr + 4 * i);
        vmemwrite32(base_addr + 4 * i, data[i]);
    }
}


void update_msg_port_data()
{
    for (int id = 0 ; id < NR_MSG_PORTS; id ++)
    {
      //if (msg_ports[current_thread][id].offset < 0 || !msg_port_has_data(current_thread, id))
	if (!msg_port_has_data(current_thread, id))
            continue;
        uint32_t data[1<<(PORT_LOG2_MAX_SIZE-2)];
        read_msg_port_data(current_thread, id, data);

	if(msg_port_full(current_thread,id))
		  DEBUG_EMU(gprintf("Thread %i Port %i: Port is full:%i empty:%i. wr_ptr: %i rd_ptr: %i. max_msgs: %i \n",current_thread,id,
			    msg_port_full(current_thread,id) , msg_port_empty(current_thread,id),
			    msg_ports[current_thread][id].wr_ptr, msg_ports[current_thread][id].rd_ptr,
			    msg_ports[current_thread][id].max_msgs
			    ););
	else 
	  write_msg_port_data(current_thread, id, data);

	
    }
}



static int64_t port_get(uint32_t id, bool block)
{
    if (((prvget() == CSR_PRV_U) && !msg_ports[current_thread][id].umode) || !msg_ports[current_thread][id].enabled)
    {
        throw trap_illegal_instruction(current_inst);
    }


    if(msg_port_empty(current_thread,id))
    {
      DEBUG_EMU(gprintf("Blocking MSG_PORT%s (m%d p%d) wr_ptr=%d, rd_ptr=%d\n", block ? "" : "NB", current_thread, id,  msg_ports[current_thread][id].wr_ptr, msg_ports[current_thread][id].rd_ptr););
        if (!block)
            return -1;

	  
        if (in_sysemu)
        {
            // if in sysemu stop thread if no data for port.. comparing rd_ptr and wr_ptr
            LOG(DEBUG, "Stalling MSG_PORT (m%d p%d)", current_thread, id);
            msg_ports[current_thread][id].stall = true;
            return 0;
        }
    }

    int32_t offset = msg_ports[current_thread][id].rd_ptr << msg_ports[current_thread][id].logsize;

    uint8_t oob = get_msg_port_oob(current_thread,id);
    if (msg_ports[current_thread][id].enable_oob) {      
      offset|=oob;
    }

    
    if (++msg_ports[current_thread][id].rd_ptr > msg_ports[current_thread][id].max_msgs)
    {
        msg_ports[current_thread][id].rd_ptr = 0;
    }
<<<<<<< HEAD
    msg_ports[current_thread][id].size--;
    
    DEBUG_EMU(gprintf("Reading MSG_PORT%s (m%d p%d) offset %d, rd_ptr=%d\n", block ? "" : "NB", current_thread, id, offset, msg_ports[current_thread][id].rd_ptr););
=======
    //LOG(DEBUG, "Reading MSG_PORT%s (m%d p%d) offset %d, rd_ptr=%d", block ? "" : "NB", current_thread, id, offset, msg_ports[current_thread][id].rd_ptr);
>>>>>>> 0f4fe4cc
    if (in_sysemu)
    {
        if (req_msg_port_data == NULL)
            throw std::runtime_error("req_msg_port_data() is NULL");
        req_msg_port_data(current_thread, id);
    }
    return offset;
}

static void configure_port(uint32_t id, uint64_t wdata)
{
    int scp_set = (wdata >> 16) & 0xFF;
    int scp_way = (wdata >> 24) & 0xFF;
    int logsize = (wdata >> 5)  & 0x07;

    if ((scp_set >= L1D_NUM_SETS) || (scp_way >= L1D_NUM_WAYS) ||
        (logsize < PORT_LOG2_MIN_SIZE) || (logsize > PORT_LOG2_MAX_SIZE))
    {
        throw trap_illegal_instruction(current_inst);
    }

    msg_ports[current_thread][id].enabled    = wdata & 0x1;
    msg_ports[current_thread][id].stall      = false;
    msg_ports[current_thread][id].umode      = (wdata >> 4)  & 0x1;
    msg_ports[current_thread][id].use_scp    = true;
    msg_ports[current_thread][id].enable_oob = (wdata >> 1)  & 0x1;
    msg_ports[current_thread][id].logsize    = logsize;
    msg_ports[current_thread][id].max_msgs   = (wdata >> 8)  & 0xF;
    msg_ports[current_thread][id].scp_set    = scp_set;
    msg_ports[current_thread][id].scp_way    = scp_way;
    msg_ports[current_thread][id].rd_ptr     = 0;
    msg_ports[current_thread][id].wr_ptr     = 0;
    msg_ports[current_thread][id].offset     = -1;

    //reset the monitor queue so we don't get incorrect oob if the user doesn't pull all msgs
    req_msg_port_reset();
}

// TODO: remove old msg port spec
static int64_t msg_port_csr(uint32_t id, uint64_t wdata, bool umode)
{
    msg_port_conf_action action = msg_port_conf_action(wdata & 0xF);
    switch (action)
    {
        case MSG_ENABLE:
            msg_ports[current_thread][id].enabled = true;
            msg_ports[current_thread][id].stall = false;
            msg_ports[current_thread][id].umode = (((wdata >> 4) & 0x1) != 0);
            msg_ports[current_thread][id].logsize = (wdata >> 5)  & 0x7;
            msg_ports[current_thread][id].max_msgs = (wdata >> 8) & 0xF;
            msg_ports[current_thread][id].use_scp = (((wdata >> 15) & 0x1) != 0);
            msg_ports[current_thread][id].scp_set = (wdata >> 16) & 0xF;
            msg_ports[current_thread][id].scp_way = (wdata >> 24) & 0x3;
            msg_ports[current_thread][id].enable_oob = (((wdata >> 32) & 0x1) != 0);
            msg_ports[current_thread][id].rd_ptr = 0;
            msg_ports[current_thread][id].wr_ptr = 0;
	    msg_ports[current_thread][id].size = 0;
            msg_ports[current_thread][id].offset = -1;
            return 0;
        case MSG_DISABLE:
            msg_ports[current_thread][id].enabled = false;
            msg_ports[current_thread][id].rd_ptr = 0;
            msg_ports[current_thread][id].wr_ptr = 0;
            msg_ports[current_thread][id].offset = -1;
            return 0;
        case MSG_PGET:
            return port_get(id, true);
        case MSG_PGETNB:
            return port_get(id, false);
        default:
            LOG(DEBUG, "ERROR Unimplemented port msg conf mode %d!!", (int) action);
            return 0;
    }
}

////////////////////////////////////////////////////////////////////////////////
//
// Esperanto tensor extension emulation
//
////////////////////////////////////////////////////////////////////////////////

// ----- TensorConvolution emulation -------------------------------------------

// Moves one step the position of the convolution sampling based on the configuration register
static void conv_move_pointer(int64_t * conv_row_pos, int64_t * conv_col_pos, uint64_t conv_row_step_offset, uint64_t conv_col_step_offset)
{
    * conv_row_pos = (* conv_row_pos) + conv_row_step_offset;
    * conv_col_pos = (* conv_col_pos) + conv_col_step_offset;
}

// Returns if there something that needs to be processed or not based on current position and configuration
static bool conv_skip_pass(int64_t conv_row_pos, int64_t conv_col_pos, uint64_t conv_row_size, uint64_t conv_col_size)
{
    LOG(DEBUG, "Doing Conv skip pass check for:");
    LOG(DEBUG, "\tRow Pos:  %016" PRIx64, conv_row_pos);
    LOG(DEBUG, "\tCol Pos:  %016" PRIx64, conv_col_pos);
    LOG(DEBUG, "\tRow Size: %016" PRIx64, conv_row_size);
    LOG(DEBUG, "\tCol Size: %016" PRIx64, conv_col_size);
    // Negative position
    bool skip = 0;
    if (conv_col_pos < 0) skip = 1;
    if (conv_row_pos < 0) skip = 1;
    // Outside position
    if (conv_col_pos >= int64_t(conv_col_size)) skip = 1;
    if (conv_row_pos >= int64_t(conv_row_size)) skip = 1;

    if (skip)
    {
        LOG(DEBUG, "\tSkip conv_row_pos %d conv_col_pos %d conv_row_size%d conv_col_size%d", conv_row_pos, conv_col_pos, conv_row_size, conv_col_size);
    }
    return skip;
}

// Update to the tensor Mask due a convolution CSR write
static void tmask_conv()
{
    uint64_t tmask_value = 0;

    // Gets the sizes of the convolution
    uint64_t tconvsizereg         = csrget(csr_tconvsize);
    uint64_t conv_row_step_offset = (tconvsizereg & 0xFF00000000000000ULL) >> 56;
    uint64_t conv_row_size        = (tconvsizereg & 0x0000FFFF00000000ULL) >> 32; // Convolution size in rows
    uint64_t conv_col_step_offset = (tconvsizereg & 0x00000000FF000000ULL) >> 24;
    uint64_t conv_col_size        = (tconvsizereg & 0x000000000000FFFFULL);       // Convolution size in cols

    // Gets the positions of the convolution
    uint64_t tconvctrlreg = csrget(csr_tconvctrl);
    int64_t  conv_row_pos = (tconvctrlreg & 0x0000FFFF00000000ULL) >> 32; // Convolution pos in rows
    int64_t  conv_col_pos = (tconvctrlreg & 0x000000000000FFFFULL);       // Convolution pos in cols

    // Sign extend
    if (conv_row_pos & 0x8000) conv_row_pos = conv_row_pos | 0xFFFFFFFFFFFF0000ULL;
    if (conv_col_pos & 0x8000) conv_col_pos = conv_col_pos | 0xFFFFFFFFFFFF0000ULL;

    // Goes through the 16 elements of the tensormap
    for(int i = 0; i < 16; i++)
    {
        // Sets a 1 if convolution passes
        if (!conv_skip_pass(conv_row_pos, conv_col_pos, conv_row_size, conv_col_size))
            tmask_value |= 1 << i;
        conv_move_pointer(&conv_row_pos, &conv_col_pos, conv_row_step_offset, conv_col_step_offset);
    }

    csrset(csr_tmask, tmask_value);
}

static void tcoop(uint64_t value)
{
    int     timeout   = (value >> 16) & 0x1FF;
    uint8_t coop_mask = (value >>  8) & 0xFF;
    int     coop_id   = (value >>  0) & 0xFF;
    // TODO: implement functionality checking the addresses and tcoop of every use of Tensor Load
    LOG(DEBUG, "\tSetting Tensor Cooperation:  Timeout %d. Coop Mask %02X. Coop ID: %d",timeout,coop_mask,coop_id);
}

// ----- TensorLoad emulation --------------------------------------------------

void tensorload(uint64_t control)//Transtensorload
{
    uint64_t stride  = XREGS[31].x & 0xFFFFFFFFFFC0ULL;

    uint64_t tm                 = (control >> 63) & 0x1;
    uint64_t use_coop           = (control >> 62) & 0x1;
    uint64_t trans              = (control >> 59) & 0x7;
    uint64_t dst                = (control >> 53) & 0x3F;
    uint64_t tenb               = (control >> 52) & 0x1;
    //uint64_t virtual_addr_l2_sc = (control >>  6) & 0x3FFFFFFFFFF;
    uint64_t base               = control & 0xFFFFFFFFFFC0ULL;
    uint64_t boffset            = (control >>  4) & 0x03;
    int rows                    = ((control      ) & 0xF) + 1;

    uint64_t addr             = base;
    scp_tm                    = tm;

    LOG(DEBUG, "Tensor Load: Trans:%d - rows:%d - tm:%d - use_coop:%d - dst:%d - tenb:%d - boffset:%d - addr:0x%16X", trans, rows, tm, use_coop, dst, tenb, boffset, addr);

    // In case of loading data straight to tenb, we fake it by writing at position 64 and forth (not accessible otherwise)
    if (tenb)
    {
        dst = L1_SCP_ENTRIES;
    }

    scp_entry[current_thread] = dst;
    scp_size[current_thread]  = rows;

    //NO TRANS
    if (trans == 0x00)
    {
        LOG(DEBUG, "TensorLoad: No transformation");
        for (int i = 0; i < rows; ++i)
        {
            if (!tm || tmask_pass(i))
            {
                if (addr & 0x3F)
                {
                    LOG(DEBUG, "ERROR Tensor Load not aligned to cache line!!");
                }
                for ( int j = 0; j < L1_SCP_BLOCKS; j++ )
                {
                    for ( int k = 0; k < VL; k++ )
                    {
                        uint64_t addr_final = addr+j*VL*4+k*4;
                        uint32_t val = vmemread32(addr_final);
                        SCP[dst + i][j].u[k] = val;
                        LOG(DEBUG, "\tScratchpad tensor load MEM[%016X]: Row%d-Freg%d-Elem%d <= 0x%08x (%d)", addr_final, dst+i,j,k,SCP[dst+i][j].u[k],SCP[dst+i][j].u[k]);
                    }
                }
            }
            LOG(DEBUG, "\t\tAddress = 0x%016x - Stride = 0x%016x",addr,stride);
            addr += stride;
        }
    }
    //INTERLEAVE
    else if (trans == 0x01 || trans == 0x02)
    {
       LOG(DEBUG, "TensorLoad: Interleave");
       uint8_t tmp_buffer[4][64];
       int size = trans & 0x03;
       int start;
       start=size==1 ?  boffset << 4 : (boffset & 0x02) << 5;
       int elements = 4 / size;

       LOG(DEBUG, "#rows:%d - size:%d - start:%d - elements:%d - boffset:%d",rows,size,start,elements,boffset);
       for (int i = 0; i < rows; ++i)
       {
            if (!tm || tmask_pass(i))
            {
                if (addr & 0x3F)
                {
                    LOG(DEBUG, "ERROR Tensor Load not aligned to cache line!!");
                }
                for( int elem = 0; elem < elements; ++elem)
                {
                    //Reading 512 bits ( 64 bytes - 16 passes reading 32 bits)
                    for ( int j = 0; j < 8; j++ )
                    {
                        for ( int k = 0; k < 8; k++ )
                        {
                            uint64_t addr_final = addr+j*8+k;
                            uint8_t val = vmemread8(addr_final);
                            tmp_buffer[elem][j*8+k] = val;
                            LOG(DEBUG, "\tLoading into tmp_buffer - MEM[%016X]: Row%d-Freg%d-Elem%d <= 0x%08x (%d)", addr_final, elem,j,k,tmp_buffer[elem][j*8+k],tmp_buffer[elem][j*8+k]);
                        }
                    }

                    LOG(DEBUG, "\t\tAddres = 0x%016x - Stride = 0x%016x",addr,stride);
                    addr += stride;
                }
                for (int line = 0; line < L1_SCP_BLOCKS; ++ line)
                {
                    for (int byte = 0; byte < L1_SCP_BLOCK_SIZE; byte+=4)
                    {
                        // We interleve 32 bits each pass
                        if (elements == 2)
                        {
                            SCP[dst+i][line].b[byte]   = tmp_buffer[0][start+line*16+byte/elements];
                            SCP[dst+i][line].b[byte+1] = tmp_buffer[0][start+line*16+byte/elements+1];
                            SCP[dst+i][line].b[byte+2] = tmp_buffer[1][start+line*16+byte/elements];
                            SCP[dst+i][line].b[byte+3] = tmp_buffer[1][start+line*16+byte/elements+1];
                        }
                        if (elements == 4)
                        {
                            SCP[dst+i][line].b[byte]   = tmp_buffer[0][start+line*8+byte/elements];
                            SCP[dst+i][line].b[byte+1] = tmp_buffer[1][start+line*8+byte/elements];
                            SCP[dst+i][line].b[byte+2] = tmp_buffer[2][start+line*8+byte/elements];
                            SCP[dst+i][line].b[byte+3] = tmp_buffer[3][start+line*8+byte/elements];
                        }

                        LOG(DEBUG, "SCP[%d][%d].u[%d] = 0x%08x",dst+i,line,byte/4,SCP[dst+i][line].u[byte/4]);
                    }

                }
            }
        }
       //printSCP(addr,rows,stride,dst);
    }
    //TRANSPOSE
    else if (trans == 0x05 || trans == 0x06 || trans==0x07)
    {

        bool exist_conv = 0;
        for(int i=0; (i<rows) & (!exist_conv);++i)
            exist_conv = tmask_pass(i);
        if (tm && !exist_conv)
        {
            LOG(DEBUG, "Exit Condition Broken");
            return;
        }
        int offset = (control >> 57) & 0x1F;
        uint8_t tmp_buffer[64][64];
        int size = (trans & 0x03);

        offset = (size==1) ?  (control & 0x30) : (control & 0x20) ;
        int elements = 64 >> (size-1);
        size = 1 << (size-1);
        LOG(DEBUG, "TensorLoad: Transpose - elements:%d size:%d offset:%d",elements,size,offset);
        for( int elem = 0; elem < elements; ++elem)
        {
            //Reading 512 bits ( 64 bytes - 16 passes reading 32 bits)
            for ( int j = 0; j < 8; j++ )
            {
                for ( int k = 0; k < 8; k++ )
                {
                    uint64_t addr_final = addr+j*8+k;
                    uint8_t val = vmemread8(addr_final);
                    tmp_buffer[elem][j*8+k]=val;
                    LOG(DEBUG, "\tLoading into tmp_buffer - MEM[%016X]: Row%d-Freg%d-Elem%d <= 0x%08x (%d)", addr_final, elem,j,k,tmp_buffer[elem][j*8+k],tmp_buffer[elem][j*8+k]);
                }
            }
            addr += stride;
        }
        for (int  i =0 ;i < rows; ++i)
        {
             if (!tm || tmask_pass(i))
             {
                if (addr & 0x3F)
                {
                    LOG(DEBUG, "ERROR Tensor Load not aligned to cache line!!");
                }
                for (int j = 0; j < elements; ++j)
                {
                    if (size == 4)
                    {
                        SCP[dst+i][j*4/L1_SCP_BLOCK_SIZE].b[(j*size)%L1_SCP_BLOCK_SIZE] = tmp_buffer[j][(i)*size+offset];
                        SCP[dst+i][j*4/L1_SCP_BLOCK_SIZE].b[(j*size+1)%L1_SCP_BLOCK_SIZE] = tmp_buffer[j][(i)*size+offset+1];
                        SCP[dst+i][j*4/L1_SCP_BLOCK_SIZE].b[(j*size+2)%L1_SCP_BLOCK_SIZE] = tmp_buffer[j][(i)*size+offset+2];
                        SCP[dst+i][j*4/L1_SCP_BLOCK_SIZE].b[(j*size+3)%L1_SCP_BLOCK_SIZE] = tmp_buffer[j][(i)*size+offset+3];
                        LOG(DEBUG, "\tI'm size 4 - b[0]=0x%02x b[1]=0x%02x",tmp_buffer[j][(i)*size+offset],tmp_buffer[j][(i)*size+offset+1]);
                    }
                    else if (size == 2)
                    {
                        SCP[dst+i][j*2/L1_SCP_BLOCK_SIZE].b[(j*size)%L1_SCP_BLOCK_SIZE] = tmp_buffer[j][(i)*size+offset];
                        SCP[dst+i][j*2/L1_SCP_BLOCK_SIZE].b[(j*size+1)%L1_SCP_BLOCK_SIZE] = tmp_buffer[j][(i)*size+offset+1];
                        LOG(DEBUG, "\tI'm size 2 - b[0]=0x%02x b[1]=0x%02x",tmp_buffer[j][(i)*size+offset],tmp_buffer[j][(i)*size+offset+1]);
                    }
                    else if (size == 1)
                    {
                        SCP[dst+i][j/L1_SCP_BLOCK_SIZE].b[(j*size)%L1_SCP_BLOCK_SIZE] = tmp_buffer[j][(i)*size+offset];
                        LOG(DEBUG, "\tI'm size 1 - b[0]=0x%02x b[1]=0x%02x",tmp_buffer[j][dst+(i)*size+offset],tmp_buffer[j][dst+(i)*size+offset+1]);
                    }
                    else
                    {
                        LOG(DEBUG, "ERROR Tensor Load element size not valid!!");
                    }

                }
                for (int x = 0; x < L1_SCP_BLOCKS; ++x)
                {
                    for (int y = 0; y < VL; ++y)
                    {
                         LOG(DEBUG, "SCP[%d][%d].u[%d] = 0x%08x",dst+i,x,y,SCP[dst+i][x].u[y]);
                    }
                }
            }

        }
    }
}

// ----- TensorStore emulation -------------------------------------------------

static void tensorstore(uint64_t tstorereg)
{
    uint64_t tstore_scp = (tstorereg >> 48) & 0x1;

    if (tstore_scp)
    {
        uint64_t srcinc   = ((tstorereg & 0xC00000000000000C) >> 62) + 1; // Increment done to scratchpad source
        uint64_t scpstart =  (tstorereg & 0x3F00000000000000) >> 56;      // Start scratchpad entry to store
        uint64_t rows     = ((tstorereg & 0x0078000000000000) >> 51) + 1; // Number of rows to store
        uint64_t addr     =  (tstorereg & 0x00FFFFFFFFFFC0);              // Address where to store the results

        uint64_t stride   = XREGS[31].x & 0xFFFFFFFFFFFFUL;

        uint64_t src = scpstart % L1_SCP_ENTRIES;
        LOG(DEBUG, "\tStart Tensor Store Scp with addr: %016" PRIx64 ", stride: %016" PRIx64 ", rows: %d, scpstart: %d, srcinc: %d", addr, stride, rows, src, srcinc);
        // For all the rows
        for(uint64_t row = 0; row < rows; row++)
        {
            // For all the elements of the lane
            for(int j = 0; j < L1_SCP_BLOCKS; j++)
            {
                for(int i = 0; i < VL; i++)
                {
                    uint32_t val = SCP[src][j].u[i];
                    uint64_t waddr = addr + j * VL * 4 + i * 4;
                    vmemwrite32(waddr, val);
                    LOG(DEBUG, "\t0x%08x --> MEM[0x%016" PRIx64 "]",val,waddr);
                    LOG(DEBUG, "\t\tSCP[%d][%d].u[%d]",src,j,i);
                    //logmemwchange(0, 4, waddr, val); => Don't log mem changes!
                }
            }
            src += srcinc;
            src = src % L1_SCP_ENTRIES;
            addr += stride;
        }
    }
    else
    {
        uint64_t srcinc   = ((tstorereg & 0xC00000000000000C) >> 62) + 1; // Increment done to register source
        uint64_t regstart =  (tstorereg & 0x3E00000000000000) >> 57;      // Start register to store
        uint64_t cols     = ((tstorereg & 0x0180000000000000) >> 55) + 1; // Number of register per col
        uint64_t rows     = ((tstorereg & 0x0078000000000000) >> 51) + 1; // Number of rows to store
        uint64_t coop     = ((tstorereg & 0x0006000000000000) >> 49) + 1; // Number of cooperative minions
        uint64_t addr     =  (tstorereg & 0x0000FFFFFFFFFFF0);            // Address where to store the results

        uint64_t stride   = XREGS[31].x & 0xFFFFFFFFFFF0UL;

        LOG(DEBUG, "\tStart Tensor Store with addr: %016" PRIx64 ", stride: %016" PRIx64 ", regstart: %d, rows: %d, cols: %d, srcinc: %d, coop: %d", addr, stride, regstart, rows, cols, srcinc, coop);

        uint64_t src = regstart;

        // For all the rows
        for(uint64_t row = 0; row < rows; row++)
        {
            // For all the blocks of 128b
            for(uint64_t col = 0; col < cols; col++)
            {
                // For all the 32 elements of the 128b block
                for(uint64_t i = 0; i < 4; i++)
                {
                    uint32_t idx = (col & 1) * 4 + i;
                    uint32_t val = FREGS[src].u[idx];
                    vmemwrite32(addr + col * 16 + i * 4, val);
                    LOG(DEBUG, "\t0x%08x --> MEM[0x%016" PRIx64 "]",val,addr + col * 16 + i * 4);
                    //logmemwchange(0, 4, addr + col * 16 + i * 4, val); => Don't log mem changes!
                }
                if (cols == 1)    src += srcinc; // For 128b stores, move to next desired register
                else if (col & 1) src += srcinc; // For 256b and 512b stores, move to next desired register when 256b are written
            }
            addr += stride;
        }
    }
}

// ----- TensorFMA emulation ---------------------------------------------------

static void tensorfma(uint64_t tfmareg)
{
    int tm         = (tfmareg & 0x8000000000000000) >> 63; // Is a Conv2D operation (use tensor conv register)
    int bcols      = (tfmareg & 0x0180000000000000) >> 55; // Number of B cols to be processed
    int arows      = (tfmareg & 0x0078000000000000) >> 51; // Number of A rows to be processed
    int acols      = (tfmareg & 0x0007800000000000) >> 47; // Number of A cols to be processed
    int aoffset    = (tfmareg & 0x0000780000000000) >> 43; // A matrix 32b offset
    int tenc_to_rf = (tfmareg & 0x0000000000800000) >> 23; // Store TIMA results in VPU RF (IMA only)
    int ub         = (tfmareg & 0x0000000000400000) >> 22; // Matrix B is unsigned (IMA only)
    int ua         = (tfmareg & 0x0000000000200000) >> 21; // Matrix A is unsigned (IMA only)
    int tenb       = (tfmareg & 0x0000000000100000) >> 20; // B is stored in TENB and not in SCP
    int bstart     = (tfmareg & 0x00000000000FF000) >> 12; // SCP entry where B is stored
    int astart     = (tfmareg & 0x0000000000000FF0) >>  4; // SCP entry where A is stored
    int type       = (tfmareg & 0x000000000000000E) >>  1; // Mode: 00 => FP32 | 01 => *FP16+FP32 | 10 => FP16 | 11 => *INT8+INT32
    int first_pass = (tfmareg & 0x0000000000000001);       // Doing a first pass op (do MUL instead of FMA)

    // Decodes fields
    bcols = (bcols + 1) * 4;
    arows = arows + 1;
    acols = acols + 1;

    set_rounding_mode(rmdyn);

    LOG(DEBUG, "\tStart Tensor FMA with tm: %d, aoffset: %d, Type: %d, First pass: %d, bcols: %d, acols: %d, arows: %d, ub: %d, ua: %d, tenc_to_rf: %d, tenb: %d, bstart: %d, astart: %d, rm: %s", tm, aoffset, type, first_pass, bcols, acols, arows, ub, ua, tenc_to_rf, tenb, bstart, astart, get_rounding_mode(rmdyn));

    // In case of loading data straight to tenb, we fake it by writing at position 64 and forth (not accessible otherwise)
    if (tenb)
    {
        bstart = L1_SCP_ENTRIES;
    }

    tensorfma_size[current_thread] = arows * bcols / VL;
    tensorfma_passes[current_thread] = acols;

    // No mask skip by default
    for(int i = 0; i < TFMA_MAX_ACOLS; i++)
    {
        for(int j = 0; j < TFMA_MAX_AROWS; j++)
        {
            tensorfma_mask_skip[i][j] = 0;
        }
    }

    // No zero skip by default
    for(int i = 0; i < TFMA_MAX_ACOLS; i++)
    {
        for(int j = 0; j < 32; j++)
        {
            for(int k = 0; k < VL; k++)
            {
                tensorfma_zero_skip[i][j][k] = 0;
            }
        }
    }

    // FP32 flow
    if (type == 0)
    {
        if (first_pass)
        {
            for ( int ar = 0; ar < arows; ar++ )
            {
                for ( int bc = 0; bc < bcols; bc++ )
                {
                    int bf = bc / VL;
                    int bm = bc % VL;

                    if (MREGS[0].b[bm] == 0) continue;

                    FREGS[TFMA_MAX_BCOLS/VL*ar+bf].u[bm] = 0;
                    tensorfma_data[current_thread][TFMA_MAX_BCOLS/VL*ar+bf][bm][0] = 0;
                }
            }
        }

        for ( int ar = 0; ar < arows; ar++ )             // A: traverse arows rows
        {
            // Checks if needs to skip the current pass due convolution
            if (tm)
            {
                if (!tmask_pass(ar))
                {
                    // Mark all passes as skipped
                    for(int i = 0; i < TFMA_MAX_ACOLS; i++)
                        tensorfma_mask_skip[i][ar] = 1;
                    // Except 1st if first pass
                    if (first_pass)
                    {
                        tensorfma_mask_skip[0][ar] = 0;
                    }
                    continue;
                }
            }

            for ( int bc = 0; bc < bcols; bc++ )         // B: process bcols cols
            {
                int bf = bc / VL;
                int bm = bc % VL;
                if (MREGS[0].b[bm] == 0) continue;

                for ( int ac = 0; ac < acols; ac++ )     // A: traverse acols cols
                {
                    iufval32 accum, mul_a, mul_b, res;

                    int af = (aoffset + ac) / VL;
                    int am = (aoffset + ac) % VL;
                    int br = bstart + ac;                // B: traverse acols rows

                    accum.u = FREGS[TFMA_MAX_BCOLS/VL*ar+bf].u[bm];
                    mul_a.u = SCP[astart+ar][af].u[am];
                    mul_b.u = SCP[br][bf].u[bm];
                    res.f = fpu::f32_mulAdd(mul_a.f, mul_b.f, accum.f);
                    FREGS[TFMA_MAX_BCOLS/VL*ar+bf].u[bm] = res.u;
                    LOG(DEBUG, "\tTensor FMA f%d[%d]: %g = %g + %g * %g",TFMA_MAX_BCOLS/VL*ar+bf,bm,res.flt,accum.flt,mul_a.flt,mul_b.flt);
                    LOG(DEBUG, "\t           f%d[%d]: 0x%08x = 0x%08x + 0x%08x * 0x%08x",TFMA_MAX_BCOLS/VL*ar+bf,bm,res.u,accum.u,mul_a.u,mul_b.u);
                    // For checker purposes we keep the data of all the passes
                    tensorfma_data[current_thread][TFMA_MAX_BCOLS/VL*ar+bf][bm][ac] = res.u;

                    if ((first_pass == 0) || (ac != 0))
                    {
                    // If As are zeroes, we skip operation
                      if (mul_a.u == 0)
                          tensorfma_zero_skip[ac][TFMA_MAX_BCOLS/VL*ar+bc/VL][bc%VL] = 1;
                    // If Bs are zeroes, we skip operation
                      if (mul_b.u == 0)
                          tensorfma_zero_skip[ac][TFMA_MAX_BCOLS/VL*ar+bc/VL][bc%VL] = 1;
                    }
                }
            }
            LOG(DEBUG, "\tC row %d: f%d[%d] = 0x%08x (%g)",ar,TFMA_MAX_BCOLS/VL*ar+0,0,FREGS[TFMA_MAX_BCOLS/VL*ar+0].u[0],cast_uint32_to_float(FREGS[TFMA_MAX_BCOLS/VL*ar+0].u[0]));
            for(int reg = 0; reg < 2; reg++)
                for(int lane = 0; lane < VL; lane++)
                    if((reg != 0) || (lane != 0))
                        LOG(DEBUG,"\t         f%d[%d] = 0x%08x (%g)",    TFMA_MAX_BCOLS/VL*ar+reg,lane,FREGS[TFMA_MAX_BCOLS/VL*ar+reg].u[lane],cast_uint32_to_float(FREGS[TFMA_MAX_BCOLS/VL*ar+reg].u[lane]));
        }
    }
    // *FP16+FP32
    else if (type == 1)
    {
        // FIXME: We should not use floating-point computations here... need
        // to implement a softfloat-like equivalent

        set_x86_rounding_mode(rmdyn);

        if (first_pass)
        {
            for ( int ar = 0; ar < arows; ar++ )             // A: traverse arows rows
            {
                for ( int bc = 0; bc < bcols; bc++ )         // B: process bcols cols
                {
                    int bf = bc / VL;
                    int bm = bc % VL;
                    if (MREGS[0].b[bm] == 0) continue;

                    FREGS[TFMA_MAX_BCOLS/VL*ar+bf].u[bm] = 0;
                    tensorfma_data[current_thread][TFMA_MAX_BCOLS/VL*ar+bf][bm][0] = 0;
                }
            }
        }

        for ( int ar = 0; ar < arows; ar++ )             // A: traverse arows rows
        {
            // Checks if needs to skip the current pass due convolution
            if (tm)
            {
                if (!tmask_pass(ar))
                {
                    // Mark all passes as skipped
                    for(int i = 0; i < TFMA_MAX_ACOLS; i++)
                        tensorfma_mask_skip[i][ar] = 1;
                    // Except 1st if first pass
                    if (first_pass)
                        tensorfma_mask_skip[0][ar] = 0;
                    continue;
                }
            }

            for ( int bc = 0; bc < bcols; bc++ )         // B: process bcols cols
            {
                int bf = bc / VL;
                int bm = bc % VL;
                if (MREGS[0].b[bm] == 0) continue;

                for ( int ac = 0; ac < acols; ac++ )     // A: accumulate acols values
                {
                    int af = (aoffset + ac) / VL;
                    int am = (aoffset + ac) % VL;
                    int br = bstart + ac;                // B: traverse rows


                    // Doing two FMAs per lane and accumulating to previous results
                    iufval32 accum, res;
                    accum.u = FREGS[TFMA_MAX_BCOLS/VL*ar+bf].u[bm];

                    uint16_t a1 = SCP[astart+ar][af].h[am * 2];       // get first operand
                    uint16_t a2 = SCP[astart+ar][af].h[am * 2 + 1];   // get third operand
                    uint16_t b1 = SCP[br][bf].h[bm * 2];              // get second operand
                    uint16_t b2 = SCP[br][bf].h[bm * 2 + 1];          // get fourth operand

                    res.f = fpu::f32_tensorMulAddF16(accum.f, fpu::F16(a1), fpu::F16(b1), fpu::F16(a2), fpu::F16(b2));
                    FREGS[TFMA_MAX_BCOLS/VL*ar+bf].u[bm] = res.u;

                    float fa1 = fpu::FLT( fpu::f16_to_f32(fpu::F16(a1)) );
                    float fb1 = fpu::FLT( fpu::f16_to_f32(fpu::F16(b1)) );
                    float fa2 = fpu::FLT( fpu::f16_to_f32(fpu::F16(a2)) );
                    float fb2 = fpu::FLT( fpu::f16_to_f32(fpu::F16(b2)) );
                    LOG(DEBUG, "\tTensor FMA f%d[%d]: %g = %g + (%g * %g) + (%g * %g)\n"
                               "\t           f%d[%d]: 0x%08x = 0x%08x + (0x%04x * 0x%04x) + (0x%04x * 0x%04x)\n",
                               TFMA_MAX_BCOLS/VL*ar+bf,bm,res.flt,accum.flt,fa1,fb1,fa2,fb2,
                               TFMA_MAX_BCOLS/VL*ar+bf,bm,res.u,accum.u,a1,b1,a2,b2);


                    // For checker purposes we keep the data of all the passes
                    tensorfma_data[current_thread][TFMA_MAX_BCOLS/VL*ar+bf][bm][ac] = FREGS[TFMA_MAX_BCOLS/VL*ar+bf].u[bm];

                    if ((first_pass == 0) || (ac != 0))
                    {
                    // If both As are zeroes, we skip operation
                      if ((a1 == 0) && (a2 == 0))
                          tensorfma_zero_skip[ac][TFMA_MAX_BCOLS/VL*ar+bc/VL][bc%VL] = 1;
                    // If both Bs are zeroes, we skip operation
                      if ((b1 == 0) && (b2 == 0))
                          tensorfma_zero_skip[ac][TFMA_MAX_BCOLS/VL*ar+bc/VL][bc%VL] = 1;
                    }
                }
            }
            LOG(DEBUG, "\tC row %d: f%d[%d] = 0x%08x (%g)",ar,TFMA_MAX_BCOLS/VL*ar+0,0,FREGS[TFMA_MAX_BCOLS/VL*ar+0].u[0],cast_uint32_to_float(FREGS[TFMA_MAX_BCOLS/VL*ar+0].u[0]));
            for(int reg = 0; reg < 2; reg++)
                for(int lane = 0; lane < VL; lane++)
                    if((reg != 0) || (lane != 0))
                        LOG(DEBUG, "\t         f%d[%d] = 0x%08x (%g)",    TFMA_MAX_BCOLS/VL*ar+reg,lane,FREGS[TFMA_MAX_BCOLS/VL*ar+reg].u[lane],cast_uint32_to_float(FREGS[TFMA_MAX_BCOLS/VL*ar+reg].u[lane]));
        }
    }
    else if (type == 3) //INT8-INT32
    {
        if (first_pass)
        {
            for ( int ar = 0; ar < arows; ar++ )             // A: traverse arows rows
            {
                for ( int bc = 0; bc < bcols; bc++ )         // B: process bcols cols
                {
                    int bf = bc / VL;
                    int bm = bc % VL;
                    if (MREGS[0].b[bm] == 0) continue;

                    tensorfma_tenc[current_thread][TFMA_MAX_BCOLS/VL*ar+bf].u[bm] = 0;
                    tensorfma_data[current_thread][TFMA_MAX_BCOLS/VL*ar+bf][bm][0] = 0;
                }
            }
        }

        for ( int ar = 0; ar < arows; ar++ )             // A: traverse arows rows
        {
            // Checks if needs to skip the current pass due convolution
            if (tm)
            {
                if (!tmask_pass(ar))
                {
                    // Mark all passes as skipped
                    for(int i = 0; i < TFMA_MAX_ACOLS; i++)
                        tensorfma_mask_skip[i][ar] = 1;
                    // Except 1st if first pass
                    if (first_pass)
                        tensorfma_mask_skip[0][ar] = 0;

                    // If writing to VPU RF, need to write data
                    if(tenc_to_rf)
                    {
                        for ( int bc = 0; bc < bcols; bc++ ) // For all the Cols
                        {
                            int bf = bc / VL;
                            int bm = bc % VL;

                            // Write 0s
                            if(first_pass)
                                FREGS[TFMA_MAX_BCOLS/VL*ar+bf].u[bm] = 0;
                            // Write TENC to VPU RF
                            else
                            {
                                int32_t accum = tensorfma_tenc[current_thread][TFMA_MAX_BCOLS/VL*ar+bf].u[bm];
                                FREGS[TFMA_MAX_BCOLS/VL*ar+bf].u[bm] = accum;
                            }
                        }
                        LOG(DEBUG,"\tC row %d: f%d[%d] = 0x%08x (%d)",ar,TFMA_MAX_BCOLS/VL*ar  ,0,FREGS[TFMA_MAX_BCOLS/VL*ar+0].u[0],FREGS[TFMA_MAX_BCOLS/VL*ar+0].u[0]);
                        for(int reg = 0; reg < 2; reg++)
                            for(int lane = 0; lane < VL; lane++)
                                if((reg != 0) || (lane != 0))
                                    LOG(DEBUG, "\t         f%d[%d] = 0x%08x (%d)",    TFMA_MAX_BCOLS/VL*ar+reg,lane,FREGS[TFMA_MAX_BCOLS/VL*ar+reg].u[lane],FREGS[TFMA_MAX_BCOLS/VL*ar+reg].u[lane]);
                    }
                    continue;
                }
            }

            fdata * tensor_dest = (fdata *) &FREGS;
            int32_t w = (sizeof(int32_t) << 3) - 1;//used for the bitwise saturation
            char str[256] = "";
            for ( int bc = 0; bc < bcols; bc++ )         // B: process bcols cols
            {
                int bf = bc / VL;
                int bm = bc % VL;
                if (MREGS[0].b[bm] == 0) continue;

                for ( int ac = 0; ac < acols; ac++ )     // A: accumulate acols values
                {
                    int af = (aoffset + ac) / VL;
                    int am = (aoffset + ac) % VL;
                    int br = bstart + ac;                // B: traverse rows

                    // If in last pass and dumping results to VPU RF, then the destination is the VPU RF
                    if((ac == (acols - 1)) && tenc_to_rf)
                    {
                        tensor_dest = (fdata *) &FREGS;
                        strcpy(str, "");
                    }
                    else
                    {
                        tensor_dest = (fdata *) &tensorfma_tenc[current_thread];
                        strcpy(str, "TENC_");
                    }
                    // Doing four IMAs per lane and accumulating to previous results
                    int32_t accum     = tensorfma_tenc[current_thread][TFMA_MAX_BCOLS/VL*ar+bf].u[bm];

                    // 1st IMA
                    int32_t  mul_a    = ua ? SCP[astart+ar][af].b[am * 4] : sext8_2 (SCP[astart+ar][af].b[am * 4]);
                    int32_t  mul_b    = ub ? SCP[br][bf].b[bm * 4]        : sext8_2 (SCP[br][bf].b[bm * 4]);
                    int32_t  res_mul  = mul_a * mul_b;
                    int32_t  res      = res_mul + accum;
                    //BITWISE SATURATION
                    res = (~((~(res_mul^accum)  & (res_mul^res)) >> w) & res) + (((~(res_mul^accum) & (res_mul^res)) >> w) & ((1<<w) ^ (res >> w)));

                    tensor_dest[TFMA_MAX_BCOLS/VL*ar+bf].u[bm] = res;

                    LOG(DEBUG, "\tTensor IMA %sf%d[%d]: %d = %d + %d * %d", str, TFMA_MAX_BCOLS/VL * ar + bf, bm, res, accum, mul_a, mul_b);
                    LOG(DEBUG, "\t           %sf%d[%d]: 0x%08x = 0x%08x + 0x%02x * 0x%02x", str, TFMA_MAX_BCOLS/VL * ar + bf, bm, res, * ((int *) &accum), mul_a, mul_b);

                    // 2nd IMA
                    mul_a    = ua ? SCP[astart+ar][af].b[am * 4 + 1] : sext8_2 (SCP[astart+ar][af].b[am * 4 + 1]);
                    mul_b    = ub ? SCP[br][bf].b[bm * 4 + 1]        : sext8_2 (SCP[br][bf].b[bm * 4 + 1]);
                    accum    = tensor_dest[TFMA_MAX_BCOLS/VL*ar+bf].u[bm];
                    res_mul  = mul_a * mul_b;
                    res      = res_mul + accum;
                    //BITWISE SATURATION
                    res = (~((~(res_mul^accum)  & (res_mul^res)) >> w) & res) + (((~(res_mul^accum) & (res_mul^res)) >> w) & ((1<<w) ^ (res >> w)));

                    tensor_dest[TFMA_MAX_BCOLS/VL*ar+bf].u[bm] = res;

                    LOG(DEBUG, "\tTensor IMA %sf%d[%d]: %d = %d + %d * %d", str, TFMA_MAX_BCOLS/VL * ar + bf, bm, res, accum, mul_a, mul_b);
                    LOG(DEBUG, "\t           %sf%d[%d]: 0x%08x = 0x%08x + 0x%02x * 0x%02x", str, TFMA_MAX_BCOLS/VL * ar + bf, bm, res, * ((int *) &accum), mul_a, mul_b);

                    // 3rd IMA
                    mul_a    = ua ? SCP[astart+ar][af].b[am * 4 + 2] : sext8_2 (SCP[astart+ar][af].b[am * 4 + 2]);
                    mul_b    = ub ? SCP[br][bf].b[bm * 4 + 2]        : sext8_2 (SCP[br][bf].b[bm * 4 + 2]);
                    accum    = tensor_dest[TFMA_MAX_BCOLS/VL*ar+bf].u[bm];
                    res_mul  = mul_a * mul_b;
                    res      = res_mul + accum;
                    //BITWISE SATURATION
                    res = (~((~(res_mul^accum)  & (res_mul^res)) >> w) & res) + (((~(res_mul^accum) & (res_mul^res)) >> w) & ((1<<w) ^ (res >> w)));

                    tensor_dest[TFMA_MAX_BCOLS/VL*ar+bf].u[bm] = res;

                    LOG(DEBUG, "\tTensor IMA %sf%d[%d]: %d = %d + %d * %d", str, TFMA_MAX_BCOLS/VL * ar + bf, bm, res, accum, mul_a, mul_b);
                    LOG(DEBUG, "\t           %sf%d[%d]: 0x%08x = 0x%08x + 0x%02x * 0x%02x", str, TFMA_MAX_BCOLS/VL * ar + bf, bm, res, * ((int *) &accum), mul_a, mul_b);

                    // 4th IMA
                    mul_a    = ua ? SCP[astart+ar][af].b[am * 4 + 3] : sext8_2 (SCP[astart+ar][af].b[am * 4 + 3]);
                    mul_b    = ub ? SCP[br][bf].b[bm * 4 + 3]        : sext8_2 (SCP[br][bf].b[bm * 4 + 3]);
                    accum    = tensor_dest[TFMA_MAX_BCOLS/VL*ar+bf].u[bm];
                    res_mul  = mul_a * mul_b;
                    res      = res_mul + accum;
                    //BITWISE SATURATION
                    res = (~((~(res_mul^accum)  & (res_mul^res)) >> w) & res) + (((~(res_mul^accum) & (res_mul^res)) >> w) & ((1<<w) ^ (res >> w)));

                    tensor_dest[TFMA_MAX_BCOLS/VL*ar+bf].u[bm] = res;

                    LOG(DEBUG, "\tTensor IMA %sf%d[%d]: %d = %d + %d * %d", str, TFMA_MAX_BCOLS/VL * ar + bf, bm, res, accum, mul_a, mul_b);
                    LOG(DEBUG, "\t           %sf%d[%d]: 0x%08x = 0x%08x + 0x%02x * 0x%02x", str, TFMA_MAX_BCOLS/VL * ar + bf, bm, res, * ((int *) &accum), mul_a, mul_b);

                    // For checker purposes we keep the data of all the passes
                    tensorfma_data[current_thread][TFMA_MAX_BCOLS/VL*ar+bf][bm][ac] = tensor_dest[TFMA_MAX_BCOLS/VL*ar+bf].u[bm];

                    bool do_not_zero_skip = ((first_pass == 1) && (ac == 0))            // Can't skip for first pass and first acol
                                         || ((tenc_to_rf == 1) && (ac == (acols - 1))); // Can't skip for TENC write to RF and last acol
                    if(!do_not_zero_skip)
                    {

                    // If As are zeroes, we skip operation
                      if ((SCP[astart+ar][af].b[am * 4] == 0) && (SCP[astart+ar][af].b[am * 4 + 1] == 0) && (SCP[astart+ar][af].b[am * 4 + 2] == 0) && (SCP[astart+ar][af].b[am * 4 + 3] == 0))
                          tensorfma_zero_skip[ac][TFMA_MAX_BCOLS/VL*ar+bc/VL][bc%VL] = 1;
                    // If Bs are zeroes, we skip operation
                      if ((SCP[br][bf].b[bm * 4] == 0) && (SCP[br][bf].b[bm * 4 + 1] == 0) && (SCP[br][bf].b[bm * 4 + 2] == 0) && (SCP[br][bf].b[bm * 4 + 3] == 0))
                          tensorfma_zero_skip[ac][TFMA_MAX_BCOLS/VL*ar+bc/VL][bc%VL] = 1;
                    }
                }
            }

            LOG(DEBUG, "\tC row %d: %sf%d[%d] = 0x%08x (%d)",ar,str,TFMA_MAX_BCOLS/VL*ar  ,0,tensor_dest[TFMA_MAX_BCOLS/VL*ar+0].u[0],tensor_dest[TFMA_MAX_BCOLS/VL*ar+0].u[0]);
            for(int reg = 0; reg < 2; reg++)
                for(int lane = 0; lane < VL; lane++)
                    if((reg != 0) || (lane != 0))
                        LOG(DEBUG, "\t         %sf%d[%d] = 0x%08x (%d)",    str,TFMA_MAX_BCOLS/VL*ar+reg,lane,tensor_dest[TFMA_MAX_BCOLS/VL*ar+reg].u[lane],tensor_dest[TFMA_MAX_BCOLS/VL*ar+reg].u[lane]);
        }
    }
    else
    {
        LOG(DEBUG, "ERROR Unimplemented tensor FMA Type!!");
    }
    set_fp_exceptions();
    dirty_fp_state();
}

uint32_t get_tensorfma_value(int entry, int pass, int lane, int * size, int * passes, bool * mask_skip)
{
    * size      = tensorfma_size[current_thread];
    * passes    = tensorfma_passes[current_thread];
    * mask_skip = tensorfma_mask_skip[pass][entry / TFMA_REGS_PER_ROW] || tensorfma_zero_skip[pass][entry][lane];
    return tensorfma_data[current_thread][entry][lane][pass];
}

// ----- TensorReduce emulation ------------------------------------------------

static void tensorreduce(uint64_t value)
{
    uint64_t other_min;
    uint64_t action;

    get_reduce_info(value, &other_min, &action);

    reduce_size[current_thread] = 0;

    // Do nothing
    if (action == 2) return;
    // Send
    if (action == 0) return;
    // Receive

    //op = rs[35:32]
    int      start_reg = (value >> 57) & 0x1F;
    uint32_t operation = (value >> 24) & 0xF;
    int      num_reg   = (value >> 16) & 0xFF;

    // Info for checker
    reduce_size[current_thread]  = num_reg;
    reduce_entry[current_thread] = start_reg;

    if ((start_reg + num_reg - 1) >= 32)
    {
        LOG(DEBUG, "ERROR accessing register out of bound in reduce: %016" PRIx64, value);
    }
    if (operation == 0) // FADD
    {
        set_rounding_mode(rmdyn);
        LOG(DEBUG, "\tReduce (fadd) with rounding mode: %s",get_rounding_mode(rmdyn));
    }
    for(int i = 0; i < num_reg; i++)
    {
        if ((start_reg + i) >= 32) break;

        for(int j = 0; j < VL; j++)
        {
            if (operation == 0) // FADD
            {
                iufval32 src1, src2, rslt;
                src1.u = FREGS[i + start_reg].u[j];
                src2.u = fregs[other_min<<1][i + start_reg].u[j];
                rslt.f = fpu::f32_add(src1.f, src2.f);
                FREGS[i + start_reg].u[j] = rslt.u;
                LOG(DEBUG, "\tReduce (fadd) f%d[%d]: %g = %g(m%d) + %g(m%d)",i+start_reg,j,rslt.flt,src1.flt,current_thread>>1,src2.flt,other_min);
                LOG(DEBUG, "\t              f%d[%d]: 0x%08x = 0x%08x + 0x%08x",i+start_reg,j,rslt.u,src1.u,src2.u);
            }
            else if (operation == 4) // IADD
            {
                iufval32 src1, src2, rslt;
                src1.u = FREGS[i + start_reg].u[j];
                src2.u = fregs[other_min<<1][i + start_reg].u[j];
                rslt.u = src1.u + src2.u;
                FREGS[i + start_reg].u[j] = rslt.u;
                LOG(DEBUG, "\tReduce (iadd) f%d[%d]: %d = %d(m%d) + %d(m%d)",i+start_reg,j,rslt.u,src1.u,current_thread>>1,src2.u,other_min);
                LOG(DEBUG, "\t              f%d[%d]: 0x%08x = 0x%08x + 0x%08x",i+start_reg,j,rslt.u,src1.u,src2.u);
            }
            else if (operation == 8) // FGET
            {
                iufval32 tmp;
                tmp.u = fregs[other_min<<1][i + start_reg].u[j];
                FREGS[i + start_reg].u[j] = tmp.u;
                LOG(DEBUG, "\tReduce (get) f%d[%d]: <= %g(m%d)",i+start_reg,j,tmp.flt,other_min);
                LOG(DEBUG, "\t             f%d[%d]: <= 0x%08x",i+start_reg,j,tmp.u);
            }
            else
            {
                LOG(DEBUG, "ERROR reduce/broadcast operation = %d not yet supported in emu", operation);
            }

            // Checker
            reduce_data[current_thread][i + start_reg][j] = FREGS[i + start_reg].u[j];
        }
    }
    set_fp_exceptions();
    dirty_fp_state();
}

// Helper function that given the written value to the CSR, returns:
//   - what is the ID of the other minion of the reduce
//   - what is the action taken by the minion (send, receive, do nothing)
void get_reduce_info(uint64_t value, uint64_t * other_min, uint64_t * action)
{
    uint64_t level = (value >> 4) & 0xF;
    uint64_t type  = value & 3;
    uint64_t minion_id = current_thread >> 1;

    // REDUCE: Compute sender/receiver assuming recursive halving
    if (type == 3)
    {
        uint64_t distance = 1 << level;
        uint64_t minion_mask = (1 << (level + 1)) - 1;
        if ((minion_id & minion_mask) == distance)
        {
            * action    = 0; // sender
            * other_min = minion_id - distance;
        }
        else if ((minion_id & minion_mask) == 0)
        {
            * action    = 1; // receiver
            * other_min = minion_id + distance;
        }
        else
        {
            * action    = 2; // do nothing
        }
    }
    // BROADCAST: Compute sender/receiver assuming recursive halving
    else if (type == 2)
    {
        uint64_t distance = 1 << level;
        uint64_t minion_mask = (1 << (level + 1)) - 1;
        if ((minion_id & minion_mask) == distance)
        {
            * action    = 1; // sender
            * other_min = minion_id - distance;
        }
        else if ((minion_id & minion_mask) == 0)
        {
            * action    = 0; // receiver
            * other_min = minion_id + distance;
        }
        else
        {
            * action    = 2; // do nothing
        }
    }
}

uint64_t get_reduce_value(int entry, int block, int * size, int * start_entry)
{
    * size = reduce_size[current_thread];
    * start_entry = reduce_entry[current_thread];
    return reduce_data[current_thread][entry][block];
}

////////////////////////////////////////////////////////////////////////////////
//
// Esperanto fast local barrier extension emulation
//
////////////////////////////////////////////////////////////////////////////////

// Fast local barriers can be accessed through UC to do stores and loads,
// and also through the CSR that implement the fast local barrier function.
static uint64_t flbarrier(uint64_t value)
{
    uint64_t barrier = value % FAST_LOCAL_BARRIERS;
    uint64_t limit   = (value / FAST_LOCAL_BARRIERS) & 0x7F;
    uint64_t shire   = current_thread / (EMU_MINIONS_PER_SHIRE * EMU_THREADS_PER_MINION);

    // Gets what is the address that the fast local barrier is mapped to
    uint64_t addr    = ESR_SHIRE_REGION + ESR_SHIRE_FLB_OFFSET + (barrier * 8) + shire * ESR_REGION_OFFSET; // Access is private per cache

    uint64_t orig_value = vmemread64(addr);
    uint64_t result = -1;
    printf("FastLocalBarrier: Shire %i: Minion %i Thread %i doing barrier %" PRIu64 " value  %" PRIu64 ", limit %" PRIu64 " \n",
            (int) shire, current_thread / EMU_THREADS_PER_MINION, current_thread % EMU_THREADS_PER_MINION, barrier, orig_value, limit );
    // Last guy, return 1 and zero barrier
    if (orig_value == limit)
    {
        printf("FastLocalBarrier: last minion Shire %i!!\n", (int) shire);
        vmemwrite64(addr, 0);
        result = 1;
    }
    // Not the last guy, return 0 and increment barrier
    else
    {
        printf("FastLocalBarrier: Limit %" PRIu64", Incrementing to %" PRIu64 "!!\n", limit, orig_value + 1);
        vmemwrite64(addr, orig_value + 1);
        result = 0;
    }
    return result;
}<|MERGE_RESOLUTION|>--- conflicted
+++ resolved
@@ -682,19 +682,11 @@
 static uint8_t emu_pmemread8(uint64_t paddr)
 {
     uint64_t tmp = paddr;
-<<<<<<< HEAD
-    paddr = translate_esr_memmap(paddr);
-    // Used to detect special load accesses like ticketer 
-    log_info->mem_addr[0] = paddr;
-    uint8_t data = func_memread8(paddr);
-    DEBUG_EMU(gprintf("MEM8 %i, %02" PRIx16 " = [%016" PRIx64 " (%016" PRIx64 ")]\n", current_thread, data, paddr, tmp););
-=======
     auto paddr_list = translate_esr_memmap(paddr);
     // Used to detect special load accesses like ticketer
     log_info->mem_addr[0] = paddr_list.front();
     uint8_t data = func_memread8(paddr_list.front());
     LOG(DEBUG, "MEM8 %i, %02" PRIx16 " = [%016" PRIx64 " (%016" PRIx64 ")]", current_thread, data, paddr_list.front(), tmp);
->>>>>>> 0f4fe4cc
     return data;
 }
 
@@ -6351,13 +6343,9 @@
     {
         msg_ports[current_thread][id].rd_ptr = 0;
     }
-<<<<<<< HEAD
     msg_ports[current_thread][id].size--;
     
     DEBUG_EMU(gprintf("Reading MSG_PORT%s (m%d p%d) offset %d, rd_ptr=%d\n", block ? "" : "NB", current_thread, id, offset, msg_ports[current_thread][id].rd_ptr););
-=======
-    //LOG(DEBUG, "Reading MSG_PORT%s (m%d p%d) offset %d, rd_ptr=%d", block ? "" : "NB", current_thread, id, offset, msg_ports[current_thread][id].rd_ptr);
->>>>>>> 0f4fe4cc
     if (in_sysemu)
     {
         if (req_msg_port_data == NULL)
