#include <cstdio>
#include <cassert>
#include <cmath>
#include <cstring>
#include <algorithm>
#include <strings.h>
#include <immintrin.h>
#include <emmintrin.h>
#include <list>

#include "emu.h"
#include "cvt.h"
#include "log.h"
#include "ipc.h"
#include "ttrans.h"
#include "emu_casts.h"
#include "emu_gio.h"

using std::fpclassify;
using std::signbit;

using emu::gprintf;
using emu::gsprintf;
using emu::gfprintf;

#ifdef GFX_ONLY
 #define GFX(x) x
#else
 #define GFX(x)
#endif

// State declaration
xdata xregs[EMU_NUM_THREADS][32];
fdata fregs[EMU_NUM_THREADS][32];
mdata mregs[EMU_NUM_THREADS][8];
uint64_t csrregs[EMU_NUM_THREADS][CSR_MAX];
fdata scp[EMU_NUM_THREADS][64][4];
int scp_entry[EMU_NUM_THREADS];
int scp_size[EMU_NUM_THREADS];
bool scp_tm;
int tensorfma_size[EMU_NUM_THREADS];
int tensorfma_passes[EMU_NUM_THREADS];
uint32_t tensorfma_data[EMU_NUM_THREADS][32][4][16];
bool tensorfma_mask_skip[16][8];
bool tensorfma_zero_skip[16][32][4];
int reduce_entry[EMU_NUM_THREADS];
int reduce_size[EMU_NUM_THREADS];
uint32_t reduce_data[EMU_NUM_THREADS][32][4];
msg_port_conf msg_ports[EMU_NUM_THREADS][NR_MSG_PORTS];
int32_t msg_ports_pending_offset[EMU_NUM_THREADS][NR_MSG_PORTS];

static uint64_t current_pc;
uint32_t current_thread = 0;

#define MAXSTACK 2048
static uint32_t shaderstack[EMU_NUM_THREADS][MAXSTACK];

bool check_stack = false;
char dis[1024];

int fake_sampler = 0;
#ifdef USE_FAKE_TXFMA
uint8_t emu_use_fake_txfma = 1;
#else
uint8_t emu_use_fake_txfma = 0;
#endif
uint8_t in_sysemu = 0;

void init_emu(int debug, int fakesam)
{
    print_debug  = debug;
    fake_sampler = fakesam;
}

// forward declarations
static uint64_t csrget(csr src1);
static void csrset(csr src1, uint64_t val);
static void tmask_conv();
static void tensorload(uint64_t control);
static void tensorstore(uint64_t tstorereg);
static void tensorfma(uint64_t tfmareg);
static void tensorreduce(uint64_t value);
static uint64_t csr_cacheop_emu(uint64_t op_value);
static uint64_t msg_port_csr(uint32_t id, uint64_t wdata, bool umode);
static uint64_t flbarrier(uint64_t value);

////////////////////////////////////////////////////////////////////////////////
//
// Helper routines
//
////////////////////////////////////////////////////////////////////////////////

void print_comment(const char *comm)
{
    DEBUG_EMU(gprintf("// %s\n",comm);)
}

static uint64_t sext32(uint32_t val)
{
    uint32_t s = val & 0x80000000;
    uint64_t r = s ? (0xffffffff00000000ull | val ) : val;
    //DEBUG_EMU(gprintf("\tsext(%d) = %llu | sext(0x%08x) = 0x%016llx\n",val,r,val,r);)
    return r;
}

static uint64_t sext16(uint32_t val)
{
    uint32_t s = val & 0x00008000;
    uint64_t r = s ? (0xffffffffffff0000ull | val ) : val;
    //DEBUG_EMU(gprintf("\tsext(%d) = %llu | sext(0x%08x) = 0x%016llx\n",val,r,val,r);)
    return r;
}

static uint64_t sext12(uint32_t val)
{
    uint32_t s = val & 0x0000800;
    uint64_t r = s ? (0xfffffffffffff000ull | val) : val;
    //DEBUG_EMU(gprintf("\tsext(%d) = %llu | sext(0x%08x) = 0x%016llx\n",val,r,val,r);)
    return r;
}

static uint64_t sext10(uint32_t val)
{
    uint32_t s = val & 0x0000200;
    uint64_t r = s ? (0xfffffffffffffc00ull | val) : val;
    //DEBUG_EMU(gprintf("\tsext(%d) = %llu | sext(0x%08x) = 0x%016llx\n",val,r,val,r);)
    return r;
}

static uint64_t sext8(uint32_t val)
{
    uint32_t s = val & 0x0000080;
    uint64_t r = s ? (0xffffffffffffff00ull | val) : val;
    //DEBUG_EMU(gprintf("\tsext(%d) = %llu | sext(0x%08x) = 0x%016llx\n",val,r,val,r);)
    return r;
}

static int32_t sext8_2(uint8_t val)
{
    uint32_t s = val & 0x80;
    int32_t r = s ? (0xffffff00 | val) : val;
    //DEBUG_EMU(gprintf("\tsext(%d) = %llu | sext(0x%08x) = 0x%016llx\n",val,r,val,r);)
    return r;
}

void init_stack()
{
    gsprintf(dis,"Sorry disassembly disabled\n");
    check_stack = true;
    XREGS[x2].x = (uint64_t)&(shaderstack[current_thread][MAXSTACK-1]);
    DEBUG_EMU(gprintf("init x2.x = 0x%016llx\n",XREGS[x2].x);)
    ipc_init_xreg(x2);
}

void init(xreg dst, uint64_t val)
{
    XREGS[dst].x = val;
    DEBUG_EMU(gprintf("init x%d <- 0x%016llx\n",dst,val);)
    ipc_init_xreg(dst);
}

uint64_t xget(uint64_t src1)
{
    uint64_t val = XREGS[src1].x;
    return val;
}

void fpinit(freg dst, uint64_t val[2])
{
    FREGS[dst].x[0] = val[0];
    FREGS[dst].x[1] = val[1];
}

static float roundnef (float f){
    if ((fabs(f)-0.5 == trunc(fabs(f))) && !((int)fabs(f) % 2))
        if (f>0)
            return roundf(f)-1;
        else
            return roundf(f) +1;
    else
        return roundf(f);
}

static float roundf ( float val, rounding_mode rm) {
    switch (rm) {
        case rne   : return roundnef(val);
        case rtz   : return trunc(val);
        case rdn   : return floor(val);
        case rup   : return ceil(val);
        case rmm   : return roundf(val);
        case rmdyn : return roundf(val, (rounding_mode) csrget(csr_frm) );
    }
    gprintf("invalid rounding mode: %d... using rm register instead\n", rm);
    return roundf(val, (rounding_mode) csrget(csr_frm) );
}

void initcsr(uint32_t thread)
{
    // Exit reset at M-mode
    csrregs[thread][csr_prv] = CSR_PRV_M;
    // Read-only registers
    csrregs[thread][csr_mvendorid] = 0xdeadbeef;
    csrregs[thread][csr_marchid] = 0xdeadbeef;
    csrregs[thread][csr_mimpid] = 0xdeadbeef;
    csrregs[thread][csr_mhartid] = thread;
    // misa is a 0-length register
    csrregs[thread][csr_misa] = 0x800000000014112dULL;
    // M-mode registers with reset
    csrregs[thread][csr_mstatus] = 0x0000000A00001800ULL; // mpp=11, sxl=uxl=10
    csrregs[thread][csr_mcause] = 0x0ULL;
    csrregs[thread][csr_mip] = 0x0ULL;
    csrregs[thread][csr_icache_ctrl] = 0x0ULL;
    csrregs[thread][csr_write_ctrl] = 0x0ULL;
    // Debug-mode registers with reset
    // TODO: csrregs[thread][csr_dcsr] <= xdebugver=1, prv=3;

    // Ports
    if (thread == 0) {
        assert(sizeof(msg_ports) >= EMU_NUM_THREADS*NR_MSG_PORTS*sizeof(msg_port_conf));
        assert(sizeof(msg_ports_pending_offset) >= EMU_NUM_THREADS*NR_MSG_PORTS*sizeof(int32_t));
        bzero(msg_ports, sizeof(msg_ports));
        memset(msg_ports_pending_offset, 0xFF, sizeof(msg_ports_pending_offset));
    }
}

void minit(mreg dst, uint64_t val)
{
    for(int i = 0; i<4; i++)
    {
        MREGS[dst].b[i*2  ] = val & 0x1;
        MREGS[dst].b[i*2+1] = val & 0x1;
        val = val >> 1;
        DEBUG_EMU( gprintf("init m[%d].b[%d] <- %d\n",dst,2*i  ,MREGS[dst].b[2*i]);
                   gprintf("init m[%d].b[%d] <- %d\n",dst,2*i+1,MREGS[dst].b[2*i+1]); )
    }
    ipc_init_mreg(dst);
}

static bool tmask_pass(int bit)
{
    // Returns the pass bit for a specific bit
    return ((csrget(csr_tmask) >> bit) & 1);
}

static uint8_t security_ulp_check(uint32_t gold, uint32_t table)
{
    // Fast skip for zeros and infinity should be the same value in both in gold and table
    if (gold == table)
        return 0;

    // Detect NaNs
    bool gold_is_nan  = ((gold  & 0x7F800000) == 0x7F800000) && ((gold  & 0x007FFFFF) != 0);
    bool table_is_nan = ((table & 0x7F800000) == 0x7F800000) && ((table & 0x007FFFFF) != 0);

    assert((gold_is_nan == table_is_nan) && "Trans mismatch error. Please open a jira to jordi.sola@esperantotech.com.");

    bool gold_is_inf = ((gold == 0xff800000) || (gold == 0x7f800000));

    //printf("GOLD: %d TABLE: %d\n", gold_is_nan, table_is_nan);
    if(gold_is_inf){
        assert((gold == table) && "Trans mismatch error. Please open a jira to jordi.sola@esperantotech.com.");
    }
    // Skip all other tests.
    if (gold_is_nan)
        return 0;

    uint32_t gold_clean = gold & 0x7F800000;     // clean mantissa and sign from gold

    // compute 1ulp from gold
    float err_1ulp = cast_uint32_to_float32(gold_clean);
    err_1ulp = err_1ulp / float (1 << 23); // put '1' in the unit of less precision

    // compute diff between gold and table approximation
    float goldf  = cast_uint32_to_float32(gold);
    float tablef = cast_uint32_to_float32(table);
    float diff = fabsf(goldf - tablef);

    // fail if diff is bigger than 1ulp
    if (diff > err_1ulp) {
        printf("Gold IEEE: %.12e, Table TRANS: %.12e, Diff: %.12e, Max (1ulp): %.12e\n", goldf, tablef, diff, err_1ulp);
        printf("Hex Gold: %08X, Hex Table: %08X\n", gold, table);
    }
    return (diff > err_1ulp);
}

static void trap_to_smode(uint64_t cause, uint64_t val)
{
    // Get current privilege mode
    uint64_t curprv = csrget(csr_prv);
    assert(curprv <= CSR_PRV_S);

    DEBUG_EMU(gprintf("\tTrapping to S-mode with cause %llu\n",cause);)

    // Take sie
    uint64_t mstatus = csrget(csr_mstatus);
    uint64_t sie = (mstatus >> 1) & 0x1;
    // Clean sie, spie and spp
    uint64_t mstatus_clean = mstatus & 0xFFFFFFFFFFFFFEDDULL;
    // Set spie = sie, sie = 0, spp = prv
    csrset(csr_mstatus, mstatus_clean | (curprv << 8) | (sie << 5));
    // Set scause, stval and sepc
    csrset(csr_scause, cause);
    csrset(csr_stval, val);
    csrset(csr_sepc, current_pc);
    // Jump to stvec
    csrset(csr_prv, CSR_PRV_S);
    logtrap();
    logpcchange(csrget(csr_stvec));
}

static void trap_to_mmode(uint64_t cause, uint64_t val)
{
    // Get current privilege mode
    uint64_t curprv = csrget(csr_prv);

    // Check if we should deletegate the trap to S-mode
    if ((curprv < CSR_PRV_M) && (csrget(csr_medeleg) & (1ull << cause)))
    {
        trap_to_smode(cause, val);
        return;
    }

    DEBUG_EMU(gprintf("\tTrapping to M-mode with cause %llu\n",cause);)

    // Take mie
    uint64_t mstatus = csrget(csr_mstatus);
    uint64_t mie = (mstatus >> 3) & 0x1;
    // Clean mie, mpie and mpp
    uint64_t mstatus_clean = mstatus & 0xFFFFFFFFFFFFE777ULL;
    // Set mpie = mie, mie = 0, mpp = prv
    csrset(csr_mstatus, mstatus_clean | (curprv << 11) | (mie << 7));
    // Set mcause, mtval and mepc
    csrset(csr_mcause, cause);
    csrset(csr_mtval, val);
    csrset(csr_mepc, current_pc);
    // Jump to mtvec
    csrset(csr_prv, CSR_PRV_M);
    logtrap();
    logpcchange(csrget(csr_mtvec));
}

void set_pc(uint64_t pc)
{
    current_pc = pc;
}

void set_thread(uint32_t thread)
{
    current_thread = thread;
}

uint32_t get_thread()
{
    return current_thread;
}

uint32_t get_mask ( unsigned maskNr )
{
    return uint32_t((MREGS[maskNr].b[7] << 7) |
                    (MREGS[maskNr].b[6] << 6) |
                    (MREGS[maskNr].b[5] << 5) |
                    (MREGS[maskNr].b[4] << 4) |
                    (MREGS[maskNr].b[3] << 3) |
                    (MREGS[maskNr].b[2] << 2) |
                    (MREGS[maskNr].b[1] << 1) |
                    (MREGS[maskNr].b[0] << 0));
}

#ifdef CHECKER

extern inst_state_change * log_info;

// Defines the functions to access to the main memory during checker mode
typedef uint8_t  (*func_memread8_t) (uint64_t addr);
typedef uint16_t (*func_memread16_t)(uint64_t addr);
typedef uint32_t (*func_memread32_t)(uint64_t addr);
typedef uint64_t (*func_memread64_t)(uint64_t addr);

typedef void (*func_memwrite8_t)  (uint64_t addr, uint8_t data);
typedef void (*func_memwrite16_t) (uint64_t addr, uint16_t data);
typedef void (*func_memwrite32_t) (uint64_t addr, uint32_t data);
typedef void (*func_memwrite64_t) (uint64_t addr, uint64_t data);

static func_memread8_t   func_memread8   = NULL;
static func_memread16_t  func_memread16  = NULL;
static func_memread32_t  func_memread32  = NULL;
static func_memread64_t  func_memread64  = NULL;
static func_memwrite8_t  func_memwrite8  = NULL;
static func_memwrite16_t func_memwrite16 = NULL;
static func_memwrite32_t func_memwrite32 = NULL;
static func_memwrite64_t func_memwrite64 = NULL;

uint8_t memread8(uint64_t addr, bool trans)
{
    uint64_t paddr = addr;
    if(trans) paddr = virt_to_phys_emu(addr, Mem_Access_Load);
    // Used to detect special load accesses like ticketer
    log_info->mem_addr[0] = paddr;
    return func_memread8(paddr);
}

uint16_t memread16(uint64_t addr, bool trans)
{
    uint64_t paddr = addr;
    if(trans) paddr = virt_to_phys_emu(addr, Mem_Access_Load);
    // Used to detect special load accesses like ticketer
    log_info->mem_addr[0] = paddr;
    return func_memread16(paddr);
}

uint32_t memread32(uint64_t addr, bool trans)
{
    uint64_t paddr = addr;
    if(trans) paddr = virt_to_phys_emu(addr, Mem_Access_Load);
    // Used to detect special load accesses like ticketer
    log_info->mem_addr[0] = paddr;
    return func_memread32(paddr);
}

uint64_t memread64(uint64_t addr, bool trans)
{
    uint64_t paddr = addr;
    if(trans) paddr = virt_to_phys_emu(addr, Mem_Access_Load);
    // Used to detect special load accesses like ticketer
    log_info->mem_addr[0] = paddr;
    return func_memread64(paddr);
}

void memwrite8(uint64_t addr, uint8_t data, bool trans)
{
    uint64_t paddr = addr;
    if(trans) paddr = virt_to_phys_emu(addr, Mem_Access_Store);
    printf("MEM8 %i, %016" PRIx64 ", %02" PRIx8 ", (%016" PRIx64 ")\n", current_thread, paddr, data, addr);
    func_memwrite8(paddr, data);
}

void memwrite16(uint64_t addr, uint16_t data, bool trans)
{
    uint64_t paddr = addr;
    if(trans) paddr = virt_to_phys_emu(addr, Mem_Access_Store);
    printf("MEM16 %i, %016" PRIx64 ", %04" PRIx16 ", (%016" PRIx64 ")\n", current_thread, paddr, data, addr);
    func_memwrite16(paddr, data);
}

void memwrite32(uint64_t addr, uint32_t data, bool trans)
{
    uint64_t paddr = addr;
    if(trans) paddr = virt_to_phys_emu(addr, Mem_Access_Store);
    printf("MEM32 %i, %016" PRIx64 ", %08" PRIx32 ", (%016" PRIx64 ")\n", current_thread, paddr, data, addr);
    func_memwrite32(paddr, data);
}

void memwrite64(uint64_t addr, uint64_t data, bool trans)
{
    uint64_t paddr = addr;
    if(trans) paddr = virt_to_phys_emu(addr, Mem_Access_Store);
    printf("MEM32 %i, %016" PRIx64 ", %016" PRIx64 ", (%016" PRIx64 ")\n", current_thread, paddr, data, addr);
    func_memwrite64(paddr, data);
}

#else

uint8_t memread8(uint64_t addr, bool trans)
{
    return * ((uint8_t *) addr);
}

uint16_t memread16(uint64_t addr, bool trans)
{
    return * ((uint16_t *) addr);
}

uint32_t memread32(uint64_t addr, bool trans)
{
    return * ((uint32_t *) addr);
}

uint64_t memread64(uint64_t addr, bool trans)
{
    return * ((uint64_t *) addr);
}

void memwrite8(uint64_t addr, uint8_t data, bool trans)
{
    * ((uint8_t *) addr) = data;
}

void memwrite16(uint64_t addr, uint16_t data, bool trans)
{
    * ((uint16_t *) addr) = data;
}

void memwrite32(uint64_t addr, uint32_t data, bool trans)
{
    * ((uint32_t *) addr) = data;
}

void memwrite64(uint64_t addr, uint64_t data, bool trans)
{
    * ((uint64_t *) addr) = data;
}

#endif

void set_memory_funcs(void * func_memread8_, void * func_memread16_,
                      void * func_memread32_, void * func_memread64_,
                      void * func_memwrite8_, void * func_memwrite16_,
                      void * func_memwrite32_, void * func_memwrite64_)
{
#ifdef CHECKER
    func_memread8   = (func_memread8_t  ) func_memread8_;
    func_memread16  = (func_memread16_t ) func_memread16_;
    func_memread32  = (func_memread32_t ) func_memread32_;
    func_memread64  = (func_memread64_t ) func_memread64_;
    func_memwrite8  = (func_memwrite8_t ) func_memwrite8_;
    func_memwrite16 = (func_memwrite16_t) func_memwrite16_;
    func_memwrite32 = (func_memwrite32_t) func_memwrite32_;
    func_memwrite64 = (func_memwrite64_t) func_memwrite64_;
#endif
}

// ILLEGAL INSTRUCTION
void unknown(const char* comm)
{
    DISASM(gsprintf(dis,"I: trap_illegal_instruction (%016llx)%s%s",current_pc,(comm?" # ":""),(comm?comm:"")););
    DEBUG_EMU(gprintf("%s\n",dis);)
    // TODO: We may want to set mtval/stval to the instructions bits
    trap_to_mmode(CSR_MCAUSE_ILLEGAL_INSTRUCTION, 0);
}

////////////////////////////////////////////////////////////////////////////////
//
// RV64I emulation
//
////////////////////////////////////////////////////////////////////////////////

void beq(xreg src1, xreg src2, int imm, const char* comm)
{
    DISASM(gsprintf(dis,"I: beq x%d, x%d, %d%s%s",src1,src2,imm,(comm?" # ":""),(comm?comm:"")););
    DEBUG_EMU(gprintf("%s\n",dis);)
    if(XREGS[src1].x == XREGS[src2].x)
        logpcchange(current_pc + imm);
}

void bne(xreg src1, xreg src2, int imm, const char* comm)
{
    DISASM(gsprintf(dis,"I: bne x%d, x%d, %d%s%s",src1,src2,imm,(comm?" # ":""),(comm?comm:"")););
    DEBUG_EMU(gprintf("%s\n",dis);)
    if(XREGS[src1].x != XREGS[src2].x)
        logpcchange(current_pc + imm);
}

void blt(xreg src1, xreg src2, int imm, const char* comm)
{
    DISASM(gsprintf(dis,"I: blt x%d, x%d, %d%s%s",src1,src2,imm,(comm?" # ":""),(comm?comm:"")););
    DEBUG_EMU(gprintf("%s\n",dis);)
    if((int64_t) XREGS[src1].x < (int64_t) XREGS[src2].x)
        logpcchange(current_pc + imm);
}

void bltu(xreg src1, xreg src2, int imm, const char* comm)
{
    DISASM(gsprintf(dis,"I: bltu x%d, x%d, %d%s%s",src1,src2,imm,(comm?" # ":""),(comm?comm:"")););
    DEBUG_EMU(gprintf("%s\n",dis);)
    if((uint64_t) XREGS[src1].x < (uint64_t) XREGS[src2].x)
        logpcchange(current_pc + imm);
}

void bge(xreg src1, xreg src2, int imm, const char* comm)
{
    DISASM(gsprintf(dis,"I: bge x%d, x%d, %d%s%s",src1,src2,imm,(comm?" # ":""),(comm?comm:"")););
    DEBUG_EMU(gprintf("%s\n",dis);)
    if((int64_t) XREGS[src1].x >= (int64_t) XREGS[src2].x)
        logpcchange(current_pc + imm);
}

void bgeu(xreg src1, xreg src2, int imm, const char* comm)
{
    DISASM(gsprintf(dis,"I: bgeu x%d, x%d, %d%s%s",src1,src2,imm,(comm?" # ":""),(comm?comm:"")););
    DEBUG_EMU(gprintf("%s\n",dis);)
    if((uint64_t) XREGS[src1].x >= (uint64_t) XREGS[src2].x)
        logpcchange(current_pc + imm);
}

void jalr(xreg dst, xreg src1, int imm, const char* comm)
{
    DISASM(gsprintf(dis,"I: jalr x%d, x%d, %d%s%s",dst,src1,imm,(comm?" # ":""),(comm?comm:"")););
    DEBUG_EMU(gprintf("%s\n",dis);)
    if(dst != x0)
    {
        XREGS[dst].x = current_pc + 4;
        DEBUG_EMU(gprintf("\t0x%016llx <- \n",XREGS[dst].x);)
    }
    logxregchange(dst);
    logpcchange((XREGS[src1].x + imm) & 0xFFFFFFFFFFFFFFFE);
}

void jal(xreg dst, int imm, const char* comm)
{
    // NB: spike-dasm already multiplies the immediate operand by 2
    DISASM(gsprintf(dis,"I: jal x%d, %d%s%s",dst,imm,(comm?" # ":""),(comm?comm:"")););
    DEBUG_EMU(gprintf("%s\n",dis);)
    if(dst != x0)
    {
        XREGS[dst].x = current_pc + 4;
        DEBUG_EMU(gprintf("\t0x%016llx <- \n",XREGS[dst].x);)
    }
    logxregchange(dst);
    logpcchange(current_pc + imm);
}

void lui(xreg dst, int imm, const char* comm)
{
    DISASM(gsprintf(dis,"I: lui x%d, %d%s%s",dst,imm,(comm?" # ":""),(comm?comm:"")););
    DEBUG_EMU(gprintf("%s\n",dis);)
    if(dst != x0)
    {
        XREGS[dst].x = sext32(imm << 12);
        DEBUG_EMU(gprintf("\t0x%016llx  <- 0x%016llx\n",XREGS[dst].x,(uint64_t) imm);)
    }
    logxregchange(dst);
    IPC(ipc_int(SIMPLE_INT,dst,xnone,xnone,dis);)
}

void auipc(xreg dst, int imm, const char* comm)
{
    DISASM(gsprintf(dis,"I: auipc x%d, %d%s%s",dst,imm,(comm?" # ":""),(comm?comm:"")););
    DEBUG_EMU(gprintf("%s\n",dis);)
    if(dst != x0)
    {
        XREGS[dst].x = current_pc + sext32(imm << 12);
        DEBUG_EMU(gprintf("\t0x%016llx  <- 0x%016llx\n",XREGS[dst].x,(uint64_t) imm);)
    }
    logxregchange(dst);
}

void addi(xreg dst, xreg src1, int imm, const char* comm)
{
    DISASM(gsprintf(dis,"I: addi x%d, x%d, %d%s%s",dst,src1,imm,(comm?" # ":""),(comm?comm:""));)
    DEBUG_EMU(gprintf("%s\n",dis);)
    uint64_t val = XREGS[src1].x + sext12(imm);
    if ( check_stack && dst == x2 && (val < (uint64_t)(&shaderstack[current_thread][0]) || val > (uint64_t)(&shaderstack[current_thread][MAXSTACK])) )
    {
        gprintf("x2 out of bounds: 0x%016llx 0x%016llx 0x%016llx\n",val,(uint64_t)&shaderstack[current_thread][0],(uint64_t)&shaderstack[current_thread][MAXSTACK]);
        exit(-1);
    }
    if(dst != x0)
    {
        DEBUG_EMU(gprintf("\t0x%016llx  <- 0x%016llx + 0x%08x\n",val,XREGS[src1].x,imm);)
        XREGS[dst].x = val;
    }
    logxregchange(dst);
    IPC(ipc_int(SIMPLE_INT,dst,src1,xnone,dis);)
}

void slli(xreg dst, xreg src1, int imm, const char* comm)
{
    DISASM(gsprintf(dis,"I: slli x%d, x%d, %d%s%s",dst,src1,imm,(comm?" # ":""),(comm?comm:""));)
    DEBUG_EMU(gprintf("%s\n",dis);)
    if(dst != x0)
    {
        xdata val1 = XREGS[src1];
        XREGS[dst].x = XREGS[src1].x << (imm & 0x3F);
        DEBUG_EMU(gprintf("\t 0x%016llx <- 0x%016llx << %d\n", XREGS[dst].x, val1.x, imm & 0x3f);)
    }
    logxregchange(dst);
    IPC(ipc_int(SIMPLE_INT,dst,src1,xnone,dis);)
}

void slti(xreg dst, xreg src1, int imm, const char* comm)
{
    DISASM(gsprintf(dis,"I: slti x%d, x%d, %d%s%s",dst,src1,imm,(comm?" # ":""),(comm?comm:""));)
    DEBUG_EMU(gprintf("%s\n",dis);)
    uint64_t val;
    if((int64_t) XREGS[src1].x < (int64_t) sext12(imm))
        val = 1;
    else
        val = 0;
    if(dst != x0)
    {
        DEBUG_EMU(gprintf("\t0x%016llx  <- 0x%016llx < 0x%016llx\n",val,XREGS[src1].x,sext12(imm));)
        XREGS[dst].x = val;
    }
    logxregchange(dst);
    IPC(ipc_int(SIMPLE_INT,dst,src1,xnone,dis);)
}

void sltiu(xreg dst, xreg src1, int imm, const char* comm)
{
    DISASM(gsprintf(dis,"I: sltiu x%d, x%d, %d%s%s",dst,src1,imm,(comm?" # ":""),(comm?comm:""));)
    DEBUG_EMU(gprintf("%s\n",dis);)
    uint64_t val;
    if(XREGS[src1].x < sext12(imm))
        val = 1;
    else
        val = 0;
    if(dst != x0)
    {
        DEBUG_EMU(gprintf("\t0x%016llx  <- 0x%016llx < 0x%016llx\n",val,XREGS[src1].x,sext12(imm));)
        XREGS[dst].x = val;
    }
    logxregchange(dst);
    IPC(ipc_int(SIMPLE_INT,dst,src1,xnone,dis);)
}

void xori(xreg dst, xreg src1, int imm, const char* comm)
{
    DISASM(gsprintf(dis,"I: xori x%d, x%d, %d%s%s",dst,src1,imm,(comm?" # ":""),(comm?comm:""));)
    DEBUG_EMU(gprintf("%s\n",dis);)
    uint64_t val = XREGS[src1].x ^ sext12(imm);
    if(dst != x0)
    {
        DEBUG_EMU(gprintf("\t0x%016llx  <- 0x%016llx & 0x%016llx\n",val,XREGS[src1].x,(uint64_t)imm);)
        XREGS[dst].x = val;
    }
    logxregchange(dst);
    IPC(ipc_int(SIMPLE_INT,dst,src1,xnone,dis);)
}

void srli(xreg dst, xreg src1, int imm, const char* comm)
{
    DISASM(gsprintf(dis,"I: srli x%d, x%d, %d%s%s",dst,src1,imm,(comm?" # ":""),(comm?comm:""));)
    DEBUG_EMU(gprintf("%s\n",dis);)
    if(dst != x0)
    {
        xdata val1 = XREGS[src1];
        XREGS[dst].x = XREGS[src1].x >> (imm & 0x3F);
        DEBUG_EMU(gprintf("\t 0x%016llx <- 0x%016llx >> %d\n", XREGS[dst].x, val1.x, imm & 0x3f);)
    }
    logxregchange(dst);
    IPC(ipc_int(SIMPLE_INT,dst,src1,xnone,dis);)
}

void srai(xreg dst, xreg src1, int imm, const char* comm)
{
    DISASM(gsprintf(dis,"I: srai x%d, x%d, %d%s%s",dst,src1,imm,(comm?" # ":""),(comm?comm:""));)
    DEBUG_EMU(gprintf("%s\n",dis);)
    if(dst != x0)
    {
        xdata val1 = XREGS[src1];
        XREGS[dst].x = XREGS[src1].xs >> (int64_t) (imm & 0x3F);
        DEBUG_EMU(gprintf("\t 0x%016llx <- 0x%016llx >> %d\n", XREGS[dst].x, val1.x, imm & 0x3f);)
    }
    logxregchange(dst);
    IPC(ipc_int(SIMPLE_INT,dst,src1,xnone,dis);)
}

void ori(xreg dst, xreg src1, int imm, const char* comm)
{
    DISASM(gsprintf(dis,"I: ori x%d, x%d, %d%s%s",dst,src1,imm,(comm?" # ":""),(comm?comm:""));)
    DEBUG_EMU(gprintf("%s\n",dis);)
    if(dst != x0)
    {
        xdata val1 = XREGS[src1];
        XREGS[dst].x = XREGS[src1].x | sext12(imm);
        DEBUG_EMU(gprintf("\t0x%016llx <- 0x%016llx | 0x%016llx\n", XREGS[dst].x, val1.x, sext12(imm));)
    }
    logxregchange(dst);
    IPC(ipc_int(SIMPLE_INT,dst,src1,xnone,dis);)
}

void andi(xreg dst, xreg src1, int imm, const char* comm)
{
    DISASM(gsprintf(dis,"I: andi x%d, x%d, %d%s%s",dst,src1,imm,(comm?" # ":""),(comm?comm:""));)
    DEBUG_EMU(gprintf("%s\n",dis);)
    if(dst != x0)
    {
        xdata val1 = XREGS[src1];
        XREGS[dst].x = XREGS[src1].x & sext12(imm);
        DEBUG_EMU(gprintf("\t0x%016llx <- 0x%016llx & 0x%016llx\n", XREGS[dst].x, val1.x, sext12(imm));)
    }
    logxregchange(dst);
    IPC(ipc_int(SIMPLE_INT,dst,src1,xnone,dis);)
}

void add(xreg dst, xreg src1, xreg src2, const char* comm)
{
    DISASM(gsprintf(dis,"I: add x%d, x%d, x%d%s%s",dst,src1,src2,(comm?" # ":""),(comm?comm:""));)
    DEBUG_EMU(gprintf("%s\n",dis);)
    uint64_t val = XREGS[src1].x + XREGS[src2].x;
    if(dst != x0)
    {

        DEBUG_EMU(gprintf("\t0x%016llx  <- 0x%016llx + 0x%016llx\n",val,XREGS[src1].x,XREGS[src2].x);)
        XREGS[dst].x = val;
    }
    logxregchange(dst);
    IPC(ipc_int(SIMPLE_INT,dst,src1,src2,dis);)
}

void sub(xreg dst, xreg src1, xreg src2, const char* comm)
{
    DISASM(gsprintf(dis,"I: sub x%d, x%d, x%d%s%s",dst,src1,src2,(comm?" # ":""),(comm?comm:""));)
    DEBUG_EMU(gprintf("%s\n",dis);)
    uint64_t val = XREGS[src1].x - XREGS[src2].x;
    if(dst != x0)
    {
        DEBUG_EMU(gprintf("\t0x%016llx  <- 0x%016llx - 0x%016llx\n",val,XREGS[src1].x,XREGS[src2].x);)
        XREGS[dst].x = val;
    }
    logxregchange(dst);
    IPC(ipc_int(SIMPLE_INT,dst,src1,src2,dis);)
}

void sll(xreg dst, xreg src1, xreg src2, const char* comm)
{
    DISASM(gsprintf(dis,"I: sll x%d, x%d, %d%s%s",dst,src1,src2,(comm?" # ":""),(comm?comm:""));)
    DEBUG_EMU(gprintf("%s\n",dis);)
    if(dst != x0)
    {
        xdata val1 = XREGS[src1];
        xdata val2 = XREGS[src2];
        XREGS[dst].x = XREGS[src1].x << (XREGS[src2].x & 0x3F);
        DEBUG_EMU(gprintf("\t 0x%016llx <- 0x%016llx << %d\n", XREGS[dst].x, val1.x, val2.x & 0x3f);)
    }
    logxregchange(dst);
    IPC(ipc_int(SIMPLE_INT,dst,src1,src2,dis);)
}

void slt(xreg dst, xreg src1, xreg src2, const char* comm)
{
    DISASM(gsprintf(dis,"I: slt x%d, x%d, x%d%s%s",dst,src1,src2,(comm?" # ":""),(comm?comm:""));)
    DEBUG_EMU(gprintf("%s\n",dis);)
    uint64_t val;
    if((int64_t) XREGS[src1].x < (int64_t) XREGS[src2].x)
        val = 1;
    else
        val = 0;
    if(dst != x0)
    {
        DEBUG_EMU(gprintf("\t0x%016llx  <- 0x%016llx < 0x%016llx\n",val,XREGS[src1].x,XREGS[src2].x);)
        XREGS[dst].x = val;
    }
    logxregchange(dst);
    IPC(ipc_int(SIMPLE_INT,dst,src1,src2,dis);)
}

void sltu(xreg dst, xreg src1, xreg src2, const char* comm)
{
    DISASM(gsprintf(dis,"I: sltu x%d, x%d, x%d%s%s",dst,src1,src2,(comm?" # ":""),(comm?comm:""));)
    DEBUG_EMU(gprintf("%s\n",dis);)
    uint64_t val;
    if(XREGS[src1].x < XREGS[src2].x)
        val = 1;
    else
        val = 0;
    if(dst != x0)
    {
        DEBUG_EMU(gprintf("\t0x%016llx  <- 0x%016llx < 0x%016llx\n",val,XREGS[src1].x,XREGS[src2].x);)
        XREGS[dst].x = val;
    }
    logxregchange(dst);
    IPC(ipc_int(SIMPLE_INT,dst,src1,src2,dis);)
}

void xor_(xreg dst, xreg src1, xreg src2, const char* comm)
{
    DISASM(gsprintf(dis,"I: xor x%d, x%d, x%d%s%s",dst,src1,src2,(comm?" # ":""),(comm?comm:""));)
    DEBUG_EMU(gprintf("%s\n",dis);)
    uint64_t val = XREGS[src1].x ^ XREGS[src2].x;
    if(dst != x0)
    {
        DEBUG_EMU(gprintf("\t0x%016llx  <- 0x%016llx & 0x%016llx\n",val,XREGS[src1].x,XREGS[src2].x);)
        XREGS[dst].x = val;
    }
    logxregchange(dst);
    IPC(ipc_int(SIMPLE_INT,dst,src1,src2,dis);)
}

void srl(xreg dst, xreg src1, xreg src2, const char* comm)
{
    DISASM(gsprintf(dis,"I: srl x%d, x%d, x%d%s%s",dst,src1,src2,(comm?" # ":""),(comm?comm:""));)
    DEBUG_EMU(gprintf("%s\n",dis);)
    if(dst != x0)
    {
        xdata val1 = XREGS[src1];
        xdata val2 = XREGS[src2];
        XREGS[dst].x = XREGS[src1].x >> (XREGS[src2].x & 0x3F);
        DEBUG_EMU(gprintf("\t 0x%016llx <- 0x%016llx >> %d\n", XREGS[dst].x, val1.x, val2.xs & 0x3f);)
    }
    logxregchange(dst);
    IPC(ipc_int(SIMPLE_INT,dst,src1,src2,dis);)
}

void sra(xreg dst, xreg src1, xreg src2, const char* comm)
{
    DISASM(gsprintf(dis,"I: sra x%d, x%d, x%d%s%s",dst,src1,src2,(comm?" # ":""),(comm?comm:""));)
    DEBUG_EMU(gprintf("%s\n",dis);)
    if(dst != x0)
    {
        xdata val1 = XREGS[src1];
        xdata val2 = XREGS[src2];
        XREGS[dst].x = XREGS[src1].xs >> (XREGS[src2].xs & 0x3F);
        DEBUG_EMU(gprintf("\t 0x%016llx <- 0x%08x >> %d\n", XREGS[dst].x, val1.x, val2.x & 0x3f);)
    }
    logxregchange(dst);
    IPC(ipc_int(SIMPLE_INT,dst,src1,src2,dis);)
}

void or_(xreg dst, xreg src1, xreg src2, const char* comm)
{
    DISASM(gsprintf(dis,"I: or x%d, x%d, x%d%s%s",dst,src1,src2,(comm?" # ":""),(comm?comm:""));)
    DEBUG_EMU(gprintf("%s\n",dis);)
    uint64_t val = XREGS[src1].x | XREGS[src2].x;
    if(dst != x0)
    {
        DEBUG_EMU(gprintf("\t0x%016llx  <- 0x%016llx | 0x%016llx\n",val,XREGS[src1].x,XREGS[src2].x);)
        XREGS[dst].x = val;
    }
    logxregchange(dst);
    IPC(ipc_int(SIMPLE_INT,dst,src1,src2,dis);)
}

void and_(xreg dst, xreg src1, xreg src2, const char* comm)
{
    DISASM(gsprintf(dis,"I: and x%d, x%d, x%d%s%s",dst,src1,src2,(comm?" # ":""),(comm?comm:""));)
    DEBUG_EMU(gprintf("%s\n",dis);)
    uint64_t val = XREGS[src1].x & XREGS[src2].x;
    if(dst != x0)
    {
        DEBUG_EMU(gprintf("\t0x%016llx  <- 0x%016llx & 0x%016llx\n",val,XREGS[src1].x,XREGS[src2].x);)
        XREGS[dst].x = val;
    }
    logxregchange(dst);
    IPC(ipc_int(SIMPLE_INT,dst,src1,src2,dis);)
}

void addiw(xreg dst, xreg src1, int imm, const char* comm)
{
    DISASM(gsprintf(dis,"I: addiw x%d, x%d, %d%s%s",dst,src1,imm,(comm?" # ":""),(comm?comm:""));)
    DEBUG_EMU(gprintf("%s\n",dis);)
    uint64_t val = sext32(XREGS[src1].x + imm);
    if ( check_stack && dst == x2 && (val < (uint64_t)(&shaderstack[current_thread][0]) || val > (uint64_t)(&shaderstack[current_thread][MAXSTACK])) )
    {
        gprintf("x2 out of bounds: 0x%016llx 0x%016llx 0x%016llx\n",val,(uint64_t)&shaderstack[current_thread][0],(uint64_t)&shaderstack[current_thread][MAXSTACK]);
        exit(-1);
    }
    if(dst != x0)
    {
        DEBUG_EMU(gprintf("\t0x%016llx  <- 0x%016llx + 0x%08x\n",val,XREGS[src1].x,imm);)
        XREGS[dst].x = val;
    }
    logxregchange(dst);
    IPC(ipc_int(SIMPLE_INT,dst,src1,xnone,dis);)
}

void slliw(xreg dst, xreg src1, int imm, const char* comm)
{
    DISASM(gsprintf(dis,"I: slliw x%d, x%d, %d%s%s",dst,src1,imm,(comm?" # ":""),(comm?comm:""));)
    DEBUG_EMU(gprintf("%s\n",dis);)
    if(dst != x0)
    {
        xdata val1 = XREGS[src1];
        XREGS[dst].x = sext32(XREGS[src1].x << (imm & 0x1F));
        DEBUG_EMU(gprintf("\t 0x%016llx <- 0x%08x << %d\n", XREGS[dst].x, val1.w[0], imm & 0x1f);)
    }
    logxregchange(dst);
    IPC(ipc_int(SIMPLE_INT,dst,src1,xnone,dis);)
}

void srliw(xreg dst, xreg src1, int imm, const char* comm)
{
    DISASM(gsprintf(dis,"I: srliw x%d, x%d, %d%s%s",dst,src1,imm,(comm?" # ":""),(comm?comm:""));)
    DEBUG_EMU(gprintf("%s\n",dis);)
    if(dst != x0)
    {
        xdata val1 = XREGS[src1];
        XREGS[dst].x = sext32(XREGS[src1].w[0] >> (imm & 0x1F));
        DEBUG_EMU(gprintf("\t 0x%016llx <- 0x%08x >> %d\n", XREGS[dst].x, val1.w[0], imm & 0x1f);)
    }
    logxregchange(dst);
    IPC(ipc_int(SIMPLE_INT,dst,src1,xnone,dis);)
}

void sraiw(xreg dst, xreg src1, int imm, const char* comm)
{
    DISASM(gsprintf(dis,"I: sraiw x%d, x%d, %d%s%s",dst,src1,imm,(comm?" # ":""),(comm?comm:""));)
    DEBUG_EMU(gprintf("%s\n",dis);)
    if(dst != x0)
    {
        xdata val1 = XREGS[src1];
        XREGS[dst].x = sext32(XREGS[src1].ws[0] >> (int32_t) (imm & 0x1F));
        DEBUG_EMU(gprintf("\t 0x%08x <- 0x%08x >> %d\n", XREGS[dst].xs, val1.ws[0], imm & 0x1f);)
    }
    logxregchange(dst);
    IPC(ipc_int(SIMPLE_INT,dst,src1,xnone,dis);)
}

void addw(xreg dst, xreg src1, xreg src2, const char* comm)
{
    DISASM(gsprintf(dis,"I: addw x%d, x%d, x%d%s%s",dst,src1,src2,(comm?" # ":""),(comm?comm:""));)
    DEBUG_EMU(gprintf("%s\n",dis);)
    uint64_t val = sext32(XREGS[src1].x + XREGS[src2].x);
    if(dst != x0)
    {
        DEBUG_EMU(gprintf("\t0x%016llx  <- 0x%08x + 0x%08x\n",val,XREGS[src1].w[0],XREGS[src2].w[0]);)
        XREGS[dst].x = val;
    }
    logxregchange(dst);
    IPC(ipc_int(SIMPLE_INT,dst,src1,src2,dis);)
}

void subw(xreg dst, xreg src1, xreg src2, const char* comm)
{
    DISASM(gsprintf(dis,"I: subw x%d, x%d, x%d%s%s",dst,src1,src2,(comm?" # ":""),(comm?comm:""));)
    DEBUG_EMU(gprintf("%s\n",dis);)
    uint64_t val = sext32(XREGS[src1].x - XREGS[src2].x);
    if(dst != x0)
    {
        DEBUG_EMU(gprintf("\t0x%016llx  <- 0x%08x - 0x%08x\n",val,XREGS[src1].w[0],XREGS[src2].w[0]);)
        XREGS[dst].x = val;
    }
    logxregchange(dst);
    IPC(ipc_int(SIMPLE_INT,dst,src1,src2,dis);)
}

void sllw(xreg dst, xreg src1, xreg src2, const char* comm)
{
    DISASM(gsprintf(dis,"I: sllw x%d, x%d, x%d%s%s",dst,src1,src2,(comm?" # ":""),(comm?comm:""));)
    DEBUG_EMU(gprintf("%s\n",dis);)
    if(dst != x0)
    {
        xdata val1 = XREGS[src1];
        xdata val2 = XREGS[src2];
        XREGS[dst].x = sext32(XREGS[src1].x << (XREGS[src2].x & 0x1F));
        DEBUG_EMU(gprintf("\t 0x%016llx <- 0x%08x << %d\n", XREGS[dst].x, val1.w, val2.x & 0x1f);)
    }
    logxregchange(dst);
    IPC(ipc_int(SIMPLE_INT,dst,src1,src2,dis);)
}

void srlw(xreg dst, xreg src1, xreg src2, const char* comm)
{
    DISASM(gsprintf(dis,"I: srlw x%d, x%d, x%d%s%s",dst,src1,src2,(comm?" # ":""),(comm?comm:""));)
    DEBUG_EMU(gprintf("%s\n",dis);)
    if(dst != x0)
    {
        xdata val1 = XREGS[src1];
        xdata val2 = XREGS[src2];
        XREGS[dst].x = sext32(XREGS[src1].w[0] >> (XREGS[src2].w[0] & 0x1F));
        DEBUG_EMU(gprintf("\t 0x%016llx <- 0x%08x >> %d\n", XREGS[dst].x, val1.w[0], val2.w[0] & 0x1f);)
    }
    logxregchange(dst);
    IPC(ipc_int(SIMPLE_INT,dst,src1,src2,dis);)
}

void sraw(xreg dst, xreg src1, xreg src2, const char* comm)
{
    DISASM(gsprintf(dis,"I: sraw x%d, x%d, x%d%s%s",dst,src1,src2,(comm?" # ":""),(comm?comm:""));)
    DEBUG_EMU(gprintf("%s\n",dis);)
    if(dst != x0)
    {
        xdata val1 = XREGS[src1];
        xdata val2 = XREGS[src2];
        XREGS[dst].x = sext32(XREGS[src1].ws[0] >> (XREGS[src2].ws[0] & 0x1F));
        DEBUG_EMU(gprintf("\t 0x%016llx <- 0x%08x >> %d\n", XREGS[dst].x, val1.w[0], val2.w[0] & 0x1F);)
    }
    logxregchange(dst);
    IPC(ipc_int(SIMPLE_INT,dst,src1,src2,dis);)
}

void lb(xreg dst, int off, xreg base, const char* comm)
{
    DISASM(gsprintf(dis,"I: lb x%d, %d(x%d)%s%s",dst,off,base,(comm?" # ":""),(comm?comm:""));)
    DEBUG_EMU(gprintf("%s\n",dis);)
    uint64_t val = sext8(memread8(XREGS[base].x + sext12(off)));

    if(dst != x0)
    {
        DEBUG_EMU(gprintf("\t0x%016llx  <- MEM[0x%08x + 0x%016llx]\n",val,off,XREGS[base].x);)
        XREGS[dst].x = val;
    }
    logxregchange(dst);
    IPC(ipc_ld(LD,dst,base,XREGS[base].x+sext12(off),dis);)
}

void lh(xreg dst, int off, xreg base, const char* comm)
{
    DISASM(gsprintf(dis,"I: lh x%d, %d(x%d)%s%s",dst,off,base,(comm?" # ":""),(comm?comm:""));)
    DEBUG_EMU(gprintf("%s\n",dis);)
    uint64_t val = sext16(memread16(XREGS[base].x + sext12(off)));

    if(dst != x0)
    {
        DEBUG_EMU(gprintf("\t0x%016llx  <- MEM[0x%08x + 0x%016llx]\n",val,off,XREGS[base].x);)
        XREGS[dst].x = val;
    }
    logxregchange(dst);
    IPC(ipc_ld(LD,dst,base,XREGS[base].x+sext12(off),dis);)
}

void lw(xreg dst, int off, xreg base, const char* comm)
{
    DISASM(gsprintf(dis,"I: lw x%d, %d(x%d)%s%s",dst,off,base,(comm?" # ":""),(comm?comm:""));)
    DEBUG_EMU(gprintf("%s\n",dis);)
    uint64_t val = sext32(memread32(XREGS[base].x + sext12(off)));

    if(dst != x0)
    {
        DEBUG_EMU(gprintf("\t0x%016llx  <- MEM[0x%08x + 0x%016llx]\n",val,off,XREGS[base].x);)
        XREGS[dst].x = val;
    }
    logxregchange(dst);
    IPC(ipc_ld(LD,dst,base,XREGS[base].x+sext12(off),dis);)
}

void ld(xreg dst, int off, xreg base, const char* comm)
{
    DISASM(gsprintf(dis,"I: ld x%d, %d(x%d)%s%s",dst,off,base,(comm?" # ":""),(comm?comm:""));)
    DEBUG_EMU(gprintf("%s\n",dis);)
    uint64_t val = memread64(XREGS[base].x + sext12(off));

    if(dst != x0)
    {
        DEBUG_EMU(gprintf("\t0x%016llx  <- MEM[0x%08x + 0x%016llx]\n",val,off,XREGS[base].x);)
        XREGS[dst].x  = val;
    }
    logxregchange(dst);
    IPC(ipc_ld(LD,dst,base,XREGS[base].x+sext12(off),dis);)
}

void lbu(xreg dst, int off, xreg base, const char* comm)
{
    DISASM(gsprintf(dis,"I: lbu x%d, %d(x%d)%s%s",dst,off,base,(comm?" # ":""),(comm?comm:"")););
    DEBUG_EMU(gprintf("%s\n",dis);)
    uint64_t val = memread8(XREGS[base].x + sext12(off));

    if(dst != x0)
    {
        DEBUG_EMU(gprintf("\t0x%016llx  <- MEM[0x%08x + 0x%016llx]\n",val,off,XREGS[base].x);)
        XREGS[dst].x = val;
    }
    logxregchange(dst);
    IPC(ipc_ld(LD,dst,base,XREGS[base].x+sext12(off),dis);)
}

void lhu(xreg dst, int off, xreg base, const char* comm)
{
    DISASM(gsprintf(dis,"I: lhu x%d, %d(x%d)%s%s",dst,off,base,(comm?" # ":""),(comm?comm:"")););
    DEBUG_EMU(gprintf("%s\n",dis);)
    uint64_t val = memread16(XREGS[base].x + sext12(off));

    if(dst != x0)
    {
        DEBUG_EMU(gprintf("\t0x%016llx  <- MEM[0x%08x + 0x%016llx]\n",val,off,XREGS[base].x);)
        XREGS[dst].x = val;
    }
    logxregchange(dst);
    IPC(ipc_ld(LD,dst,base,XREGS[base].x+sext12(off),dis);)
}

void lwu(xreg dst, int off, xreg base, const char* comm)
{
    DISASM(gsprintf(dis,"I: lwu x%d, %d(x%d)%s%s",dst,off,base,(comm?" # ":""),(comm?comm:"")););
    DEBUG_EMU(gprintf("%s\n",dis);)
    uint64_t val = memread32(XREGS[base].x + sext12(off));

    if(dst != x0)
    {
        DEBUG_EMU(gprintf("\t0x%016llx  <- MEM[0x%08x + 0x%016llx]\n",val,off,XREGS[base].x);)
        XREGS[dst].x = val;
    }
    logxregchange(dst);
    IPC(ipc_ld(LD,dst,base,XREGS[base].x+sext12(off),dis);)
}

void sd(xreg src1, int off, xreg base, const char* comm)
{
    DISASM(gsprintf(dis,"I: sd x%d, %d(x%d)%s%s",src1,off,base,(comm?" # ":""),(comm?comm:""));)
    DEBUG_EMU(gprintf("%s\n",dis);)
    uint64_t addr = XREGS[base].x + off;
    uint64_t val  = XREGS[src1].x;
    memwrite64(addr, val);
    DEBUG_EMU(gprintf("\t%016llx --> MEM[0x%016llx]\n",val,addr);)
    logmemwchange(0, 8, addr, val);
    IPC(ipc_st(STORE_INT, 1, 8, src1,base,XREGS[base].x+off,dis);)
}

void sw(xreg src1, int off, xreg base, const char* comm)
{
    DISASM(gsprintf(dis,"I: sw x%d, %d(x%d)%s%s",src1,off,base,(comm?" # ":""),(comm?comm:""));)
    DEBUG_EMU(gprintf("%s\n",dis);)
    uint64_t addr = XREGS[base].x + off;
    uint32_t val  = (uint32_t) XREGS[src1].x;
    memwrite32(addr, val);
    DEBUG_EMU(gprintf("\t0x%08x --> MEM[0x%016llx]\n",val,addr);)
    logmemwchange(0, 4, addr, val);
    IPC(ipc_st(STORE_INT, 1, 4, src1,base,XREGS[base].x+off,dis);)
}

void sh(xreg src1, int off, xreg base, const char* comm)
{
    DISASM(gsprintf(dis,"I: sh x%d, %d(x%d)%s%s",src1,off,base,(comm?" # ":""),(comm?comm:""));)
    DEBUG_EMU(gprintf("%s\n",dis);)
    uint64_t addr = XREGS[base].x + off;
    uint32_t val  = (uint32_t) XREGS[src1].x;
    memwrite16(addr, val);
    DEBUG_EMU(gprintf("\t0x%08x --> MEM[0x%016llx]\n",val,addr);)
    logmemwchange(0, 2, addr, val);
    IPC(ipc_st(STORE_INT, 1, 2, src1,base,XREGS[base].x+off,dis);)
}

void sb(xreg src1, int off, xreg base, const char* comm)
{
    DISASM(gsprintf(dis,"I: sb x%d, %d(x%d)%s%s",src1,off,base,(comm?" # ":""),(comm?comm:""));)
    DEBUG_EMU(gprintf("%s\n",dis);)
    uint64_t addr = XREGS[base].x + off;
    uint32_t val  = (uint32_t) XREGS[src1].x;
    memwrite8(addr, val);
    DEBUG_EMU(gprintf("\t0x%08x --> MEM[0x%016llx]\n",val,addr);)
    logmemwchange(0, 1, addr, val);
    IPC(ipc_st(STORE_INT, 1, 1, src1,base,XREGS[base].x+off,dis);)
}

void fence(const char* comm)
{
    DISASM(gsprintf(dis,"I: fence%s%s",(comm?" # ":""),(comm?comm:"")););
    DEBUG_EMU(gprintf("%s\n",dis);)
}

void fence_i(const char* comm)
{
    DISASM(gsprintf(dis,"I: fence_i%s%s",(comm?" # ":""),(comm?comm:"")););
    DEBUG_EMU(gprintf("%s\n",dis);)
}

////////////////////////////////////////////////////////////////////////////////
//
// RV64M emulation
//
////////////////////////////////////////////////////////////////////////////////

void mul(xreg dst, xreg src1, xreg src2, const char* comm)
{
    DISASM(gsprintf(dis,"I: mul x%d, x%d, x%d%s%s",dst,src1,src2,(comm?" # ":""),(comm?comm:""));)
    DEBUG_EMU(gprintf("%s\n",dis);)
    uint64_t val = XREGS[src1].x * XREGS[src2].x;
    if(dst != x0)
    {
        DEBUG_EMU(gprintf("\t0x%016llx  <- 0x%016llx * 0x%016llx\n",val,XREGS[src1].x,XREGS[src2].x);)
        XREGS[dst].x = val;
    }
    logxregchange(dst);
    IPC(ipc_int(MUL_INT,dst,src1,src2,dis);)
}

void mulh(xreg dst, xreg src1, xreg src2, const char* comm)
{
    DISASM(gsprintf(dis,"I: mulh x%d, x%d, x%d%s%s",dst,src1,src2,(comm?" # ":""),(comm?comm:""));)
    DEBUG_EMU(gprintf("%s\n",dis);)
    __int128_t val1 = XREGS[src1].xs;
    __int128_t val2 = XREGS[src2].xs;
    __int128_t val3 = val1 * val2;
    int64_t val = val3 >> 64;

    if(dst != x0)
    {
        DEBUG_EMU(gprintf("\t0x%016llx  <- 0x%016llx * 0x%016llxs\n",val,XREGS[src1].x,XREGS[src2].x);)
        XREGS[dst].x = val;
    }
    logxregchange(dst);
    IPC(ipc_int(MUL_INT,dst,src1,src2,dis);)
}

<<<<<<< HEAD
#if 0
void tensorload(uint64_t control)//Transtensorload
{
    uint64_t stride  = XREGS[31].x;

    uint64_t trans   = (control >> 54) & 0x07;
    uint64_t boffset = (control >> 57) & 0x03;
    uint64_t dst     = (control & 0x3F) % 48;
    int rows         = ((control >> 48) & 0x1F) + 1;
    uint64_t tm      = (control >> 53) & 0x1;
    uint64_t base    = control & 0xFFFFFFFFFFC0ULL;
    uint64_t full_addr    = control & 0xFFFFFFFFFFFFULL;

    scp_entry[current_thread] = dst;
    scp_size[current_thread]  = rows;
    uint64_t addr               = base;

    DEBUG_EMU(gprintf("Trans:%d - rows:%d - tm:%d - boffset:%d - addr:0x%16X - full_addr:0x%16X\\n",trans,rows,tm,boffset,addr,full_addr);)

    //NO TRANS
    if(trans == 0x00){
        DEBUG_EMU(gprintf("TensorLoad: No transformation\n");)
        for(int i=0;i < rows; ++i){
            if(!tm || tmask_pass(i)){
                if(addr & 0x3F)
                {
                    DEBUG_EMU(gprintf("ERROR Tensor Load not aligned to cache line!!\n");)
                }
                for ( int j = 0; j < 4; j++ )
                {
                    for ( int k = 0; k < 4; k++ )
                    {
                        uint64_t addr_final = addr+j*16+k*4;
                        uint32_t val32 = memread32(addr_final);
                        float32 fval32 = cast_uint32_to_float32(val32);
=======
void mulhu(xreg dst, xreg src1, xreg src2, const char* comm)
{
    DISASM(gsprintf(dis,"I: mulhu x%d, x%d, x%d%s%s",dst,src1,src2,(comm?" # ":""),(comm?comm:""));)
    DEBUG_EMU(gprintf("%s\n",dis);)
    __uint128_t val1 = XREGS[src1].x;
    __uint128_t val2 = XREGS[src2].x;
    __uint128_t val3 = val1 * val2;
    uint64_t val = val3 >> 64;
    if(dst != x0)
    {
        DEBUG_EMU(gprintf("\t0x%016llx  <- 0x%016llx * 0x%016llx\n",val,XREGS[src1].x,XREGS[src2].x);)
        XREGS[dst].x = val;
    }
    logxregchange(dst);
    IPC(ipc_int(MUL_INT,dst,src1,src2,dis);)
}

void div_(xreg dst, xreg src1, xreg src2, const char* comm)
{
    DISASM(gsprintf(dis,"I: div x%d, x%d, x%d%s%s",dst,src1,src2,(comm?" # ":""),(comm?comm:""));)
    DEBUG_EMU(gprintf("%s\n",dis);)
    int64_t val;
    if(XREGS[src2].x == 0)                                                      val = -1;
    else if((XREGS[src2].xs == -1) && (XREGS[src1].x == 0x8000000000000000ULL)) val = XREGS[src1].xs; // Divide is out of range, return src1
    else                                                                        val = (int64_t) XREGS[src1].x / (int64_t) XREGS[src2].x;
    if(dst != x0)
    {
        DEBUG_EMU(gprintf("\t0x%016llx  <- 0x%016llx * 0x%016llx\n",val,XREGS[src1].x,XREGS[src2].x);)
        XREGS[dst].x = (uint64_t) val;
    }
    logxregchange(dst);
    IPC(ipc_int(DIV_INT,dst,src1,src2,dis);)
}

void divu(xreg dst, xreg src1, xreg src2, const char* comm)
{
    DISASM(gsprintf(dis,"I: divu x%d, x%d, x%d%s%s",dst,src1,src2,(comm?" # ":""),(comm?comm:""));)
    DEBUG_EMU(gprintf("%s\n",dis);)
    uint64_t val;
    if(XREGS[src2].x == 0) val = (uint64_t) -1;
    else                   val = XREGS[src1].x / XREGS[src2].x;
    if(dst != x0)
    {
        DEBUG_EMU(gprintf("\t0x%016llx  <- 0x%016llx / 0x%016llx\n",val,XREGS[src1].x,XREGS[src2].x);)
        XREGS[dst].x = val;
    }
    logxregchange(dst);
    IPC(ipc_int(DIV_INT,dst,src1,src2,dis);)
}

void rem(xreg dst, xreg src1, xreg src2, const char* comm)
{
    DISASM(gsprintf(dis,"I: rem x%d, x%d, x%d%s%s",dst,src1,src2,(comm?" # ":""),(comm?comm:""));)
    DEBUG_EMU(gprintf("%s\n",dis);)
    int64_t val;
    if(XREGS[src2].x == 0)                                                      val = (int64_t) XREGS[src1].x;
    else if((XREGS[src2].xs == -1) && (XREGS[src1].x == 0x8000000000000000ULL)) val = 0; // Divide is out of range in x86, return 0 straight
    else                                                                        val = (int64_t) XREGS[src1].x % (int64_t) XREGS[src2].x;
    if(dst != x0)
    {
        DEBUG_EMU(gprintf("\t0x%016llx  <- 0x%016llx %% 0x%016llx\n",val,XREGS[src1].x,XREGS[src2].x);)
        XREGS[dst].x = (uint64_t) val;
    }
    logxregchange(dst);
    IPC(ipc_int(REM_INT,dst,src1,src2,dis);)
}
>>>>>>> c1e9d871

void remu(xreg dst, xreg src1, xreg src2, const char* comm)
{
    DISASM(gsprintf(dis,"I: remu x%d, x%d, x%d%s%s",dst,src1,src2,(comm?" # ":""),(comm?comm:""));)
    DEBUG_EMU(gprintf("%s\n",dis);)
    uint64_t val;
    if(XREGS[src2].x == 0) val = XREGS[src1].x;
    else                   val = XREGS[src1].x % XREGS[src2].x;
    if(dst != x0)
    {
        DEBUG_EMU(gprintf("\t0x%016llx  <- 0x%016llx %% 0x%016llx\n",val,XREGS[src1].x,XREGS[src2].x);)
        XREGS[dst].x = val;
    }
<<<<<<< HEAD
    //INTERLEAVE
    else if(trans == 0x01 || trans == 0x02){
       
       DEBUG_EMU(gprintf("TensorLoad: Interleave\n");)
       uint8_t tmp_buffer[4][64];
       int size = trans & 0x03;
       int start;
       start=size==1 ?  boffset << 4 : (boffset & 0x02) << 5;
       int elements = 4 / size;
       
       DEBUG_EMU(gprintf("#rows:%d - size:%d - start:%d - elements:%d - boffset:%d\n",rows,size,start,elements,boffset);)
       for(int i=0;i < rows; ++i){
            if(!tm || tmask_pass(i)){
                if(addr & 0x3F)
                {
                    DEBUG_EMU(gprintf("ERROR Tensor Load not aligned to cache line!!\n");)
                }
                for( int elem = 0; elem < elements; ++elem){
                    //Reading 512 bits ( 64 bytes - 16 passes reading 32 bits)
                    for ( int j = 0; j < 8; j++ )
                    {
                        for ( int k = 0; k < 8; k++ )
                        {
                            uint64_t addr_final = addr+j*8+k;
                            uint8_t val = memread8(addr_final);
                            tmp_buffer[elem][j*8+k] = val;
                            DEBUG_EMU(gprintf("\tLoading into tmp_buffer - MEM[%016X]: Row%d-Freg%d-Elem%d <= 0x%08x (%d)\n", addr_final, elem,j,k,tmp_buffer[elem][j*8+k],tmp_buffer[elem][j*8+k]);)
                        }
                    }
                    
                    DEBUG_EMU(gprintf("\t\tAddres = 0x%016x - Stride = 0x%016x\n",addr,stride);)
                    addr += stride;
                }
                for(int line=0; line < 4; ++ line){
                    for(int byte=0; byte < 16; byte+=4){//We interleve 32 bits each pass
                        if(elements == 2){
                            SCP[dst+i][line].b[byte] = tmp_buffer[0][start+line*8+byte/elements];
                            SCP[dst+i][line].b[byte+1] = tmp_buffer[0][start+line*8+byte/elements+1];
                            SCP[dst+i][line].b[byte+2] = tmp_buffer[1][start+line*8+byte/elements];
                            SCP[dst+i][line].b[byte+3] = tmp_buffer[1][start+line*8+byte/elements+1];
                        }
                        if(elements == 4){
                            SCP[dst+i][line].b[byte] = tmp_buffer[0][start+line*4+byte/elements];
                            SCP[dst+i][line].b[byte+1] = tmp_buffer[1][start+line*4+byte/elements];
                            SCP[dst+i][line].b[byte+2] = tmp_buffer[2][start+line*4+byte/elements];
                            SCP[dst+i][line].b[byte+3] = tmp_buffer[3][start+line*4+byte/elements];
                        }
                        
                        DEBUG_EMU(gprintf("SCP[%d][%d].u[%d] = 0x%08x\n",dst+i,line,byte/4,SCP[dst+i][line].u[byte/4]);)
                    }
                    
                }     
            }
        }
       //printSCP(addr,rows,stride,dst); 
    }
    //TRANSPOSE
    else if(trans == 0x05 || trans == 0x06 || trans==0x07){
        
        bool exist_conv = 0;
        for(int i=0; (i<rows) & (!exist_conv);++i)
            exist_conv = tmask_pass(i); 
        if(tm && !exist_conv){
            DEBUG_EMU(gprintf("Exit Condition Broken\n");)
             return;
        }
        int offset = (control >> 57) & 0x1F;
        uint8_t tmp_buffer[64][64];
        int size = (trans & 0x03);
        
        offset = (size==1) ?  (control & 0x30) : (control & 0x20) ;
        int elements = 64 >> (size-1);
        size = 1 << (size-1);
        DEBUG_EMU(gprintf("TensorLoad: Transpose - elements:%d size:%d offset:%d\n",elements,size,offset);)
        for( int elem = 0; elem < elements; ++elem){
            //Reading 512 bits ( 64 bytes - 16 passes reading 32 bits)
            for ( int j = 0; j < 8; j++ )
            {
                for ( int k = 0; k < 8; k++ )
                {
                    uint64_t addr_final = addr+j*8+k;
                    uint8_t val = memread8(addr_final);
                    tmp_buffer[elem][j*8+k]=val;
                    DEBUG_EMU(gprintf("\tLoading into tmp_buffer - MEM[%016X]: Row%d-Freg%d-Elem%d <= 0x%08x (%d)\n", addr_final, elem,j,k,tmp_buffer[elem][j*8+k],tmp_buffer[elem][j*8+k]);)
                }
            }
            addr += stride;
        }
        for(int i=0 ;i < rows; ++i)
        {
             if(!tm || tmask_pass(i)){
                if(addr & 0x3F)
                {
                    DEBUG_EMU(gprintf("ERROR Tensor Load not aligned to cache line!!\n");)
                }
                for(int j=0; j < elements; ++j){
                    if(size == 4){
                        SCP[dst+i][j/4].b[(j*size)%16] = tmp_buffer[j][(i)*size+offset];
                        SCP[dst+i][j/4].b[(j*size+1)%16] = tmp_buffer[j][(i)*size+offset+1];
                        SCP[dst+i][j/4].b[(j*size+2)%16] = tmp_buffer[j][(i)*size+offset+2];
                        SCP[dst+i][j/4].b[(j*size+3)%16] = tmp_buffer[j][(i)*size+offset+3];
                        DEBUG_EMU(gprintf("\tI'm size 4 - b[0]=0x%02x b[1]=0x%02x\n",tmp_buffer[j][(i)*size+offset],tmp_buffer[j][(i)*size+offset+1]);)
                    }                        
                    else if(size == 2){
                        SCP[dst+i][j/8].b[(j*size)%16] = tmp_buffer[j][(i)*size+offset];
                        SCP[dst+i][j/8].b[(j*size+1)%16] = tmp_buffer[j][(i)*size+offset+1];
                        DEBUG_EMU(gprintf("\tI'm size 2 - b[0]=0x%02x b[1]=0x%02x\n",tmp_buffer[j][(i)*size+offset],tmp_buffer[j][(i)*size+offset+1]);)
                    }
                    else if(size == 1){
                        SCP[dst+i][j/16].b[(j*size)%16] = tmp_buffer[j][(i)*size+offset];
                        DEBUG_EMU(gprintf("\tI'm size 1 - b[0]=0x%02x b[1]=0x%02x\n",tmp_buffer[j][dst+(i)*size+offset],tmp_buffer[j][dst+(i)*size+offset+1]);)
                    }
                    else{
                        DEBUG_EMU(gprintf("ERROR Tensor Load element size not valid!!\n");)
                    }
                    
                }
                for(int x = 0; x<4;++x){
                    for(int y=0;y<4;++y){
                         DEBUG_EMU(gprintf("SCP[%d][%d].u[%d] = 0x%08x\n",dst+i,x,y,SCP[dst+i][x].u[y]);)
                    }
                }
            }
            
        }
=======
    logxregchange(dst);
    IPC(ipc_int(REM_INT,dst,src1,src2,dis);)
}

void mulw(xreg dst, xreg src1, xreg src2, const char* comm)
{
    DISASM(gsprintf(dis,"I: mulw x%d, x%d, x%d%s%s",dst,src1,src2,(comm?" # ":""),(comm?comm:""));)
    DEBUG_EMU(gprintf("%s\n",dis);)
    uint64_t val = sext32(XREGS[src1].x * XREGS[src2].x);
    if(dst != x0)
    {
        DEBUG_EMU(gprintf("\t0x%016llx  <- 0x%08x * 0x%08lx\n",val,XREGS[src1].w[0],XREGS[src2].w[0]);)
        XREGS[dst].x = val;
>>>>>>> c1e9d871
    }
    logxregchange(dst);
    IPC(ipc_int(MUL_INT,dst,src1,src2,dis);)
}
<<<<<<< HEAD
#endif
uint64_t get_scratchpad_value(int entry, int block, int * last_entry, int * size)
=======

void divw(xreg dst, xreg src1, xreg src2, const char* comm)
>>>>>>> c1e9d871
{
    DISASM(gsprintf(dis,"I: divw x%d, x%d, x%d%s%s",dst,src1,src2,(comm?" # ":""),(comm?comm:""));)
    DEBUG_EMU(gprintf("%s\n",dis);)
    int32_t val;
    if(XREGS[src2].ws[0] == 0)                                             val = -1;
    else if((XREGS[src2].ws[0] == -1) && (XREGS[src1].w[0] == 0x80000000)) val = XREGS[src1].ws[0]; // Divide is out of range, return src1
    else                                                                   val = XREGS[src1].ws[0] / XREGS[src2].ws[0];
    uint64_t val64 = sext32(val);
    if(dst != x0)
    {
        DEBUG_EMU(gprintf("\t0x%016llx  <- 0x%08x / 0x%08x\n",val64,XREGS[src1].w[0],XREGS[src2].w[0]);)
        XREGS[dst].x = val64;
    }
    logxregchange(dst);
    IPC(ipc_int(DIV_INT,dst,src1,src2,dis);)
}

void divuw(xreg dst, xreg src1, xreg src2, const char* comm)
{
    DISASM(gsprintf(dis,"I: divuw x%d, x%d, x%d%s%s",dst,src1,src2,(comm?" # ":""),(comm?comm:""));)
    DEBUG_EMU(gprintf("%s\n",dis);)
    int32_t val;
    if(XREGS[src2].w[0] == 0) val = -1;
    else                      val = XREGS[src1].w[0] / XREGS[src2].w[0];
    uint64_t val64 = sext32(val);
    if(dst != x0)
    {
        DEBUG_EMU(gprintf("\t0x%016llx  <- 0x%08x / 0x%08x\n",val64,XREGS[src1].w[0],XREGS[src2].w[0]);)
        XREGS[dst].x = val64;
    }
    logxregchange(dst);
    IPC(ipc_int(DIV_INT,dst,src1,src2,dis);)
}

void remw(xreg dst, xreg src1, xreg src2, const char* comm)
{
    DISASM(gsprintf(dis,"I: remw x%d, x%d, x%d%s%s",dst,src1,src2,(comm?" # ":""),(comm?comm:""));)
    DEBUG_EMU(gprintf("%s\n",dis);)
    int32_t val;
    gprintf("Doing %d %d\n", XREGS[src1].ws[0] , XREGS[src2].ws[0]);
    if(XREGS[src2].ws[0] == 0)                                              val = XREGS[src1].ws[0]; // Divide by 0
    else if((XREGS[src2].ws[0] == -1) && (XREGS[src1].w[0] == 0x80000000))  val = 0;                 // Divide is out of range in x86, return 0 straight
    else                                                                    val = XREGS[src1].ws[0] % XREGS[src2].ws[0];
    uint64_t val64 = sext32(val);
    if(dst != x0)
    {
        DEBUG_EMU(gprintf("\t0x%016llx  <- 0x%08x %% 0x%08x\n",val64,XREGS[src1].w[0],XREGS[src2].w[0]);)
        XREGS[dst].x = val64;
    }
    logxregchange(dst);
    IPC(ipc_int(REM_INT,dst,src1,src2,dis);)
}

void remuw(xreg dst, xreg src1, xreg src2, const char* comm)
{
    DISASM(gsprintf(dis,"I: remuw x%d, x%d, x%d%s%s",dst,src1,src2,(comm?" # ":""),(comm?comm:""));)
    DEBUG_EMU(gprintf("%s\n",dis);)
    int32_t val;
    if(XREGS[src2].w[0] == 0) val = XREGS[src1].w[0];
    else                      val = XREGS[src1].w[0] % XREGS[src2].w[0];
    uint64_t val64 = sext32(val);
    if(dst != x0)
    {
        DEBUG_EMU(gprintf("\t0x%016llx  <- 0x%08x %% 0x%08x\n",val64,XREGS[src1].w[0],XREGS[src2].w[0]);)
        XREGS[dst].x = val64;
    }
    logxregchange(dst);
    IPC(ipc_int(REM_INT,dst,src1,src2,dis);)
}

////////////////////////////////////////////////////////////////////////////////
//
// RV64A emulation
//
////////////////////////////////////////////////////////////////////////////////

void amoadd_w(xreg dst, xreg src1, xreg src2, const char* comm)
{
    uint64_t addr = XREGS[src2].x;
    DISASM(gsprintf(dis,"I: amoadd_w x%d, x%d, (x%d)%s%s",dst,src1,src2,(comm?" # ":""),(comm?comm:""));)
    DEBUG_EMU(gprintf("%s\n",dis);)
    uint32_t val = memread32(addr);
    uint64_t val64 = sext32(val);
    IPC(ipc_ld(LD,dst,src2,addr,dis);)
    int32_t res = val + XREGS[src1].w[0];

    // Saves the loaded data
    if(dst != x0)
    {
        XREGS[dst].x = val64;
        DEBUG_EMU(gprintf("\t0x%016llx  <- MEM[0x%016llx]\n",val64,addr);)
    }
    logxregchange(dst);

    DEBUG_EMU(gprintf("\t0x%08x <- 0x%08x + 0x%08x\n",res,val,XREGS[src1].w[0]);)

    // Stores the operated data
    memwrite32(addr, res);
    DEBUG_EMU(gprintf("\t0x%08x --> MEM[0x%016llx]\n",res,addr);)
    logmemwchange(0, 4, addr, res);
}

void amoxor_w(xreg dst, xreg src1, xreg src2, const char* comm)
{
    uint64_t addr = XREGS[src2].x;
    DISASM(gsprintf(dis,"I: amoxor_w x%d, x%d, (x%d)%s%s",dst,src1,src2,(comm?" # ":""),(comm?comm:""));)
    DEBUG_EMU(gprintf("%s\n",dis);)
    uint32_t val = sext32(memread32(addr));
    uint64_t val64 = sext32(val);
    IPC(ipc_ld(LD,dst,src2,addr,dis);)
    int32_t res = val ^ XREGS[src1].w[0];

    // Saves the loaded data
    if(dst != x0)
    {
        XREGS[dst].x = val64;
        DEBUG_EMU(gprintf("\t0x%016llx  <- MEM[0x%016llx]\n",val64,addr);)
    }
    logxregchange(dst);

    DEBUG_EMU(gprintf("\t0x%08x <- 0x%08x ^ 0x%08x\n",res,val,XREGS[src1].w[0]);)

    // Stores the operated data
    memwrite32(addr, res);
    DEBUG_EMU(gprintf("\t0x%08x --> MEM[0x%016llx]\n",res,addr);)
    logmemwchange(0, 4, addr, res);
}

void amoor_w(xreg dst, xreg src1, xreg src2, const char* comm)
{
    uint64_t addr = XREGS[src2].x;
    DISASM(gsprintf(dis,"I: amoor_w x%d, x%d, (x%d)%s%s",dst,src1,src2,(comm?" # ":""),(comm?comm:""));)
    DEBUG_EMU(gprintf("%s\n",dis);)
    uint32_t val = memread32(addr);
    uint64_t val64 = sext32(val);
    IPC(ipc_ld(LD,dst,src2,addr,dis);)
    int32_t res = val | XREGS[src1].w[0];

    // Saves the loaded data
    if(dst != x0)
    {
        XREGS[dst].x = val64;
        DEBUG_EMU(gprintf("\t0x%016llx  <- MEM[0x%016llx]\n",val64,addr);)
    }
    logxregchange(dst);

    DEBUG_EMU(gprintf("\t0x%08x <- 0x%08x | 0x%08x\n",res,val,XREGS[src1].w[0]);)

    // Stores the operated data
    memwrite32(addr, res);
    DEBUG_EMU(gprintf("\t0x%08x --> MEM[0x%016llx]\n",res,addr);)
    logmemwchange(0, 4, addr, res);
}

void amoand_w(xreg dst, xreg src1, xreg src2, const char* comm)
{
    uint64_t addr = XREGS[src2].x;
    DISASM(gsprintf(dis,"I: amoand_w x%d, x%d, (x%d)%s%s",dst,src1,src2,(comm?" # ":""),(comm?comm:""));)
    DEBUG_EMU(gprintf("%s\n",dis);)
    uint32_t val = memread32(addr);
    uint64_t val64 = sext32(val);
    IPC(ipc_ld(LD,dst,src2,addr,dis);)
    int32_t res = val & XREGS[src1].w[0];

    // Saves the loaded data
    if(dst != x0)
    {
        XREGS[dst].x = val64;
        DEBUG_EMU(gprintf("\t0x%016llx  <- MEM[0x%016llx]\n",val64,addr);)
    }
    logxregchange(dst);

    DEBUG_EMU(gprintf("\t0x%08x <- 0x%08x & 0x%08x\n",res,val,XREGS[src1].w[0]);)

    // Stores the operated data
    memwrite32(addr, res);
    DEBUG_EMU(gprintf("\t0x%08x --> MEM[0x%016llx]\n",res,addr);)
    logmemwchange(0, 4, addr, res);
}

void amomin_w(xreg dst, xreg src1, xreg src2, const char* comm)
{
    uint64_t addr = XREGS[src2].x;
    DISASM(gsprintf(dis,"I: amomin_w x%d, x%d, (x%d)%s%s",dst,src1,src2,(comm?" # ":""),(comm?comm:""));)
    DEBUG_EMU(gprintf("%s\n",dis);)
    uint32_t val = memread32(addr);
    IPC(ipc_ld(LD,dst,src2,addr,dis);)
    int32_t res = ((int32_t) val < (int32_t) XREGS[src1].w[0]) ? (int32_t) val : (int32_t) XREGS[src1].w[0];

    // Saves the loaded data
    if(dst != x0)
    {
        XREGS[dst].x = val;
        DEBUG_EMU(gprintf("\t0x%016llx  <- MEM[0x%016llx]\n",val,addr);)
    }
    logxregchange(dst);

    DEBUG_EMU(gprintf("\t0x%08x <- min(0x%08x, 0x%08x)\n",res,val,XREGS[src1].w[0]);)

    // Stores the operated data
    memwrite32(addr, res);
    DEBUG_EMU(gprintf("\t0x%08x --> MEM[0x%016llx]\n",res,addr);)
    logmemwchange(0, 4, addr, res);
}

void amomax_w(xreg dst, xreg src1, xreg src2, const char* comm)
{
    uint64_t addr = XREGS[src2].x;
    DISASM(gsprintf(dis,"I: amomax_w x%d, x%d, (x%d)%s%s",dst,src1,src2,(comm?" # ":""),(comm?comm:""));)
    DEBUG_EMU(gprintf("%s\n",dis);)
    uint32_t val = memread32(addr);
    uint64_t val64 = sext32(val);
    IPC(ipc_ld(LD,dst,src2,addr,dis);)
    int32_t res = ((int32_t) val < (int32_t) XREGS[src1].w[0]) ? (int32_t) XREGS[src1].w[0] : (int32_t) val;

    // Saves the loaded data
    if(dst != x0)
    {
        XREGS[dst].x = val64;
        DEBUG_EMU(gprintf("\t0x%016llx  <- MEM[0x%016llx]\n",val64,addr);)
    }
    logxregchange(dst);

    DEBUG_EMU(gprintf("\t0x%08x <- max(0x%08x, 0x%08x)\n",res,val,XREGS[src1].w[0]);)

    // Stores the operated data
    memwrite32(addr, res);
    DEBUG_EMU(gprintf("\t0x%08x --> MEM[0x%016llx]\n",res,addr);)
    logmemwchange(0, 4, addr, res);
}

void amominu_w(xreg dst, xreg src1, xreg src2, const char* comm)
{
    uint64_t addr = XREGS[src2].x;
    DISASM(gsprintf(dis,"I: amominu_w x%d, x%d, (x%d)%s%s",dst,src1,src2,(comm?" # ":""),(comm?comm:""));)
    DEBUG_EMU(gprintf("%s\n",dis);)
    uint32_t val = memread32(addr);
    uint64_t val64 = sext32(val);
    IPC(ipc_ld(LD,dst,src2,addr,dis);)
    uint32_t res = (val < XREGS[src1].w[0])? val : XREGS[src1].w[0];

    // Saves the loaded data
    if(dst != x0)
    {
        XREGS[dst].x = val64;
        DEBUG_EMU(gprintf("\t0x%016llx  <- MEM[0x%016llx]\n",val64,addr);)
    }
    logxregchange(dst);

    DEBUG_EMU(gprintf("\t0x%08x <- minu(0x%08x, 0x%08x)\n",res,val,XREGS[src1].w[0]);)

    // Stores the operated data
    memwrite32(addr, res);
    DEBUG_EMU(gprintf("\t0x%08x --> MEM[0x%016llx]\n",res,addr);)
    logmemwchange(0, 4, addr, res);
}

void amomaxu_w(xreg dst, xreg src1, xreg src2, const char* comm)
{
    uint64_t addr = XREGS[src2].x;
    DISASM(gsprintf(dis,"I: amomaxu_w x%d, x%d, (x%d)%s%s",dst,src1,src2,(comm?" # ":""),(comm?comm:""));)
    DEBUG_EMU(gprintf("%s\n",dis);)
    uint32_t val = memread32(addr);
    uint64_t val64 = sext32(val);
    IPC(ipc_ld(LD,dst,src2,addr,dis);)
    uint32_t res = (val > XREGS[src1].w[0]) ? val : XREGS[src1].w[0];

    // Saves the loaded data
    if(dst != x0)
    {
        XREGS[dst].x = val64;
        DEBUG_EMU(gprintf("\t0x%016llx  <- MEM[0x%016llx]\n",val64,addr);)
    }
    logxregchange(dst);

    DEBUG_EMU(gprintf("\t0x%08x <- maxu(0x%08x, 0x%08x)\n",res,val,XREGS[src1].w[0]);)

    // Stores the operated data
    memwrite32(addr, res);
    DEBUG_EMU(gprintf("\t0x%08x --> MEM[0x%016llx]\n",res,addr);)
    logmemwchange(0, 4, addr, res);
}

void amoswap_w(xreg dst, xreg src1, xreg src2, const char* comm)
{
    uint64_t addr = XREGS[src2].x;
    DISASM(gsprintf(dis,"I: amoswap_w x%d, x%d, (x%d)%s%s",dst,src1,src2,(comm?" # ":""),(comm?comm:""));)
    DEBUG_EMU(gprintf("%s\n",dis);)
    int64_t val = sext32(memread32(addr));
    IPC(ipc_ld(LD,dst,src2,addr,dis);)
    int64_t res = sext32(XREGS[src1].x);

    // Saves the loaded data
    if(dst != x0)
    {
        XREGS[dst].x = val;
        DEBUG_EMU(gprintf("\t0x%016llx  <- MEM[0x%016llx]\n",val,addr);)
    }
    logxregchange(dst);

    // Stores the operated data
    memwrite32(addr, res);
    DEBUG_EMU(gprintf("\t0x%08x --> MEM[0x%016llx]\n",res,addr);)
    logmemwchange(0, 4, addr, res);
}

void amoadd_d(xreg dst, xreg src1, xreg src2, const char* comm)
{
    uint64_t addr = XREGS[src2].x;
    DISASM(gsprintf(dis,"I: amoadd_d x%d, x%d, (x%d)%s%s",dst,src1,src2,(comm?" # ":""),(comm?comm:""));)
    DEBUG_EMU(gprintf("%s\n",dis);)
    int64_t val = memread64(addr);
    IPC(ipc_ld(LD,dst,src2,addr,dis);)
    int64_t res = val + XREGS[src1].x;

    // Saves the loaded data
    if(dst != x0)
    {
        XREGS[dst].x = val;
        DEBUG_EMU(gprintf("\t0x%016llx  <- MEM[0x%016llx]\n",val,addr);)
    }
    logxregchange(dst);

    DEBUG_EMU(gprintf("\t0x%016llx <- 0x%016llx + 0x%016llx\n",res,val,XREGS[src1].x);)

    // Stores the operated data
    memwrite64(addr, res);
    DEBUG_EMU(gprintf("\t0x%016llx --> MEM[0x%016llx]\n",res,addr);)
    logmemwchange(0, 8, addr, res);
}

void amoxor_d(xreg dst, xreg src1, xreg src2, const char* comm)
{
    uint64_t addr = XREGS[src2].x;
    DISASM(gsprintf(dis,"I: amoxor_d x%d, x%d, (x%d)%s%s",dst,src1,src2,(comm?" # ":""),(comm?comm:""));)
    DEBUG_EMU(gprintf("%s\n",dis);)
    int64_t val = memread64(addr);
    IPC(ipc_ld(LD,dst,src2,addr,dis);)
    int64_t res = val ^ XREGS[src1].x;

    // Saves the loaded data
    if(dst != x0)
    {
        XREGS[dst].x = val;
        DEBUG_EMU(gprintf("\t0x%016llx  <- MEM[0x%016llx]\n",val,addr);)
    }
    logxregchange(dst);

    DEBUG_EMU(gprintf("\t0x%016llx <- 0x%016llx ^ 0x%016llx\n",res,val,XREGS[src1].x);)

    // Stores the operated data
    memwrite64(addr, res);
    DEBUG_EMU(gprintf("\t0x%016llx --> MEM[0x%016llx]\n",res,addr);)
    logmemwchange(0, 8, addr, res);
}

void amoor_d(xreg dst, xreg src1, xreg src2, const char* comm)
{
    uint64_t addr = XREGS[src2].x;
    DISASM(gsprintf(dis,"I: amoor_d x%d, x%d, (x%d)%s%s",dst,src1,src2,(comm?" # ":""),(comm?comm:""));)
    DEBUG_EMU(gprintf("%s\n",dis);)
    int64_t val = memread64(addr);
    IPC(ipc_ld(LD,dst,src2,addr,dis);)
    int64_t res = val | XREGS[src1].x;

    // Saves the loaded data
    if(dst != x0)
    {
        XREGS[dst].x = val;
        DEBUG_EMU(gprintf("\t0x%016llx  <- MEM[0x%016llx]\n",val,addr);)
    }
    logxregchange(dst);

    DEBUG_EMU(gprintf("\t0x%016llx <- 0x%016llx | 0x%016llx\n",res,val,XREGS[src1].x);)

    // Stores the operated data
    memwrite64(addr, res);
    DEBUG_EMU(gprintf("\t0x%016llx --> MEM[0x%016llx]\n",res,addr);)
    logmemwchange(0, 8, addr, res);
}

void amoand_d(xreg dst, xreg src1, xreg src2, const char* comm)
{
    uint64_t addr = XREGS[src2].x;
    DISASM(gsprintf(dis,"I: amoand_d x%d, x%d, (x%d)%s%s",dst,src1,src2,(comm?" # ":""),(comm?comm:""));)
    DEBUG_EMU(gprintf("%s\n",dis);)
    int64_t val = memread64(addr);
    IPC(ipc_ld(LD,dst,src2,addr,dis);)
    int64_t res = val & XREGS[src1].x;

    // Saves the loaded data
    if(dst != x0)
    {
        XREGS[dst].x = val;
        DEBUG_EMU(gprintf("\t0x%016llx  <- MEM[0x%016llx]\n",val,addr);)
    }
    logxregchange(dst);

    DEBUG_EMU(gprintf("\t0x%016llx <- 0x%016llx & 0x%016llx\n",res,val,XREGS[src1].x);)

    // Stores the operated data
    memwrite64(addr, res);
    DEBUG_EMU(gprintf("\t0x%016llx --> MEM[0x%016llx]\n",res,addr);)
    logmemwchange(0, 8, addr, res);
}

void amomin_d(xreg dst, xreg src1, xreg src2, const char* comm)
{
    uint64_t addr = XREGS[src2].x;
    DISASM(gsprintf(dis,"I: amomin_d x%d, x%d, (x%d)%s%s",dst,src1,src2,(comm?" # ":""),(comm?comm:""));)
    DEBUG_EMU(gprintf("%s\n",dis);)
    int64_t val = memread64(addr);
    IPC(ipc_ld(LD,dst,src2,addr,dis);)
    int64_t res = ((int64_t) val < (int64_t) XREGS[src1].x) ? (int64_t) val : (int64_t) XREGS[src1].x;

    // Saves the loaded data
    if(dst != x0)
    {
        XREGS[dst].x = val;
        DEBUG_EMU(gprintf("\t0x%016llx  <- MEM[0x%016llx]\n",val,addr);)
    }
    logxregchange(dst);

    DEBUG_EMU(gprintf("\t0x%016llx <- min(0x%016llx,0x%016llx)\n",res,val,XREGS[src1].x);)

    // Stores the operated data
    memwrite64(addr, res);
    DEBUG_EMU(gprintf("\t0x%016llxx --> MEM[0x%016llx]\n",res,addr);)
    logmemwchange(0, 8, addr, res);
}

void amomax_d(xreg dst, xreg src1, xreg src2, const char* comm)
{
    uint64_t addr = XREGS[src2].x;
    DISASM(gsprintf(dis,"I: amomax_d x%d, x%d, (x%d)%s%s",dst,src1,src2,(comm?" # ":""),(comm?comm:""));)
    DEBUG_EMU(gprintf("%s\n",dis);)
    int64_t val = memread64(addr);
    IPC(ipc_ld(LD,dst,src2,addr,dis);)
    int64_t res = ((int64_t) val > (int64_t) XREGS[src1].x) ? (int64_t) val : (int64_t) XREGS[src1].x;

    // Saves the loaded data
    if(dst != x0)
    {
        XREGS[dst].x = val;
        DEBUG_EMU(gprintf("\t0x%016llx  <- MEM[0x%016llx]\n",val,addr);)
    }
    logxregchange(dst);

    DEBUG_EMU(gprintf("\t0x%016llx <- max(0x%016llx,0x%016llx)\n",res,val,XREGS[src1].x);)

    // Stores the operated data
    memwrite64(addr, res);
    DEBUG_EMU(gprintf("\t0x%016llx --> MEM[0x%016llx]\n",res,addr);)
    logmemwchange(0, 8, addr, res);
}

void amominu_d(xreg dst, xreg src1, xreg src2, const char* comm)
{
    uint64_t addr = XREGS[src2].x;
    DISASM(gsprintf(dis,"I: amominu_d x%d, x%d, (x%d)%s%s",dst,src1,src2,(comm?" # ":""),(comm?comm:""));)
    DEBUG_EMU(gprintf("%s\n",dis);)
    int64_t val = memread64(addr);
    IPC(ipc_ld(LD,dst,src2,addr,dis);)
    int64_t res = ((uint64_t) val < (uint64_t) XREGS[src1].x) ? (uint64_t) val : (uint64_t) XREGS[src1].x;

    // Saves the loaded data
    if(dst != x0)
    {
        XREGS[dst].x = val;
        DEBUG_EMU(gprintf("\t0x%016llx  <- MEM[0x%016llx]\n",val,addr);)
    }
    logxregchange(dst);

    DEBUG_EMU(gprintf("\t0x%016llx <- minu(0x%016llx,0x%016llx)\n",res,val,XREGS[src1].x);)

    // Stores the operated data
    memwrite64(addr, res);
    DEBUG_EMU(gprintf("\t0x%016llx --> MEM[0x%016llx]\n",res,addr);)
    logmemwchange(0, 8, addr, res);
}

void amomaxu_d(xreg dst, xreg src1, xreg src2, const char* comm)
{
    uint64_t addr = XREGS[src2].x;
    DISASM(gsprintf(dis,"I: amomaxu_d x%d, x%d, (x%d)%s%s",dst,src1,src2,(comm?" # ":""),(comm?comm:""));)
    DEBUG_EMU(gprintf("%s\n",dis);)
    int64_t val = memread64(addr);
    IPC(ipc_ld(LD,dst,src2,addr,dis);)
    int64_t res = ((uint64_t) val > (uint64_t) XREGS[src1].x) ? (uint64_t) val : (uint64_t) XREGS[src1].x;

    // Saves the loaded data
    if(dst != x0)
    {
        XREGS[dst].x = val;
        DEBUG_EMU(gprintf("\t0x%016llx  <- MEM[0x%016llx]\n",val,addr);)
    }
    logxregchange(dst);

    DEBUG_EMU(gprintf("\t0x%016llx <- maxu(0x%016llx,0x%016llx)\n",res,val,XREGS[src1].x);)

    // Stores the operated data
    memwrite64(addr, res);
    DEBUG_EMU(gprintf("\t0x%016llx --> MEM[0x%016llx]\n",res,addr);)
    logmemwchange(0, 8, addr, res);
}

void amoswap_d(xreg dst, xreg src1, xreg src2, const char* comm)
{
    uint64_t addr = XREGS[src2].x;
    DISASM(gsprintf(dis,"I: amoswap_d x%d, x%d, (x%d)%s%s",dst,src1,src2,(comm?" # ":""),(comm?comm:""));)
    DEBUG_EMU(gprintf("%s\n",dis);)
    int64_t val = memread64(addr);
    IPC(ipc_ld(LD,dst,src2,addr,dis);)
    int64_t res = XREGS[src1].x;

    // Saves the loaded data
    if(dst != x0)
    {
        XREGS[dst].x = val;
        DEBUG_EMU(gprintf("\t0x%016llx  <- MEM[0x%016llx]\n",val,addr);)
    }
    logxregchange(dst);

    // Stores the operated data
    memwrite64(addr, res);
    DEBUG_EMU(gprintf("\t0x%016llx --> MEM[0x%016llx]\n",res,addr);)
    logmemwchange(0, 8, addr, res);
}
#if 0
void tensorstore(uint64_t tstorereg)
{

    uint64_t regstart =  (tstorereg & 0x30000000000000) >> 52;      // Start register to store
    uint64_t rows     = ((tstorereg & 0x0F000000000000) >> 48) + 1; // Number of rows to store
    uint64_t addr     =  (tstorereg & 0x00FFFFFFFFFFC0);            // Address where to store the results
    uint64_t srcinc   = ((tstorereg & 0x0000000000000C) >>  2) + 1; // Increment done to register source
    uint64_t cols     =  (tstorereg & 0x00000000000003) + 1;        // Number of register per col

<<<<<<< HEAD
    uint64_t stride   = XREGS[31].x & 0xFFFFFFFFFFFFUL;

    uint64_t src = regstart * 16 % 48;
    DEBUG_EMU(gprintf("\tStart Tensor Store with addr: %016llx, stride: %016llx, regstart: %d, rows: %d, cols: %d, srcinc: %d\n", addr, stride, src, rows, cols, srcinc);)
    // For all the rows
    for(uint64_t row = 0; row < rows; row++)
    {
        // For all the cols
        for(uint64_t col = 0; col < cols; col++)
        {
            // For all the elements of the lane
            for(uint64_t j = 0; j < 4; j++)
            {
                for(uint64_t i = 0; i < 4; i++)
                {
                    uint32_t val = SCP[src][j].u[i];
                    memwrite32(addr + col * 64 + j * 16 + i * 4, val);
                    DEBUG_EMU(gprintf("\t0x%08x --> MEM[0x%016llx]\n",val,addr + col * 16 + i * 4);)
                    DEBUG_EMU(gprintf("\t\tSCP[%d][%d].u[%d]\n",src,j,i);)
                    //logmemwchange(0, 4, addr + col * 16 + i * 4, val); => Don't log mem changes!
                }
            }
            src += srcinc;
            src = src % 48;
        }
        addr += stride;
    }
}
#endif
////////////////////////////////////////////////////////////
=======
////////////////////////////////////////////////////////////////////////////////
>>>>>>> c1e9d871
//
// SYSTEM emulation
//
////////////////////////////////////////////////////////////////////////////////

static uint64_t csrget(csr src1)
{
    uint64_t val;
    switch (src1) {
        // ----- U-mode registers ----------------------------------------
        case csr_fflags:
            val = csrregs[current_thread][csr_fcsr] & 0x1F;
            break;
        case csr_frm:
            val = (csrregs[current_thread][csr_fcsr] >> 5) & 0x7;
            break;
        // ----- S-mode registers ----------------------------------------
        case csr_sstatus:
            // Hide sxl, tsr, tw, tvm, mprv, mpp, mpie, mie
            val = csrregs[current_thread][csr_mstatus] & 0xFFFFFFF3FF8DE7FFULL;
            break;
        case csr_sie:
            val = csrregs[current_thread][csr_mie] & csrregs[current_thread][csr_mideleg];
            break;
        case csr_sip:
            val = csrregs[current_thread][csr_mip] & csrregs[current_thread][csr_mideleg];
            break;
        // ----- Tensor instructions -------------------------------------
        case csr_treduce:
        case csr_tfmastart:
        case csr_flbarrier:
        case csr_ucacheop:
        case csr_tloadctrl:
        case csr_tstore:
        case csr_scacheop:
            val = 0;
            break;
        // ----- Shared registers ----------------------------------------

        // ----- All other registers -------------------------------------
        default:
            val = csrregs[current_thread][src1];
            break;
    }
    //DEBUG_EMU(gprintf("csrget 0x%016llx <- csrreg[%d]\n",val,src1);)
    return val;
}

static void csrset(csr src1, uint64_t val)
{
    uint64_t msk;

    switch (src1) {
        case csr_prv:
            val &= 0x0000000000000003ULL;
            csrregs[current_thread][src1] = val;
            break;
        // ----- U-mode registers ----------------------------------------
        case csr_fflags:
            val = (csrregs[current_thread][csr_fcsr] & 0xE0) | (val & 0x1F);
            csrregs[current_thread][csr_fcsr] = val;
            break;
        case csr_frm:
            val = (csrregs[current_thread][csr_fcsr] & 0x1F) | ((val & 0x7) << 5);
            csrregs[current_thread][csr_fcsr] = val;
            break;
        case csr_fcsr:
            val &= 0x00000000000000FFULL;
            csrregs[current_thread][src1] = val;
            break;
        case csr_tmask:
            val &= 0x000000000000FFFFULL;
            csrregs[current_thread][src1] = val;
            break;
        case csr_tconvsize:
            val &= 0xFF00FFFFFF00FFFFULL;
            csrregs[current_thread][src1] = val;
            tmask_conv();
            break;
        case csr_tconvctrl:
            val &= 0x0000FFFF0000FFFFULL;
            csrregs[current_thread][src1] = val;
            tmask_conv();
            break;
        // ----- S-mode registers ----------------------------------------
        case csr_sstatus:
            // Preserve sd, sxl, uxl, tsr, tw, tvm, mprv, mpp, mpie, mie
            val = (val & 0x00000000000DE133ULL) | (csrregs[current_thread][csr_mstatus] & 0x8000000F00721800ULL);
            // Set sd if fs==3 or xs==3
            if ((((val >> 13) & 0x3) == 0x3) || (((val >> 15) & 0x3) == 0x3))
            {
                val |= 0x8000000000000000ULL;
            }
            csrregs[current_thread][csr_mstatus] = val;
            break;
        case csr_sie:
            // Preserve meie, mtie, msie
            // if mideleg[sei,sti,ssi]==1 then seie, stie, ssie is writeable, otherwise they are reserved
            msk = csrregs[current_thread][csr_mideleg];
            val = (csrregs[current_thread][csr_mie] & (~msk) & 0x0000000000000888ULL) | (val & msk & 0x0000000000000222ULL);
            csrregs[current_thread][csr_mie] = val;
            break;
        case csr_sepc:
            // sepc[0] = 0 always
            val &= 0xFFFFFFFFFFFFFFFEULL;
            csrregs[current_thread][src1] = val;
            break;
        case csr_sip:
            // Preserve meip, seip, mtip, stip, msip
            // if mideleg[ssi]==1 then ssip is writeable, otherwise it is reserved
            msk = csrregs[current_thread][csr_mideleg];
            val = (csrregs[current_thread][csr_mip] & (~msk) & 0x0000000000000BB8ULL) | (val & msk & 0x0000000000000002ULL);
            csrregs[current_thread][csr_mip] = val;
            break;
        case csr_satp:
            // ASID is 4bits, PPN is 28bits
            val &= 0xF000F0000FFFFFFFULL;
            switch (val >> 60) {
                case 0: // Bare
                case 9: // Sv48
                    csrregs[current_thread][src1] = val;
                    break;
                case 8: // Sv39
                default: // reserved
                    // do not write the register if attempting to set an unsupported mode
                    break;
            }
            break;
        // ----- M-mode registers ----------------------------------------
        case csr_mstatus:
            // Preserve sd, sxl, uxl
            val = (val & 0x00000000007FF8BBULL) | (csrregs[current_thread][src1] & 0x8000000F00000000ULL);
            // Set sd if fs==3 or xs==3
            if ((((val >> 13) & 0x3) == 0x3) || (((val >> 15) & 0x3) == 0x3))
            {
                val |= 0x8000000000000000ULL;
            }
            csrregs[current_thread][src1] = val;
            break;
        case csr_misa:
            // misa is a 0-length register, cannot be modified
            break;
        case csr_medeleg:
            // Not all exceptions can be delegated
            val &= 0x0000000000000B109ULL;
            csrregs[current_thread][src1] = val;
            break;
        case csr_mideleg:
            // Not all interrupts can be delegated
            val &= 0x0000000000000222ULL;
            csrregs[current_thread][src1] = val;
            break;
        case csr_mie:
            // Hard-wire ueie, utie, usie
            val &= 0x0000000000000AAAULL;
            csrregs[current_thread][src1] = val;
            break;
        case csr_mepc:
            // mepc[0] = 0 always
            val &= 0xFFFFFFFFFFFFFFFEULL;
            csrregs[current_thread][src1] = val;
            break;
        case csr_mip:
            // Hard-wire ueip, utip, usip
            // Write only seip, stip, ssip
            val &= 0x0000000000000222ULL;
            csrregs[current_thread][src1] = val;
            break;
        // ----- Tensor instructions -------------------------------------
        case csr_treduce:
        case csr_tfmastart:
        case csr_flbarrier:
        case csr_ucacheop:
        case csr_tloadctrl:
        case csr_tstore:
        case csr_scacheop:
            break;
        // ----- Shared registers ----------------------------------------

        // ----- All other registers -------------------------------------
        default:
            csrregs[current_thread][src1] = val;
            break;
    }
    //DEBUG_EMU(gprintf("csrset csrreg[%d] <- 0x%016llx\n",src1,val);)
}

static void csr_insn(xreg dst, csr src1, uint64_t val, bool write)
{
    // Check if current privilege mode has access to the register
    uint64_t prv = csrget(csr_prv);
    if (   ((prv == CSR_PRV_U) && (src1 > CSR_MAX_UMODE))
        || ((prv == CSR_PRV_S) && (src1 > CSR_MAX_SMODE)))
    {
        unknown();
        return;
    }

    uint64_t x = csrget(src1);

    if (write)
    {
        DEBUG_EMU(gprintf("\t0x%016llx --> CSR[%08x]\n", val, src1);)
        switch (src1) {
            // Check if attempting to write a read-only register
            case csr_mvendorid:
            case csr_marchid:
            case csr_mimpid:
            case csr_mhartid:
                unknown();
                return;
#ifdef CHECKER
            case csr_treduce:
                tensorreduce(val);
                break;
            case csr_tfmastart:
                tensorfma(val);
                break;
            case csr_flbarrier:
                x = flbarrier(val);
                break;
            case csr_ucacheop:
            case csr_scacheop:
                x = csr_cacheop_emu(val);
                break;
            case csr_tloadctrl:
                tensorload(val);
                break;
            case csr_tstore:
                tensorstore(val);
                break;
            case csr_umsg_port0:
            case csr_umsg_port1:
            case csr_umsg_port2:
            case csr_umsg_port3:
                x = msg_port_csr(src1 - csr_umsg_port0, val, true);
                break;
            case csr_smsg_port0:
            case csr_smsg_port1:
            case csr_smsg_port2:
            case csr_smsg_port3:
                x = msg_port_csr(src1 - csr_smsg_port0, val, false);
                break;
#endif
            default:
                csrset(src1, val);
                break;
        }
    }

    if (dst != x0)
    {
        XREGS[dst].x = x;
        DEBUG_EMU(gprintf("\t0x%016llx  <- CSR[%08x]\n", x, src1);)
    }
    logxregchange(dst);
}

uint64_t virt_to_phys_emu(uint64_t addr, mem_access_type macc)
{
    // Read SATP, PRV and MSTATUS
    uint64_t satp;
    satp = csrget(csr_satp);
    uint64_t satp_mode = (satp >> 60) & 0xF;
    uint64_t satp_ppn = satp & PPN_M;
    uint64_t prv = csrget(csr_prv);
    uint64_t mstatus = csrget(csr_mstatus);
    bool sum = (mstatus >> 18) & 0x1;
    bool mxr = (mstatus >> 19) & 0x1;

    bool vm_enabled = (satp_mode != 0) && (prv <= CSR_PRV_S);

    // Set for Sv48
    // TODO: Support Sv39
    const int Num_Levels = 4;
    const int PTE_Size = 8;
    const int PTE_Idx_Size = 9;

    uint64_t pte_idx_mask = (uint64_t(1)<<PTE_Idx_Size)-1;
    if (vm_enabled)
    {
        //log << LOG_DEBUG << "Virtual memory enabled. Performing page walk..." << endm;

        // Perform page walk
        int level;
        uint64_t ppn, pte_addr, pte;
        bool pte_v, pte_r, pte_w, pte_x, pte_u, pte_a, pte_d;

        level = Num_Levels;
        ppn = satp_ppn;
        do {
          level--;
          if (level < 0)
          {
            //log << LOG_ERR << "Last level PTE is a pointer to a page table: PTE = 0x" << std::hex << pte << endm;
            return -1;
          }

          // Take VPN[level]
          uint64_t vpn = (addr >> (PG_OFFSET_SIZE + PTE_Idx_Size*level)) & pte_idx_mask;
          // Read PTE
          pte_addr = (ppn << PG_OFFSET_SIZE) + vpn*PTE_Size;
          pte = memread64(pte_addr, false);
          //log << LOG_DEBUG << "* Level " << std::dec << level << ": PTE = 0x" << std::hex << pte << endm;

          // Read PTE fields
          pte_v = (pte >> PTE_V_OFFSET) & 0x1;
          pte_r = (pte >> PTE_R_OFFSET) & 0x1;
          pte_w = (pte >> PTE_W_OFFSET) & 0x1;
          pte_x = (pte >> PTE_X_OFFSET) & 0x1;
          pte_u = (pte >> PTE_U_OFFSET) & 0x1;
          pte_a = (pte >> PTE_A_OFFSET) & 0x1;
          pte_d = (pte >> PTE_D_OFFSET) & 0x1;
          // Read PPN
          ppn = (pte >> PTE_PPN_OFFSET) & PPN_M;

          // Check invalid entry
          if (!pte_v || (!pte_r && pte_w))
          {
            //log << LOG_ERR << "Invalid entry: PTE = 0x" << std::hex << pte << endm;
            return -1;
          }

          // Check if PTE is a pointer to next table level
        } while (!pte_r && !pte_x);

        // A leaf PTE has been found
        //log << LOG_DEBUG << "Valid leaf PTE found at level " << std::dec << level << endm;

        // Check permissions
        bool perm_ok = (macc == Mem_Access_Load)  ? pte_r || (mxr && pte_x) :
                       (macc == Mem_Access_Store) ? pte_w :
                                                    pte_x; // Mem_Access_Fetch
        if (!perm_ok)
        {
          //log << LOG_ERR << "Page permissions do not allow this type of access (";
          //switch (macc)
          //{
          //  case Mem_Access_Load:  log << "Load)" << endm; break;
          //  case Mem_Access_Store: log << "Store)" << endm; break;
          //  case Mem_Access_Fetch: log << "Fetch)" << endm; break;
          //  default:               log << "*Invalid*: " << std::dec << (int)macc << ")" << endm;
          //}

          return -1;
        }

        // Check privilege mode
        // If page is accessible to user mode, supervisor mode SW may also access it if sum bit from the sstatus is set
        // Otherwise, check that privilege mode is higher than user
        bool priv_ok = pte_u ? (prv == CSR_PRV_U) || sum : prv != CSR_PRV_U;
        if (!priv_ok)
        {
          //log << LOG_ERR << "Page not accessible for current privilege mode (";
          //switch (prv)
          //{
          //  case CSR_PRV_U: log << "User)" << endm;
          //  case CSR_PRV_S: log << "Supervisor)" << endm;
          //  default:        log << "*Invalid*: " << std::dec << prv << ")" << endm;
          //}

          return -1;
        }

        // Check if it is a misaligned superpage
        if ((level > 0) && ((ppn & ((1<<(PTE_Idx_Size*level))-1)) != 0))
        {
          //log << LOG_ERR << "Misaligned superpage" << endm;
          //for (int i = 0; i < level; i++)
          //  log << LOG_DEBUG << "* ppn[" << std::dec << i << "] = 0x" << std::hex << ((ppn>>(PTE_Idx_Size*i)) & ((1<<(PTE_Idx_Size))-1)) << endm;
          return -1;
        }

        if (!pte_a || ((macc == Mem_Access_Store) && !pte_d))
        {
          //log << LOG_DEBUG << "* Setting A/D bits in PTE" << endm;

          // Set pte.a to 1 and, if the memory access is a store, also set pte.d to 1
          uint64_t pte_write = pte;
          pte_write |= 1 << PTE_A_OFFSET;
          if (macc == Mem_Access_Store)
            pte_write |= 1 << PTE_D_OFFSET;

          // Write PTE
          memwrite64(pte_addr, pte_write, false);
        }

        // Obtain physical address
        uint64_t paddr;

        // Copy page offset
        paddr = addr & PG_OFFSET_M;

        for (int i = 0; i < Num_Levels-1; i++)
        {
          // If level > 0, this is a superpage translation so VPN[level-1:0] are part of the page offset
          if (i < level)
            paddr |= addr & (pte_idx_mask << (PG_OFFSET_SIZE + PTE_Idx_Size*i));
          else
            paddr |= (ppn & (pte_idx_mask << (PTE_Idx_Size*i))) << PG_OFFSET_SIZE;
        }
        // PPN[3] is 17 bits wide
        paddr |= ppn & (((uint64_t(1)<<17) - 1) << (PTE_Idx_Size*(Num_Levels-1)));
        // Final physical address only uses 40 bits
        paddr &= PA_M;

        //log << LOG_DEBUG << "Physical address = 0x" << std::hex << paddr << endm;

        return paddr;
    }
    else
    {
        // Direct mapping, physical address is 40 bits
        return addr & PA_M;
    }
}

void ecall(const char* comm)
{
    DISASM(gsprintf(dis,"I: ecall%s%s",(comm?" # ":""),(comm?comm:"")););
    DEBUG_EMU(gprintf("%s\n",dis);)
    trap_to_mmode(CSR_MCAUSE_ECALL_FROM_UMODE + csrget(csr_prv), 0);
}

void ebreak(const char* comm)
{
    DISASM(gsprintf(dis,"I: ebreak%s%s",(comm?" # ":""),(comm?comm:"")););
    DEBUG_EMU(gprintf("%s\n",dis);)
    // TODO: The spec says that hardware breakpoint sets mtval/stval to the
    // current PC but ebreak is a software breakpoint; should it also set
    // mtval/stval to the current PC or set it to 0?
    trap_to_mmode(CSR_MCAUSE_BREAKPOINT, 0);
}

void sret(const char* comm)
{
    DISASM(gsprintf(dis,"I: sret%s%s",(comm?" # ":""),(comm?comm:"")););
    DEBUG_EMU(gprintf("%s\n",dis);)
    logpcchange(csrget(csr_sepc));
    // Take spie and spp
    uint64_t mstatus = csrget(csr_mstatus);
    uint64_t spie = (mstatus >> 5) & 0x1;
    uint64_t spp = (mstatus >> 8) & 0x1;
    // Clean sie, spie and spp
    uint64_t mstatus_clean = mstatus & 0xFFFFFFFFFFFFFEDDULL;
    // Set sie = spie, spie = 1, spp = U (0), prv = spp
    csrset(csr_mstatus, mstatus_clean | (spie << 1) | (1 << 8));
    csrset(csr_prv, spp);
}

void mret(const char* comm)
{
    DISASM(gsprintf(dis,"I: mret%s%s",(comm?" # ":""),(comm?comm:"")););
    DEBUG_EMU(gprintf("%s\n",dis);)
    logpcchange(csrget(csr_mepc));
    // Take mpie and mpp
    uint64_t mstatus = csrget(csr_mstatus);
    uint64_t mpie = (mstatus >> 7) & 0x1;
    uint64_t mpp = (mstatus >> 11) & 0x3;
    // Clean mie, mpie and mpp
    uint64_t mstatus_clean = mstatus & 0xFFFFFFFFFFFFE777ULL;
    // Set mie = mpie, mpie = 1, mpp = U (0), prv = mpp
    csrset(csr_mstatus, mstatus_clean | (mpie << 3) | (1 << 7));
    csrset(csr_prv, mpp);
}

void wfi(const char* comm)
{
    DISASM(gsprintf(dis,"I: wfi%s%s",(comm?" # ":""),(comm?comm:"")););
    DEBUG_EMU(gprintf("%s\n",dis);)
}

void csrrw(xreg dst, csr src1, xreg src2, const char* comm)
{
    DISASM(gsprintf(dis,"I: csrrw x%d, csrreg[%d], x%d%s%s",dst,src1,src2,(comm?" # ":""),(comm?comm:"")););
    DEBUG_EMU(gprintf("%s\n",dis);)
    csr_insn(dst, src1, XREGS[src2].x, true);
}

void csrrs(xreg dst, csr src1, xreg src2, const char* comm)
{
    DISASM(gsprintf(dis,"I: csrrs x%d, csrreg[%d], x%d%s%s",dst,src1,src2,(comm?" # ":""),(comm?comm:"")););
    DEBUG_EMU(gprintf("%s\n",dis);)
    csr_insn(dst, src1, csrget(src1) | XREGS[src2].x, src2 != x0);
}

void csrrc(xreg dst, csr src1, xreg src2, const char* comm)
{
    DISASM(gsprintf(dis,"I: csrrc x%d, csrreg[%d], x%d%s%s",dst,src1,src2,(comm?" # ":""),(comm?comm:"")););
    DEBUG_EMU(gprintf("%s\n",dis);)
    csr_insn(dst, src1, csrget(src1) & (~XREGS[src2].x), src2 != x0);
}

void csrrwi(xreg dst, csr src1, uint64_t imm, const char* comm)
{
    DISASM(gsprintf(dis,"I: csrrwi x%d, csrreg[%d], %d%s%s",dst,src1,imm,(comm?" # ":""),(comm?comm:"")););
    DEBUG_EMU(gprintf("%s\n",dis);)
    csr_insn(dst, src1, imm, true);
}

void csrrsi(xreg dst, csr src1, uint64_t imm, const char* comm)
{
    DISASM(gsprintf(dis,"I: csrrsi x%d, csrreg[%d], %d%s%s",dst,src1,imm,(comm?" # ":""),(comm?comm:"")););
    DEBUG_EMU(gprintf("%s\n",dis);)
    csr_insn(dst, src1, csrget(src1) | imm, imm != 0);
}

void csrrci(xreg dst, csr src1, uint64_t imm, const char* comm)
{
    DISASM(gsprintf(dis,"I: csrrci x%d, csrreg[%d], %d%s%s",dst,src1,imm,(comm?" # ":""),(comm?comm:"")););
    DEBUG_EMU(gprintf("%s\n",dis);)
    csr_insn(dst, src1, csrget(src1) & (~imm), imm != 0);
}

////////////////////////////////////////////////////////////////////////////////
//
// RV64F emulation
//
////////////////////////////////////////////////////////////////////////////////

static void femuld(opcode opc, int count, int size, freg dst, int off, xreg base,  int use_mask)
{
    for ( int i = 0; i < count; i++ )
    {
        uint64_t addr = XREGS[base].x + off;
        addr = addr + i * size;

        // for packed single, check the corresponding mask bit. If not set, skip this lane
        // except if using SP register as base

        bool genResult = ! ( use_mask && MREGS[0].b[i*size/2] == 0 );

        uint32_t  val32;
        float32 fval32;

        val32 = FREGS[dst].u[i]; // default result when element is masked

        switch ( opc )
        {
            case FLW:
                if ( genResult )
                {
                    val32 = memread32(addr);
                    fval32  = cast_uint32_to_float32(val32);
                    FREGS[dst].u[i] = val32;
                    DEBUG_EMU(gprintf("\t[%d] 0x%08x (%f) <- MEM[0x%016llx]\n",i,val32,fval32,addr););
                }
                break;
            default:
                assert(0);
                break;
        }
    }

#ifdef ZERO_EXTEND_UNUSED_FREG_BITS
    for (int i = count; i < 4; ++i)
        FREGS[dst].u[i] = 0;
#endif
    logfregchange(dst);
    IPC(ipc_ld(opc,count,size,dst,base,(XREGS[base].x+off),dis););
}

static void femust(opcode opc, int count, int size, freg src1, int off, xreg base, int use_mask)
{
    for ( int i = 0; i < count; i++ )
    {
        if ( use_mask && MREGS[0].b[i*size/2] == 0 ) continue;

        uint64_t addr = XREGS[base].x  + off;
        addr = addr + i * size;

        float32 fval32;
        uint32_t  val32;
        switch ( opc )
        {
            case FSW:
                fval32 = FREGS[src1].f[i];
                val32  = FREGS[src1].u[i];
                DEBUG_EMU(gprintf("\t[%d] 0x%08x (%f) --> MEM[0x%016llx]\n",i,val32,fval32,addr););
                memwrite32(addr, val32);
                logmemwchange(i, 4, addr, val32);
                break;
            default:
                assert(0);
                break;
        }
    }
    IPC(ipc_st(opc,count,size,src1,base,(XREGS[base].x+off),dis);)
}

static const char* rmnames[] = {
    "rne", "rtz", "rdn", "rup",
    "rmm", "res", "res", "dyn"
};

static void femucvtf2x(opcode opc, int count, xreg dst, freg src1, rounding_mode rm)
{
    iufval val;
    iufval rescvt;

    val.f = FREGS[src1].f[0];
    switch ( opc )
    {
        case FCVTWS:
            rescvt.x = XREGS[dst].x;
            if      ( isnan(val.f) ) rescvt.i = 0x7fffffff;
            else if ( isinf(val.f) )
            {
                if ( val.f > 0 )     rescvt.i = 0x7fffffff;
                else                 rescvt.i = 0x80000000;
            }
            else if ( (val.f > 0) && (val.u > 0x4effffff) ) // Float not representable in int32
            {
                                     rescvt.i = 0x7fffffff;
            }
            else if ( (val.f < 0) && (val.u > 0xcf000000) ) // Float not representable in int32
            {
                                     rescvt.i = 0x80000000;
            }
            else                     rescvt.i = roundf(val.f, rm);
            DEBUG_EMU(gprintf("\t0x%08x (%d) <-- 0x%08x (%f)\n",rescvt.u,rescvt.i,val.u,val.f););
            break;
        case FCVTWUS:
            rescvt.x = XREGS[dst].x;
            if      ( isnan(val.f) ) rescvt.u = 0xffffffff;
            else if ( isinf(val.f) )
            {
                if ( val.f > 0 )     rescvt.u = 0xffffffff;
                else                 rescvt.u = 0x00000000;
            }
            else if ( (val.f > 0) && (val.u > 0x4f7fffff) ) // Float not representable in uint32
            {
                rescvt.u = 0xffffffff;
            }
            else if ( val.f < 0 ) // Float not representable in uint32
            {
                rescvt.u = 0x00000000;
            }
            else                     rescvt.u = roundf(val.f, rm);
            DEBUG_EMU(gprintf("\t0x%08x (%d) <-- 0x%08x (%f)\n",rescvt.u,rescvt.u,val.u,val.f););
            break;
        default:
            assert(0);
            break;
    }
    if (dst != x0)
        XREGS[dst].x = sext32(rescvt.x);
    logxregchange(dst);
    IPC(ipc_ps(opc,1,dst,src1,fnone,fnone,dis);)
}

static void femucvtx2f(opcode opc, freg dst, xreg src1, rounding_mode rm)
{
    iufval res;
    iufval valcvt;

    valcvt.x = XREGS[src1].x;
    switch ( opc )
    {
        case FCVTSW:
            res.f  = valcvt.i;
            DEBUG_EMU(gprintf("\t0x%08x (%f) <-- 0x%08x (%d)\n",res.u,res.f,valcvt.u,valcvt.i););
            break;
        case FCVTSWU:
            res.f  = valcvt.u;
            DEBUG_EMU(gprintf("\t0x%08x (%f) <-- 0x%08x (%u)\n",res.u,res.f,valcvt.u,valcvt.u););
            break;
        default:
            assert(0);
            break;
    }
    FREGS[dst].f[0] = res.f;
#ifdef ZERO_EXTEND_UNUSED_FREG_BITS
    for(int i = 1; i < 4; i++)
        FREGS[dst].u[i] = 0;
#endif
    logfregchange(dst);
    IPC(ipc_ps(opc,1,dst,src1,fnone,fnone,dis);)
}

static void femu1src(opcode opc, int count, freg dst, freg src1, rounding_mode rm)
{
    iufval val;
    double intpart;

    for (int i = 0; i < count; ++i)
    {
        val.f = FREGS[src1].f[i];

        bool genResult = !(count == 4 && MREGS[0].b[i*2] == 0);

        iufval res;
        res.f = FREGS[dst].f[i]; // result when element is masked (existing reg value)
        switch ( opc )
        {
            case FSQRT:
                if ( genResult )
                {
                    res.f = sqrtf(val.f);
                    // convert to canonical NaN
                    if ( isnan(res.f) ) res.f = nanf("");
                    DEBUG_EMU(gprintf("\t[%d] 0x%08x (%f) <-- 0x%08x (%f)\n",i,res.u,res.f,val.u,val.f););
                }
                break;
            case FRSQ:
                if ( genResult )
                {
                    if (emu_use_fake_txfma)
                    {
                        res.f = (float) ((double) 1.0 / sqrt((double) val.f));
                    }
                    else
                    {
                        res.f = ttrans_frsq(val.u);
                        // security ulp check
                        iufval res_gold;
                        res_gold.f = (float) ((double) 1.0 / sqrt((double) val.f));
                        DEBUG_EMU(gprintf("RSQ TRANS\tIN: 0x%08x\tOUT: 0x%08x\tEXPECTED: 0x%08x\n", val.u, res.u, res_gold.u););
                        if(security_ulp_check(res_gold.u,res.u)){
                            DEBUG_EMU(gprintf("WARNING. Don't panic. Trans mismatch error for operation RSQ with input: 0x%08X. This might happen, report to jordi.sola@esperantotech.com if needed.", val.u););
                        }
                    }
                    // convert to canonical NaN
                    if ( isnan(res.f) ) res.f = nanf("");
                }
                DEBUG_EMU(gprintf("\t[%d] 0x%08x (%f) <-- 0x%08x (%f)\n",i,res.u,res.f,val.u,val.f););
                break;
            case FSIN:
                if ( genResult )
                {
                    if (emu_use_fake_txfma)
                    {
                        res.f = sin(2*M_PI*val.f);
                    }
                    else
                    {
                        res.f = ttrans_fsin(val.u);
                        // security ulp check
                        iufval res_gold, sin_tmp;
                        double f;
                        sin_tmp.f = (float) modf(val.f, &f);

                        sin_tmp.f = sin_tmp.f > 0.5 ? sin_tmp.f - 1.0
                                  : sin_tmp.f < -0.5 ? sin_tmp.f + 1.0
                                  : sin_tmp.f;

                        res_gold.f = (float) sin(2 * M_PI * (double) sin_tmp.f);
                        DEBUG_EMU(gprintf("SIN TRANS\tIN: 0x%08x\tOUT: 0x%08x\tEXPECTED: 0x%08x\n", val.u, res.u, res_gold.u););
                        if(security_ulp_check(res_gold.u,res.u)){
                            DEBUG_EMU(gprintf("WARNING. Don't panic. Trans mismatch error for operation FSIN with input: 0x%08X. This might happen, report to jordi.sola@esperantotech.com if needed.", val.u););
                        }
                    }
                    // convert to canonical NaN
                    if ( isnan(res.f) ) res.f = nanf("");
                }
                DEBUG_EMU(gprintf("\t[%d] 0x%08x (%f) <-- 0x%08x (%f)\n",i,res.u,res.f,val.u,val.f););
                break;
            case FEXP:
                if ( genResult )
                {
                    if (emu_use_fake_txfma)
                    {
                        res.f = exp2f(val.f);
                    }
                    else
                    {
                        res.f = ttrans_fexp2(val.u);
                        // security ulp check
                        iufval res_gold;
                        res_gold.f = exp2f(val.f);

                        // Remove denormals
                        if ((res.u & 0x7f800000) == 0) res.u = res.u & 0xff800000;
                        if ((res_gold.u & 0x7f800000) == 0) res_gold.u = res_gold.u & 0xff800000;

                        DEBUG_EMU(gprintf("EXP TRANS\tIN: 0x%08x\tOUT: 0x%08x\tEXPECTED: 0x%08x\n", val.u, res.u, res_gold.u););
                        if(security_ulp_check(res_gold.u,res.u)){
                            DEBUG_EMU(gprintf("WARNING. Don't panic. Trans mismatch error for operation FEXP with input: 0x%08X. This might happen, report to jordi.sola@esperantotech.com if needed.", val.u););
                        }
                    }
                    // convert to canonical NaN
                    if ( isnan(res.f) ) res.f = nanf("");
                }
                printf("\t[%d] 0x%08x (%f) <-- 0x%08x (%f)\n",i,res.u,res.f,val.u,val.f);
                break;
            case FLOG:
                if ( genResult )
                {
                    if (emu_use_fake_txfma)
                    {
                        res.f = log2f(val.f);
                    }
                    else
                    {
                        res.f = ttrans_flog2(val.u);
                        // security ulp check
                        iufval res_gold;
                        res_gold.f = (float)log2((double)val.f);
                        //DEBUG_EMU(gprintf("LOG TRANS\tIN: 0x%08x\tOUT: 0x%08x\tEXPECTED: 0x%08x\n", val.u, res.u, res_gold.u););
                        DEBUG_EMU(gprintf("LOG TRANS\tIN: 0x%08x\tOUT: 0x%08x\tEXPECTED: 0x%08x (%.20f)\n", val.u, res.u, res_gold.u, res_gold.f););
                        if(security_ulp_check(res_gold.u,res.u)){
                            DEBUG_EMU(gprintf("WARNING. Don't panic. Trans mismatch error for operation FLOG with input: 0x%08X. This might happen, report to jordi.sola@esperantotech.com if needed.", val.u););
                        }
                    }
                    // convert to canonical NaN
                    if ( isnan(res.f) ) res.f = nanf("");
                }
                DEBUG_EMU(gprintf("\t[%d] 0x%08x (%f) <-- 0x%08x (%f)\n",i,res.u,res.f,val.u,val.f););
                break;
            case FRCP:
                if ( genResult )
                {
                    if (emu_use_fake_txfma)
                    {
                        res.f = (float) (1.0 / (double) val.f);
                    }
                    else
                    {
                        res.f = ttrans_frcp(val.u);
                        // security ulp check
                        iufval res_gold;
                        res_gold.f = (float) (1.0 / (double) val.f);
                        DEBUG_EMU(gprintf("RCP TRANS\tIN: 0x%08x\tOUT: 0x%08x\tEXPECTED: 0x%08x\n", val.u, res.u, res_gold.u););
                        //assert(res.u == res_gold.u);
                        if(security_ulp_check(res_gold.u,res.u)){
                            DEBUG_EMU(gprintf("WARNING. Don't panic. Trans mismatch error for operation FRCP with input: 0x%08X. This might happen, report to jordi.sola@esperantotech.com if needed.", val.u););
                        }
                    }
                    // convert to canonical NaN
                    if ( isnan(res.f) ) res.f = nanf("");
                }
                DEBUG_EMU(gprintf("\t[%d] 0x%08x (%f) <-- 0x%08x (%f)\n",i,res.u,res.f,val.u,val.f););
                break;
            case FRCPFXP:
                if ( genResult )
                {
                    // Input value is 2xtriArea with 15.16 precision
                    float64 tmp = float64(val.i) / float64(1 << 16);

                    // Result value is 17.14
                    float64 tmp_rcp = (1.0f / tmp) * float64(1 << 14);

                    res.i = int32_t(tmp_rcp);
                    DEBUG_EMU( printf("\t[%d] 0x%08x (%d) <-- 1 / 0x%08x (%d)\n", i, res.u, res.i, val.u, val.i); )
                }
                break;
            case FCVTPSPW:
                if ( genResult )
                {
                    res.f  = val.i;
                    // convert to canonical NaN
                    if ( isnan(res.f) ) res.f = nanf("");
                    DEBUG_EMU(gprintf("\t[%d] 0x%08x (%f) <-- 0x%08x (%d)\n",i,res.u,res.f,val.u,val.i););
                }
                break;
            case FCVTPSRAST:
                if( genResult)
                {
                    res.f = ((float)val.i) / (1 << 16);
                    // convert to canonical NaN
                    if ( isnan(res.f) ) res.f = nanf("");
                    DEBUG_EMU(gprintf("\t[%d] 0x%08x (%f) <-- 0x%08x (%d)\n",i,res.u,res.f,val.u,val.i););
                }
                break;
            case FCVTRASTPS:
                if( genResult)
                {
                    res.i = (int32_t)(val.f*(1 << 14) + 0.5);
                    // convert to canonical NaN
                    DEBUG_EMU(gprintf("\t[%d] 0x%08x (%d) <-- 0x%08x (%f)\n",i,res.u,res.i,val.u,val.f););
                }
                break;
            case FCVTPSPWU:
                if ( genResult )
                {
                    res.f  = val.u;
                    // convert to canonical NaN
                    if ( isnan(res.f) ) res.f = nanf("");
                    DEBUG_EMU(gprintf("\t[%d] 0x%08x (%f) <-- 0x%08x (%u)\n",i,res.u,res.f,val.u,val.u););
                }
                break;
            case FCVTPWPS:
                if ( genResult )
                {
                    if      ( isnan(val.f) ) res.i = 0x7fffffff;
                    else if ( isinf(val.f) )
                    {
                        if ( val.f > 0 )     res.i = 0x7fffffff;
                        else                 res.i = 0x80000000;
                    }
                    else if ( (val.f > 0) && (val.u > 0x4effffff) ) // Float not representable in int32
                    {
                                             res.i = 0x7fffffff;
                    }
                    else if ( (val.f < 0) && (val.u > 0xcf000000) ) // Float not representable in int32
                    {
                                             res.i = 0x80000000;
                    }
                    else                     res.i = roundf(val.f, rm);
                    DEBUG_EMU(gprintf("\t[%d] 0x%08x (%d) <-- 0x%08lx (%f)\n",i,res.u,res.i,val.u,val.f););
                }
                break;
            case FCVTPWUPS:
                if ( genResult )
                {
                    if      ( isnan(val.f) ) res.u = 0xffffffff;
                    else if ( isinf(val.f) )
                    {
                        if ( val.f > 0 )     res.u = 0xffffffff;
                        else                 res.u = 0x00000000;
                    }
                    else if ( (val.f > 0) && (val.u > 0x4f7fffff) ) // Float not representable in uint32
                    {
                                             res.u = 0xffffffff;
                    }
                    else if ( val.f < 0 ) // Float not representable in uint32
                    {
                                             res.u = 0x00000000;
                    }
                    else                     res.u = roundf(val.f, rm);
                    DEBUG_EMU(gprintf("\t[%d] 0x%08x (%u) <-- 0x%08x (%f)\n",i,res.u,res.u,val.u,val.f););
                }
                break;
            case FFRC:
                if ( genResult )
                {
                    res.f  = modf(val.f,&intpart);
                    // convert to canonical NaN
                    if ( isnan(res.f) ) res.f = nanf("");
                    DEBUG_EMU(gprintf("\t[%d] 0x%08x (%f) <-- 0x%08x (%f)\n",i,res.u,res.f,val.u,val.f););
                }
                break;
            case FROUND:
                if ( genResult )
                {
                    res.f  = roundf(val.f);
                    // convert to canonical NaN
                    if ( isnan(res.f) ) res.f = nanf("");
                    DEBUG_EMU(printf("\t[%d] 0x%08x (%f) <-- 0x%08x (%f) (warning! ignoring rounding mode!!!! fixme!)\n",i,res.u,res.f,val.u,val.f););
                }
                break;
            case FCLASSPS:
                if (genResult)
                {
                    switch (fpclassify(val.f)) {
                        case FP_INFINITE:  if (signbit(val.f)) res.u = 1<<0;
                                           else res.u = 1<<7;
                                           break;
                        case FP_NAN:       if (val.u & 0x00400000) res.u = 1<<9; // quiet NaN
                                           else res.u = 1 << 8;                  // signaling NaN
                                           break;
                        case FP_ZERO:      if (signbit(val.f)) res.u = 1<<3;
                                           else res.u = 1<<4;
                                           break;
                        case FP_SUBNORMAL: if (signbit(val.f)) res.u = 1<<2;
                                           else res.u = 1<<5;
                                           break;
                        case FP_NORMAL:    if (signbit(val.f)) res.u = 1<<1;
                                           else res.u = 1<<6;
                                           break;
                        default:           assert(0); // error!
                                           break;
                    }
                    DEBUG_EMU(gprintf("\t[%d] 0x%08x <-- 0x%08x (%f)\n",i,res.u,val.u,val.f););
                }
                break;
            default:
                assert(0);
                break;
        }
        FREGS[dst].f[i] = res.f;
    }
#ifdef ZERO_EXTEND_UNUSED_FREG_BITS
    for (int i = count; i < 4; ++i)
        FREGS[dst].u[i] = 0;
#endif
    logfregchange(dst);
    IPC(ipc_ps(opc,count,dst,src1,fnone,fnone,dis);)
}

static void femu2src(opcode opc, int count, freg dst, freg src1, freg src2, rounding_mode rm)
{
    iufval val1, val2;

    for ( int i = 0; i < count; i++ )
    {
        // for packed single, check the corresponding mask bit. If not set, skip this lane
        //if ( count == 4 && MREGS[0].b[i*2] == 0 ) continue;

        val1.f  = FREGS[src1].f[i];
        val2.f  = src2 != fnone ? FREGS[src2].f[i] : 0;

        bool genResult = !(count == 4 && MREGS[0].b[i*2] == 0);
        iufval res;
        res.u = FREGS[dst].u[i];
        switch ( opc )
        {
            case FADD:
                if (genResult)
                {
                    res.f  = val1.f + val2.f;
                    if (isnan(res.f)) res.u = 0x7fc00000;
                    DEBUG_EMU(gprintf("\t[%d] 0x%08x (%f) <-- 0x%08x (%f) + 0x%08x (%f)\n",i,res.u,res.f,val1.u,val1.f,val2.u,val2.f););
                }
                break;
            case FSUB:
                if (genResult)
                {
                    res.f  = val1.f - val2.f;
                    if (isnan(res.f)) res.u = 0x7fc00000;
                    DEBUG_EMU(gprintf("\t[%d] 0x%08x (%f) <-- 0x%08x (%f) - 0x%08x (%f)\n",i,res.u,res.f,val1.u,val1.f,val2.u,val2.f););
                }
                break;
            case FMUL:
                if (genResult)
                {
                    res.f  = val1.f * val2.f;
                    if (isnan(res.f)) res.u = 0x7fc00000;
                    DEBUG_EMU(gprintf("\t[%d] 0x%08x (%f) <-- 0x%08x (%f) * 0x%08x (%f)\n",i,res.u,res.f,val1.u,val1.f,val2.u,val2.f););
                }
                break;
            case FDIV:
                if (genResult)
                {
                    res.f  = val1.f / val2.f;
                    if (isnan(res.f)) res.u = 0x7fc00000;
                    DEBUG_EMU(gprintf("\t[%d] 0x%08x (%f) <-- 0x%08x (%f) / 0x%08x (%f)\n",i,res.u,res.f,val1.u,val1.f,val2.u,val2.f););
                }
                break;
            case FMIN:
                if (genResult)
                {
                    res.f  = (val1.f <= val2.f) ? val1.f : val2.f;
                    DEBUG_EMU(gprintf("\t[%d] 0x%08x (%f) <-- min(0x%08x (%f), 0x%08x (%f))\n",i,res.u,res.f,val1.u,val1.f,val2.u,val2.f););
                }
                break;
            case FMAX:
                if (genResult)
                {
                    res.f  = (val1.f >= val2.f) ? val1.f : val2.f;
                    DEBUG_EMU(gprintf("\t[%d] 0x%08x (%f) <-- max(0x%08x (%f), 0x%08x (%f))\n",i,res.u,res.f,val1.u,val1.f,val2.u,val2.f););
                }
                break;
            case FLT:
                if (genResult)
                {
                    res.u  = (val1.f < val2.f) ? 0xFFFFFFFF : 0;
                    DEBUG_EMU(gprintf("\t[%d] 0x%08x <-- 0x%08x (%f) < 0x%08x (%f)?\n",i,res.u,val1.u,val1.f,val2.u,val2.f););
                }
                break;
//            case FLTABS:
//                if (genResult)
//                {
//                    res.u  = (fabs(val1.f) < fabs(val2.f)) ? 0xFFFFFFFF : 0;
//                    DEBUG_EMU(gprintf("\t[%d] 0x%08x <-- 0x%08x (%f) < 0x%08x (%f)?\n",i,res.u,val1.u,val1.f,val2.u,val2.f););
//                }
//                break;
            case FLE:
                if (genResult)
                {
                    res.u  = (val1.f <= val2.f) ? 0xFFFFFFFF : 0;
                    DEBUG_EMU(gprintf("\t[%d] 0x%08x <-- 0x%08x (%f) <= 0x%08x (%f)?\n",i,res.u,val1.u,val1.f,val2.u,val2.f););
                }
                break;
            case FEQ:
                if (genResult)
                {
                    res.u  = (val1.u == val2.u) ? 0xFFFFFFFF : 0;
                    DEBUG_EMU(gprintf("\t[%d] 0x%08x <-- 0x%08x (%f) == 0x%08x (%f)?\n",i,res.u,val1.u,val1.f,val2.u,val2.f););
                }
                break;
            case FSGNJ:
                if (genResult)
                {
                    res.u  = val1.u & 0x7fffffff;
                    res.u  = res.u | (val2.u & 0x80000000 );
                    DEBUG_EMU(gprintf("\t[%d] 0x%08x (%f) <-- 0x%08x (%f), 0x%08x (%f)\n",i,res.u,res.f,val1.u,val1.f,val2.u,val2.f););
                }
                break;
            case FSGNJN:
                if (genResult)
                {
                    res.u  = val1.u & 0x7fffffff;
                    res.u  = res.u | ((~val2.u) & 0x80000000);
                    DEBUG_EMU(gprintf("\t[%d] 0x%08x (%f) <-- 0x%08x (%f), 0x%08x (%f)\n",i,res.u,res.f,val1.u,val1.f,val2.u,val2.f););
                }
                break;
            case FSGNJX:
                if (genResult)
                {
                    res.u  = val1.u & 0x7fffffff;
                    res.u  = res.u | ((val1.u ^ val2.u) & 0x80000000);
                    DEBUG_EMU(gprintf("\t[%d] 0x%08x (%f) <-- 0x%08x (%f), 0x%08x (%f)\n",i,res.u,res.f,val1.u,val1.f,val2.u,val2.f););
                }
                break;
            case FRCP_FIX_RAST:
                if (genResult)
                {
                    // Input value is 2xtriArea with 15.16 precision
                    float64 tmp = float64(val1.i) / float64(1 << 16);

                    // Result value is 17.14
                    float64 tmp_rcp = (1.0f / tmp) * float64(1 << 14);

                    iufval res_gold;
                    res_gold.i = int32_t(tmp_rcp);

                    float64 yn = float64(val2.i)/float64(1 << 14);
                    double a = yn * tmp;
                    uint32_t partial = (uint32_t)(a * (((uint64_t)1) << 31));
                    //printf("Partial: 0x%08x\n", partial);
                    float64 unpartial = float64(partial)/float64(((uint64_t)1) << 31);
                    float64 result = yn*(2.0-unpartial);
                    res.i = (int32_t)(result*(1 << 14));

                    //printf("FRCPFXP NR EXPECTED: 0x%08x RESULT: 0x%08x\n", res_gold.u, res.u); 

                    //Check 1ulp
                    assert((abs(res.i - res_gold.i) <=1) && "Trans mismatch error. Please open jira to jordi.sola@esperantotech.com.");

                    DEBUG_EMU(gprintf("\t[%d] 0x%08x (%d) <-- 0x%08x (%f), 0x%08x (%d)\n",i,res.u,res.i,val1.u,tmp,val2.u,val2.i););
                }
                break;
            default:
                assert(0);
                break;
        }
        FREGS[dst].f[i] = res.f;
    }
#ifdef ZERO_EXTEND_UNUSED_FREG_BITS
    for (int i = count; i < 4; ++i)
        FREGS[dst].u[i] = 0;
#endif
    logfregchange(dst);
    IPC(ipc_ps(opc,count,dst,src1,src2,fnone,dis);)
}

static void femu3src(opcode opc, int count, freg dst, freg src1, freg src2, freg src3, rounding_mode rm)
{
    for ( int i = 0; i < count; i++ )
    {
        // for packed single, check the corresponding mask bit. If not set, skip this lane
        //if ( count == 4 && MREGS[0].b[i*2] == 0 ) continue;

        float32 val1 = FREGS[src1].f[i];
        float32 val2 = FREGS[src2].f[i];
        float32 val3 = FREGS[src3].f[i];

        uint32_t val1u = cast_float32_to_uint32(val1);
        uint32_t val2u = cast_float32_to_uint32(val2);
        uint32_t val3u = cast_float32_to_uint32(val3);

        bool genResult = ! ( count == 4 && MREGS[0].b[i*2] == 0 );

        float32 res = FREGS[dst].f[i];
        uint32_t resu = FREGS[dst].u[i];

        switch ( opc )
        {
            case FMADD:
                if ( genResult )
                {
                    res  = fmaf(val1,val2,val3);
                    if (isnan(res)) res = nanf("");
                    resu = cast_float32_to_uint32(res);
                }
                DEBUG_EMU(gprintf("\t[%d] 0x%08x (%f) <-- 0x%08x (%f) * 0x%08x (%f) + 0x%08x (%f)\n",i,resu,res,val1u,val1,val2u,val2,val3u,val3););
                break;
            case FNMADD:
                if ( genResult )
                {
                    res  = - fmaf(val1,val2,val3);
                    if (isnan(res)) res = nanf("");
                    resu = cast_float32_to_uint32(res);
                }
                DEBUG_EMU(gprintf("\t[%d] 0x%08x (%f) <-- -(0x%08x (%f) * 0x%08x (%f) + 0x%08x (%f))\n",i,resu,res,val1u,val1,val2u,val2,val3u,val3););
                break;
            case FMSUB:
                if ( genResult )
                {
                    res  = fmaf(val1,val2,-val3);
                    if (isnan(res)) res = nanf("");
                    resu = cast_float32_to_uint32(res);
                }
                DEBUG_EMU(gprintf("\t[%d] 0x%08x (%f) <-- 0x%08x (%f) * 0x%08x (%f) - 0x%08x (%f)\n",i,resu,res,val1u,val1,val2u,val2,val3u,val3););
                break;
            case FNMSUB:
                if ( genResult )
                {
                    res  = -fmaf(val1,val2,-val3);
                    if (isnan(res)) res = nanf("");
                    resu = cast_float32_to_uint32(res);
                }
                DEBUG_EMU(gprintf("\t[%d] 0x%08x (%f) <-- -(0x%08x (%f) * 0x%08x (%f) - 0x%08x (%f))\n",i,resu,res,val1u,val1,val2u,val2,val3u,val3););
                break;
            case FCMOV:
                if ( genResult )
                {
                    res  = (FREGS[src1].u[i] != 0) ? val2 : val3;
                    resu = cast_float32_to_uint32(res);
                }
                DEBUG_EMU(gprintf("\t[%d] 0x%08x (%f) <-- %d ? 0x%08x (%f) : 0x%08x (%f)\n",i,resu,res,FREGS[src1].u[i],val2u,val2,val3u,val3););
                break;
            default:
                assert(0);
                break;
        }

        FREGS[dst].f[i] = res;
    }
#ifdef ZERO_EXTEND_UNUSED_FREG_BITS
    for (int i = count; i < 4; ++i)
        FREGS[dst].u[i] = 0;
#endif
    logfregchange(dst);
    IPC(ipc_ps(opc,count,dst,src1,src2,src3,dis);)
}

static void femucmp(opcode opc, int count, int size, xreg dst, freg src1, freg src2)
{
    iufval val1, val2;

    for ( int i = 0; i < count; i++ )
    {
        // for packed single, check the corresponding mask bit. If not set, skip this lane
        if ( count == 4 && MREGS[0].b[i*2] == 0 ) continue;

        val1.f  = FREGS[src1].f[i];
        val2.f  = FREGS[src2].f[i];

        iufval res;
        switch ( opc )
        {
            case FLT:    res.u  = (val1.f < val2.f) ? 1 : 0;
                         DEBUG_EMU(gprintf("\t[%d] 0x%08x <-- 0x%08x (%f) < 0x%08x (%f)?\n",i,res.u,val1.u,val1.f,val2.u,val2.f);)
                         break;
            case FLE:    res.u  = (val1.f <= val2.f) ? 1 : 0;
                         DEBUG_EMU(gprintf("\t[%d] 0x%08x <-- 0x%08x (%f) <= 0x%08x (%f)?\n",i,res.u,val1.u,val1.f,val2.u,val2.f);)
                         break;
            case FEQ:    res.u  = (val1.u == val2.u) ? 1 : 0;
                         DEBUG_EMU(gprintf("\t[%d] 0x%08x <-- 0x%08x (%f) == 0x%08x (%f)?\n",i,res.u,val1.u,val1.f,val2.u,val2.f);)
                         break;
            default:     assert(0);
                         break;
        }
        if(dst != x0)
            XREGS[dst].x = sext32(res.u);
    }
    logxregchange(dst);
    IPC(ipc_f2x(opc,dst,src1,src2,dis);)
}


void fadd_s(freg dst, freg src1, freg src2, rounding_mode rm, const char* comm)
{
    DISASM(gsprintf(dis,"I: fadd.s f%d, f%d, f%d, %s%s%s",dst,src1,src2,rmnames[rm],(comm?" # ":""),(comm?comm:"")););
    DEBUG_EMU(gprintf("%s\n",dis););
    femu2src(FADD, 1, dst, src1, src2, rm); 
}

void fsub_s(freg dst, freg src1, freg src2, rounding_mode rm, const char* comm)
{
    DISASM(gsprintf(dis,"I: fsub.s f%d, f%d, f%d, %s%s%s",dst,src1,src2,rmnames[rm],(comm?" # ":""),(comm?comm:"")););
    DEBUG_EMU(gprintf("%s\n",dis););
    femu2src(FSUB, 1, dst, src1, src2, rm); 
}

void fmul_s(freg dst, freg src1, freg src2, rounding_mode rm, const char* comm)
{
    DISASM(gsprintf(dis,"I: fmul.s f%d, f%d, f%d, %s%s%s",dst,src1,src2,rmnames[rm],(comm?" # ":""),(comm?comm:"")););
    DEBUG_EMU(gprintf("%s\n",dis););
    femu2src(FMUL, 1, dst, src1, src2, rm); 
}

void fdiv_s(freg dst, freg src1, freg src2, rounding_mode rm, const char* comm)
{
    DISASM(gsprintf(dis,"I: fdiv.s f%d, f%d, f%d, %s%s%s",dst,src1,src2,rmnames[rm],(comm?" # ":""),(comm?comm:"")););
    DEBUG_EMU(gprintf("%s\n",dis););
    femu2src(FDIV, 1, dst, src1, src2, rm); 
}

void fsgnj_s(freg dst, freg src1, freg src2, const char* comm)
{
    DISASM(gsprintf(dis,"I: fsgnj.s f%d, f%d, f%d%s%s",dst,src1,src2,(comm?" # ":""),(comm?comm:"")););
    DEBUG_EMU(gprintf("%s\n",dis););
    femu2src(FSGNJ, 1, dst, src1, src2, rmdyn); 
}

void fsgnjn_s(freg dst, freg src1, freg src2, const char* comm)
{
    DISASM(gsprintf(dis,"I: fsgnjn.s f%d, f%d, f%d%s%s",dst,src1,src2,(comm?" # ":""),(comm?comm:"")););
    DEBUG_EMU(gprintf("%s\n",dis););
    femu2src(FSGNJN, 1, dst, src1, src2, rmdyn); 
}

void fsgnjx_s(freg dst, freg src1, freg src2, const char* comm)
{
    DISASM(gsprintf(dis,"I: fsgnjx.s f%d, f%d, f%d%s%s",dst,src1,src2,(comm?" # ":""),(comm?comm:"")););
    DEBUG_EMU(gprintf("%s\n",dis););
    femu2src(FSGNJX, 1, dst, src1, src2, rmdyn); 
}

void fmin_s(freg dst, freg src1, freg src2, const char* comm)
{
    DISASM(gsprintf(dis,"I: fmin.s f%d, f%d, f%d%s%s",dst,src1,src2,(comm?" # ":""),(comm?comm:"")););
    DEBUG_EMU(gprintf("%s\n",dis););
    femu2src(FMIN, 1, dst, src1, src2, rmdyn); 
}

void fmax_s(freg dst, freg src1, freg src2, const char* comm)
{
    DISASM(gsprintf(dis,"I: fmax.s f%d, f%d, f%d%s%s",dst,src1,src2,(comm?" # ":""),(comm?comm:"")););
    DEBUG_EMU(gprintf("%s\n",dis););
    femu2src(FMAX, 1, dst, src1, src2, rmdyn); 
}

void fsqrt_s(freg dst, freg src1, rounding_mode rm, const char* comm)
{
    DISASM(gsprintf(dis,"I: fsqrt.s f%d, f%d, %s%s%s",dst,src1,rmnames[rm],(comm?" # ":""),(comm?comm:"")););
    DEBUG_EMU(gprintf("%s\n",dis););
    femu1src(FSQRT, 1, dst, src1, rm); 
}

void feq_s(xreg dst, freg src1, freg src2, const char* comm)
{
    DISASM(gsprintf(dis,"I: feq.s f%d, f%d, f%d, %s%s%s",dst,src1,src2,(comm?" # ":""),(comm?comm:"")););
    DEBUG_EMU(gprintf("%s\n",dis););
    femucmp(FEQ, 1, 4, dst, src1, src2); 
}

void fle_s(xreg dst, freg src1, freg src2, const char* comm)
{
    DISASM(gsprintf(dis,"I: fle.s f%d, f%d, f%d, %s%s%s",dst,src1,src2,(comm?" # ":""),(comm?comm:"")););
    DEBUG_EMU(gprintf("%s\n",dis););
    femucmp(FLE, 1, 4, dst, src1, src2); 
}

void flt_s(xreg dst, freg src1, freg src2, const char* comm)
{
    DISASM(gsprintf(dis,"I: flt.s f%d, f%d, f%d, %s%s%s",dst,src1,src2,(comm?" # ":""),(comm?comm:"")););
    DEBUG_EMU(gprintf("%s\n",dis););
    femucmp(FLT, 1, 4, dst, src1, src2); 
}

void fcvt_w_s(xreg dst, freg src1, rounding_mode rm, const char* comm)
{
    DISASM(gsprintf(dis,"I: fcvt.w.s x%d, f%d, %s%s%s",dst,src1,rmnames[rm],(comm?" # ":""),(comm?comm:"")););
    DEBUG_EMU(gprintf("%s\n",dis););
    femucvtf2x(FCVTWS, 1, dst, src1, rm);
}

void fcvt_wu_s(xreg dst, freg src1, rounding_mode rm, const char* comm)
{
    DISASM(gsprintf(dis,"I: fcvt.wu.s x%d, f%d, %s%s%s",dst,src1,rmnames[rm],(comm?" # ":""),(comm?comm:"")););
    DEBUG_EMU(gprintf("%s\n",dis););
    femucvtf2x(FCVTWUS, 1, dst, src1, rm);
}

void fmv_x_w(xreg dst, freg src1, const char* comm)
{
    DISASM(gsprintf(dis,"I: fmv.x.w x%d, f%d%s%s",dst,src1,(comm?" # ":""),(comm?comm:"")););
    DEBUG_EMU(gprintf("%s\n",dis););

    if(dst != x0)
    {
        XREGS[dst].x = sext32(FREGS[src1].u[0]);
        DEBUG_EMU(gprintf("\t0x%016llx <- 0x%08x (%f)\n", XREGS[dst].x, FREGS[src1].u[0], FREGS[src1].f[0]););
    }
    logxregchange(dst);
}

void fclass_s(xreg dst, freg src1, const char* comm)
{
    DISASM(gsprintf(dis,"I: fclass.s x%d, f%d%s%s",dst,src1,(comm?" # ":""),(comm?comm:"")););
    DEBUG_EMU(gprintf("%s\n",dis););

    iufval val;
    iufval res;
    val.f = FREGS[src1].f[0];
    switch (fpclassify(val.f)) {
        case FP_INFINITE:  if (signbit(val.f)) res.u = 1<<0;
                           else res.u = 1<<7;
                           break;
        case FP_NAN:       if (val.u & 0x00400000) res.u = 1<<9; // quiet NaN
                           else res.u = 1 << 8;                  // signaling NaN
                           break;
        case FP_ZERO:      if (signbit(val.f)) res.u = 1<<3;
                           else res.u = 1<<4;
                           break;
        case FP_SUBNORMAL: if (signbit(val.f)) res.u = 1<<2;
                           else res.u = 1<<5;
                           break;
        case FP_NORMAL:    if (signbit(val.f)) res.u = 1<<1;
                           else res.u = 1<<6;
                           break;
        default:           assert(0); // error!
                           break;
    }
    if (dst != x0)
    {
        XREGS[dst].x = res.x;
        DEBUG_EMU(gprintf("\t0x%08x <-- 0x%08x (%f)\n",res.u,val.u,val.f););
    }
    logxregchange(dst);
    IPC(ipc_ps(FCLASS,1,dst,src1,fnone,fnone,dis);)
}

void fcvt_s_w(freg dst, xreg src1, rounding_mode rm, const char* comm)
{
    DISASM(gsprintf(dis,"I: fcvt.s.w f%d, x%d, %s%s%s",dst,src1,rmnames[rm],(comm?" # ":""),(comm?comm:"")););
    DEBUG_EMU(gprintf("%s\n",dis););
    femucvtx2f(FCVTSW, dst, src1, rm);
}

void fcvt_s_wu(freg dst, xreg src1, rounding_mode rm, const char* comm)
{
    DISASM(gsprintf(dis,"I: fcvt.s.wu f%d, x%d, %s%s%s",dst,src1,rmnames[rm],(comm?" # ":""),(comm?comm:"")););
    DEBUG_EMU(gprintf("%s\n",dis););
    femucvtx2f(FCVTSWU, dst, src1, rm);
}

void fmv_w_x(freg dst, xreg src1, const char* comm)
{
    DISASM(gsprintf(dis,"I: fmv.w.x f%d, x%d%s%s",dst,src1,(comm?" # ":""),(comm?comm:"")););
    DEBUG_EMU(gprintf("%s\n",dis););

    FREGS[dst].u[0] = XREGS[src1].w[0];
    DEBUG_EMU(gprintf("\t0x%08x (%f) <- 0x%08x\n", FREGS[dst].u[0], FREGS[dst].f[0], XREGS[src1].w[0]););
    for(int i = 1; i < 4; i++)
        FREGS[dst].u[i] = 0;
    logfregchange(dst);
}

void flw(freg dst, int off, xreg base, const char* comm)
{
    DISASM(gsprintf(dis,"I: flw f%d, %d(x%d)%s%s",dst,off,base,(comm?" # ":""),(comm?comm:"")););
    DEBUG_EMU(gprintf("%s\n",dis););
    femuld(FLW, 1, 4, dst, off,  base, 0);
}

void fsw(freg src1, int off, xreg base, const char* comm)
{
    DISASM(gsprintf(dis,"I: fsw f%d, %d(x%d)%s%s",src1,off,base,(comm?" # ":""),(comm?comm:"")););
    DEBUG_EMU(gprintf("%s\n",dis););
    femust(FSW, 1, 4, src1, off, base, 0);
}

void fmadd_s(freg dst, freg src1, freg src2, freg src3, rounding_mode rm, const char* comm)
{
    DISASM(gsprintf(dis,"I: fmadd.s f%d, f%d, f%d, f%d, %s%s%s",dst,src1,src2,src3,rmnames[rm],(comm?" # ":""),(comm?comm:"")););
    DEBUG_EMU(gprintf("%s\n",dis););
    femu3src(FMADD, 1, dst, src1, src2, src3, rm);
}

void fmsub_s(freg dst, freg src1, freg src2, freg src3, rounding_mode rm, const char* comm)
{
    DISASM(gsprintf(dis,"I: fmsub.s f%d, f%d, f%d, f%d, %s%s%s",dst,src1,src2,src3,rmnames[rm],(comm?" # ":""),(comm?comm:"")););
    DEBUG_EMU(gprintf("%s\n",dis););
    femu3src(FMSUB, 1, dst, src1, src2, src3, rm);
}

void fnmsub_s(freg dst, freg src1, freg src2, freg src3, rounding_mode rm, const char* comm)
{
    DISASM(gsprintf(dis,"I: fnmsub.s f%d, f%d, f%d, f%d, %s%s%s",dst,src1,src2,src3,rmnames[rm],(comm?" # ":""),(comm?comm:"")););
    DEBUG_EMU(gprintf("%s\n",dis););
    femu3src(FNMSUB, 1, dst, src1, src2, src3, rm);
}

void fnmadd_s(freg dst, freg src1, freg src2, freg src3, rounding_mode rm, const char* comm)
{
    DISASM(gsprintf(dis,"I: fnmadd.s f%d, f%d, f%d, f%d, %s%s%s",dst,src1,src2,src3,rmnames[rm],(comm?" # ":""),(comm?comm:"")););
    DEBUG_EMU(gprintf("%s\n",dis););
    femu3src(FNMADD, 1, dst, src1, src2, src3, rm);
}

////////////////////////////////////////////////////////////////////////////////
//
// Esperanto mask extension emulation
//
////////////////////////////////////////////////////////////////////////////////

static void maskop(opcode opc, mreg dst, mreg src1, mreg src2)
{
    uint8_t val1, val2;

    for ( int i = 0; i < 8; i++ )
    {
        val1  = MREGS[src1].b[i];
        val2  = (src2 == mnone) ? 0 : MREGS[src2].b[i];

        bool res;
        switch ( opc )
        {
            case MAND:   res = (val1 & val2) & 0x1;
                         DEBUG_EMU(gprintf("\t[%d] %d <-- %d & %d\n",i,res,val1,val2);)
                         break;
            case MOR:    res = (val1 | val2) & 0x1;
                         DEBUG_EMU(gprintf("\t[%d] %d <-- %d | %d\n",i,res,val1,val2);)
                         break;
            case MXOR:   res = (val1 ^ val2) & 0x1;
                         DEBUG_EMU(gprintf("\t[%d] %d <-- %d ^ %d\n",i,res,val1,val2);)
                         break;
            case MNOT:   res = (~val1) & 0x1;
                         DEBUG_EMU(gprintf("\t[%d] %d <-- ~%d\n",i,res,val1);)
                         break;
            default:     assert(0);
                         break;

        }
        MREGS[dst].b[i] = res;
    }
    logmregchange(dst);
    IPC(ipc_msk(opc,dst,src1,src2,dis);)
}

void maskand(mreg dst, mreg src1, mreg src2, const char* comm)
{
    DISASM(gsprintf(dis,"I: maskand m%d, m%d, m%d%s%s",dst,src1,src2,(comm?" # ":""),(comm?comm:"")););
    DEBUG_EMU(gprintf("%s\n",dis););
    DEBUG_MASK(MREGS[0]);
    maskop(MAND, dst, src1, src2);
}

void maskor(mreg dst, mreg src1, mreg src2, const char* comm)
{
    DISASM(gsprintf(dis,"I: maskand m%d, m%d, m%d%s%s",dst,src1,src2,(comm?" # ":""),(comm?comm:"")););
    DEBUG_EMU(gprintf("%s\n",dis););
    DEBUG_MASK(MREGS[0]);
    maskop(MOR, dst, src1, src2);
}

void maskxor(mreg dst, mreg src1, mreg src2, const char* comm)
{
    DISASM(gsprintf(dis,"I: maskand m%d, m%d, m%d%s%s",dst,src1,src2,(comm?" # ":""),(comm?comm:"")););
    DEBUG_EMU(gprintf("%s\n",dis););
    DEBUG_MASK(MREGS[0]);
    maskop(MXOR, dst, src1, src2);
}

void masknot(mreg dst, mreg src1, const char* comm)
{
    DISASM(gsprintf(dis,"I: maskand m%d, m%d%s%s",dst,src1,(comm?" # ":""),(comm?comm:"")););
    DEBUG_EMU(gprintf("%s\n",dis););
    DEBUG_MASK(MREGS[0]);
    maskop(MNOT, dst, src1, mnone);
}

void mova_x_m(xreg dst, const char* comm)
{
    DISASM(gsprintf(dis,"I: mova.x.m x%d, allmasks%s%s",dst,(comm?" # ":""),(comm?comm:"")););
    DEBUG_EMU(gprintf("%s\n",dis););
    DEBUG_MASK(MREGS[0]);

    uint64_t val = 0;
    for ( int m = 0; m < 8; m++ )
    {
        uint32_t start = m * 8;
        uint64_t msk   = 0;
        for ( int i = 0; i < 8; i++ )
        {
            msk  |= (MREGS[m].b[i] & 0x1) << i;
        }
        val |= msk << start;
        DEBUG_EMU(gprintf("\taccumulating into 0x%016llx reg m%d = 0x%08x \n",val,m,msk););
    }
    if(dst != x0)
        XREGS[dst].x = val;
    logxregchange(dst);
}

void mova_m_x(xreg src1, const char* comm)
{
    DISASM(gsprintf(dis,"I: mova.m.x allmasks, x%d%s%s",src1,(comm?" # ":""),(comm?comm:"")););
    DEBUG_EMU(gprintf("%s\n",dis););
    DEBUG_MASK(MREGS[0]);

    uint64_t val = XREGS[src1].x;

    for ( int m = 0; m < 8; m++ )
    {
        uint32_t start = m * 8;
        uint64_t msk   = (val >> start) & 0xff;
        for ( int i = 0; i < 8; i++ )
        {
            MREGS[m].b[i] = (msk >> i) & 0x1;
            DEBUG_EMU(gprintf("\tm%d.b[%d] = 0x%08x \n",m,i,MREGS[m].b[i]););
        }
        logmregchange(m);
    }
}

void mov_m_x(mreg dst, xreg src1, uint32_t imm, const char* comm)
{
    DISASM(gsprintf(dis,"I: mov.m.x m%d, x%d, 0x%08x%s%s",dst,src1,imm,(comm?" # ":""),(comm?comm:"")););
    DEBUG_EMU(gprintf("%s\n",dis););
    DEBUG_MASK(MREGS[0]);

    unsigned char val = XREGS[src1].b[0] | (imm & 0xFF);
    DEBUG_EMU(gprintf("\t0x%08x <- \n", val);)
    for ( int i = 0; i < 8; i++ )
    {
        MREGS[dst].b[i] = ( val >> i ) & 0x1;
        //DEBUG_EMU(gprintf("\tm%d.b[%d] = 0x%08x  (from val=0x%08x)\n",dst,i,MREGS[dst].b[i],val););
    }
    logmregchange(dst);
}

void maskpopc(xreg dst, mreg src1, const char* comm)
{
    DISASM(gsprintf(dis,"I: maskpopc x%d, m%d%s%s",dst,src1,(comm?" # ":""),(comm?comm:"")););
    DEBUG_EMU(gprintf("%s\n",dis););
    uint64_t count = 0;
    for(int i = 0; i < 8; i++ )
    {
        count += (MREGS[src1].b[i] ? 1 : 0);
        DEBUG_EMU(gprintf("\tcount = %ld from m%d.b[%d] = %d\n",count,src1,i,MREGS[src1].b[i]););
    }
    if ( dst != x0 ) XREGS[dst].x = count;
    logxregchange(dst);
}

void maskpopcz(xreg dst, mreg src1, const char* comm)
{
    DISASM(gsprintf(dis,"I: maskpopcz x%d, m%d%s%s",dst,src1,(comm?" # ":""),(comm?comm:"")););
    DEBUG_EMU(gprintf("%s\n",dis););
    uint64_t count = 0;
    for(int i = 0; i < 8; i++ )
    {
        count += (MREGS[src1].b[i] ? 0 : 1);
        DEBUG_EMU(gprintf("\tcount = %ld from m%d.b[%d] = %d \n",count,src1,i,MREGS[src1].b[i]););
    }
    if ( dst != x0 ) XREGS[dst].x = count;
    logxregchange(dst);
}

void maskpopc_rast(xreg dst, mreg src1, mreg src2, uint32_t imm, const char* comm)
{
    DISASM(gsprintf(dis,"I: maskpopc.rast x%d, m%d, m%d, %d%s%s",dst,src1,src2,imm,(comm?" # ":""),(comm?comm:"")););
    DEBUG_EMU(gprintf("%s\n",dis););
    uint64_t count = 0;

    uint32_t mask;
    switch(imm)
    {
        case 0  : mask = 0x0f0f; break;
        case 1  : mask = 0x3c3c; break;
        case 2  : mask = 0xf0f0; break;
        default : mask = 0xffff; break;
    }

    for(int i = 0; i < 8; i++ )
    {
        count += ((MREGS[src1].b[i] & (mask & 0x1)) ? 1 : 0);
        DEBUG_EMU(gprintf("\tcount = %ld from m%d.b[%d] = %d m = %d \n",count,src1,i,MREGS[src1].b[i], mask & 0x1););
        mask = mask >> 1;
    }

    for(int i = 0; i < 8; i++ )
    {
        count += ((MREGS[src2].b[i] & (mask & 0x1)) ? 1 : 0);
        DEBUG_EMU(gprintf("\tcount = %ld from m%d.b[%d] = %d m = %d \n",count,src2,i,MREGS[src2].b[i], mask & 0x1););
        mask = mask >> 1;
    }

    if ( dst != x0 ) XREGS[dst].x = count;
    logxregchange(dst);
}

////////////////////////////////////////////////////////////////////////////////
//
// Esperanto packed-single extension emulation
//
////////////////////////////////////////////////////////////////////////////////

// ----- Load and store ------------------------------------

void flw_ps(freg dst, int off, xreg base, const char* comm)
{
    DISASM(gsprintf(dis,"I: flw.ps f%d, %d(x%d)%s%s",dst,off,base,(comm?" # ":""),(comm?comm:"")););
    DEBUG_EMU(gprintf("%s\n",dis););
    DEBUG_MASK(MREGS[0]);
    femuld(FLW, 4, 4, dst, off,  base, 1);
}

void flq(freg dst, int off, xreg base, const char* comm)
{
    DISASM(gsprintf(dis,"I: flq f%d, %d(x%d)%s%s",dst,off,base,(comm?" # ":""),(comm?comm:"")););
    DEBUG_EMU(gprintf("%s\n",dis););
    femuld(FLW, 4, 4, dst, off,  base, 0);
}

void fsw_ps(freg src1, int off, xreg base, const char* comm)
{
    DISASM(gsprintf(dis,"I: fsw.ps f%d, %d(x%d)%s%s",src1,off,base,(comm?" # ":""),(comm?comm:"")););
    DEBUG_EMU(gprintf("%s\n",dis););
    DEBUG_MASK(MREGS[0]);
    femust(FSW, 4, 4, src1, off, base, 1);
}

void fsq(freg src1, int off, xreg base, const char* comm)
{
    DISASM(gsprintf(dis,"I: fsq f%d, %d(x%d)%s%s",src1,off,base,(comm?" # ":""),(comm?comm:"")););
    DEBUG_EMU(gprintf("%s\n",dis););
    femust(FSW, 4, 4, src1, off, base, 0);
}

// ----- Broadcast -----------------------------------------

void fbc_ps(freg dst, int off, xreg base, const char* comm)
{
    DISASM(gsprintf(dis,"I: fbc_ps f%d, %d(x%d)%s%s",dst,off,base,(comm?" # ":""),(comm?comm:"")););
    DEBUG_EMU(gprintf("%s\n",dis);)
    DEBUG_MASK(MREGS[0]);

    uint64_t addr  = (XREGS[base].x  + off);
    uint8_t  b     = 0;
    uint32_t val   = 0;
    for ( int i = 0; i < 4; i++ )
    {
        b |= MREGS[0].b[i*2];
    }
    if ( b != 0 )
    {
        val   = memread32(addr);
    }
    for ( int i = 0; i < 4; i++ )
    {
        if ( MREGS[0].b[i*2] )
        {
            FREGS[dst].u[i] = val;
            DEBUG_EMU(gprintf("\t[%d] 0x%08x (%f) <- MEM[0x%08x + 0x%016llx = 0x%016llx]\n",i,FREGS[dst].u[i],FREGS[dst].f[i],off,XREGS[base].x,addr););
        }
    }
    logfregchange(dst);
    IPC(ipc_ld(FBC,1,4,dst,base,(XREGS[base].x+off),dis);)
}

void fbci_ps(freg dst, uint32_t imm, const char* comm)
{
    DISASM(gsprintf(dis,"I: fbci_ps f%d, 0x%08x%s%s",dst,(imm&0xfffff),(comm?" # ":""),(comm?comm:"")););
    DEBUG_EMU(gprintf("%s\n",dis);)
    DEBUG_MASK(MREGS[0]);

    uint32_t val = (imm & 0xfffff) << 12;  // make sure we only use 20b immediate and put into position

    // the low 4 bits of the immediate are replicated to fill the bottom 12 bits of the Fp number
    // Replication is as follows
    // let low be bits [3..0] of the immediate.
    // THen
    //  bits  [3..0] of the fp value are 'low' if low < 8 or low+1 otherwise
    //  bits  [7..4] of the fp value are 'low'
    //  bits [11..8] of the fp value are 'low'

    // take the low 4 bits of the immediate
    uint32_t low = (imm & 0xf);

    // do the replication
    low = low < 8 ? ((low<<8) | (low<<4) | low) :
                    ((low<<8) | (low<<4) | (low+1));

    // now merge low with the upper part of the immediate
    val = val | low;

    for ( int i = 0; i < 4; i++ )
    {
        if ( MREGS[0].b[i*2] )
        {
            FREGS[dst].u[i] = val;
            DEBUG_EMU( gprintf("\t[%d] 0x%08x (%f) <- 0x%08x\n", i, FREGS[dst].u[i], FREGS[dst].f[i], imm); );
        }
    }
    logfregchange(dst);
    IPC(ipc_ps(FBCI,4,dst,fnone,fnone,fnone,dis);)
}

void fbcx_ps(freg dst, xreg src, const char* comm)
{
    DISASM(gsprintf(dis,"I: fbcx_ps f%d, x%d%s%s",dst,src,(comm?" # ":""),(comm?comm:"")););
    DEBUG_EMU(gprintf("%s\n",dis);)
    DEBUG_MASK(MREGS[0]);

    for ( int i = 0; i < 4; i++ )
    {
        if ( MREGS[0].b[i*2] )
        {
            FREGS[dst].u[i] = XREGS[src].w[0];
            DEBUG_EMU(gprintf("\t[%d] 0x%08x (%f) <- 0x%08x\n",i,FREGS[dst].u[i],FREGS[dst].f[i],XREGS[src].w[0]););
        }
    }
    logfregchange(dst);
    IPC(ipc_ps(FBCI,4,dst,fnone,fnone,fnone,dis);)
}

// ----- Gather and scatter --------------------------------

static void gatheremu(opcode opc, int size, freg dst, freg src1, xreg base)
{
    uint64_t baddr = XREGS[base].x;
    for ( int i = 0; i < 4; i++ )
    {
        int32_t off    = FREGS[src1].i[i];
        uint64_t addr  = baddr + off;

        // for packed single, check the corresponding mask bit. If not set, skip this lane
        if (MREGS[0].b[i*2])
        {
            // notice here the use of 'int32_t' to force sign extension of the value
            iufval val;
            switch ( opc )
            {
                case FGW:  val.i   = memread32(addr); break;
                case FGH:  val.i   = (int32_t) ((int16_t) memread16(addr)); break;
                case FGB:  val.i   = (int32_t) ((int8_t) memread8(addr)); break;
                default :  assert(0); break;
            }
            FREGS[dst].i[i] = val.i;
            DEBUG_EMU(gprintf("\t[%d] 0x%08x (%f) <- MEM[0x%08x + 0x%016llx = 0x%016llx]\n",i,FREGS[dst].i[i],FREGS[dst].f[i],off,baddr,addr););
            IPC(ipc_gt(opc,4,size,dst,src1,base,addr,dis, idx++);)
        }
    }
    logfregchange(dst);
}

static void gatheremu32(opcode opc, int size, freg dst, xreg src1, xreg src2)
{
    uint64_t baddr = XREGS[src2].x;
    uint64_t index = XREGS[src1].x;
    for ( int i = 0; i < 4; i++ )
    {
        uint64_t off;
        uint64_t addr;
        switch(size)
        {
            case 1 : off =  (index >> (i * 5)) & 0x01f      ; addr = (baddr & ~0x01f) | ((baddr + off) & 0x01f); break;
            case 2 : off = ((index >> (i * 4)) & 0x00f) << 1; addr = (baddr & ~0x01f) | ((baddr + off) & 0x01e); break;
            case 4 : off = ((index >> (i * 3)) & 0x007) << 2; addr = (baddr & ~0x01f) | ((baddr + off) & 0x01c); break;
            default: assert(0); break;
        }

        // for packed single, check the corresponding mask bit. If not set, skip this lane
        if (MREGS[0].b[i*2])
        {
            // notice here the use of 'int32_t' to force sign extension of the value
            switch (size)
            {
                case 1 :  FREGS[dst].i[i] = (int32_t) ((int8_t)  memread8(addr));  break;
                case 2 :  FREGS[dst].i[i] = (int32_t) ((int16_t) memread16(addr)); break;
                case 4 :  FREGS[dst].i[i] =                  memread32(addr);  break;
                default: assert(0); break;
            }
            DEBUG_EMU(gprintf("\t[%d] 0x%08x (%f) <- MEM[0x%08x + 0x%016llx = 0x%016llx]\n", i, FREGS[dst].i[i], FREGS[dst].f[i], off, baddr, addr););
        }
    }
    logfregchange(dst);
    IPC(ipc_ld(opc,4,size,dst,src1,src2,baddr,dis);)
}

static void femuscat(opcode opc, freg src1, freg src2, xreg base)
{
    uint64_t baddr = XREGS[base].x;
    for ( int i = 0; i < 4; i++ )
    {
        uint32_t val   = FREGS[src1].u[i];
        int32_t off    = FREGS[src2].i[i];
        uint64_t addr  = baddr + off;
        //
        // for packed single, check the corresponding mask bit. If not set, skip this lane
        if ( MREGS[0].b[i*2] == 0 ) continue;

        // notice here the use of 'int32_t' to force sign extension of the value
        switch (opc)
        {
            case FSCW : memwrite32(addr, (uint32_t)val); logmemwchange(i, 4, addr, val); break;
            case FSCH : memwrite16(addr, (uint16_t)val); logmemwchange(i, 2, addr, val); break;
            case FSCB : memwrite8(addr, (uint8_t)val);   logmemwchange(i, 1, addr, val); break;
            default   : assert(0); break;
        }

        // Scatter writes are not logged!!!!

        DEBUG_EMU(gprintf("\t[%d] 0x%08x (%f) --> MEM[0x%08x + 0x%016llx = 0x%016llx = %llu]\n",
            i, FREGS[src1].u[i], FREGS[src1].f[i], off, baddr, addr, addr););
    }
}

static void femuscat32(opcode opc, int size, freg src3, xreg src1, xreg src2)
{
    uint64_t baddr = XREGS[src2].x;
    uint64_t index = XREGS[src1].x;
    for ( int i = 0; i < 4; i++ )
    {
        uint64_t off;
        uint64_t addr;
        switch(size)
        {
            case 1 : off =  (index >> (i * 5)) & 0x01f      ; addr = (baddr & ~0x01f) | ((baddr + off) & 0x01f); break;
            case 2 : off = ((index >> (i * 4)) & 0x00f) << 1; addr = (baddr & ~0x01f) | ((baddr + off) & 0x01e); break;
            case 4 : off = ((index >> (i * 3)) & 0x007) << 2; addr = (baddr & ~0x01f) | ((baddr + off) & 0x01c); break;
            default: assert(0); break;
        }

        // for packed single, check the corresponding mask bit. If not set, skip this lane
        if (MREGS[0].b[i*2])
        {
            switch (size)
            {
                case 1 : memwrite8( addr, (uint8_t)  FREGS[src3].u[i]); break;
                case 2 : memwrite16(addr, (uint16_t) FREGS[src3].u[i]); break;
                case 4 : memwrite32(addr, (uint32_t) FREGS[src3].u[i]); break;
                default: assert(0); break;
            }

            DEBUG_EMU(gprintf("\t[%d] 0x%08x (%f) --> MEM[0x%08x + 0x%016llx = 0x%016llx = %llu]\n",
                i, FREGS[src3].u[i], FREGS[src3].f[i], off, baddr, addr, addr););

            // Do not track store swizzles?  Same with scatters.
            logmemwchange(i, size, addr, FREGS[src3].u[i]);
        }
    }
    IPC(ipc_st(opc, 4, size, src3, base, baddr, dis);)
}

void fgb_ps(freg dst, freg src1, xreg base, const char* comm)
{
    DISASM(gsprintf(dis,"I: fgb.ps f%d, (f%d, x%d)%s%s",dst,src1,base,(comm?" # ":""),(comm?comm:"")););
    DEBUG_EMU(gprintf("%s\n",dis);)
    DEBUG_MASK(MREGS[0]);
    gatheremu(FGB, 1, dst, src1, base); 
}

void fgh_ps(freg dst, freg src1, xreg base, const char* comm)
{
    DISASM(gsprintf(dis,"I: fgh.ps f%d, (f%d, x%d)%s%s",dst,src1,base,(comm?" # ":""),(comm?comm:"")););
    DEBUG_EMU(gprintf("%s\n",dis);)
    DEBUG_MASK(MREGS[0]);
    gatheremu(FGH, 2, dst, src1, base); 
}

void fgw_ps(freg dst, freg src1, xreg base, const char* comm)
{
    DISASM(gsprintf(dis,"I: fgw.ps f%d, (f%d, x%d)%s%s",dst,src1,base,(comm?" # ":""),(comm?comm:"")););
    DEBUG_EMU(gprintf("%s\n",dis);)
    DEBUG_MASK(MREGS[0]);
    gatheremu(FGW, 4, dst, src1, base); 
}

void fg32b_ps(freg dst, xreg src1, xreg src2, const char* comm)
{
    DISASM(gsprintf(dis,"I: fg32b.ps f%d, (x%d, x%d)%s%s",dst,src1,src2,(comm?" # ":""),(comm?comm:"")););
    DEBUG_EMU(gprintf("%s\n",dis);)
    DEBUG_MASK(MREGS[0]);
    gatheremu32(FG32B, 1, dst, src1, src2); 
}

void fg32h_ps(freg dst, xreg src1, xreg src2, const char* comm)
{
    DISASM(gsprintf(dis,"I: fg32h.ps f%d, (x%d, x%d)%s%s",dst,src1,src2,(comm?" # ":""),(comm?comm:"")););
    DEBUG_EMU(gprintf("%s\n",dis);)
    DEBUG_MASK(MREGS[0]);
    gatheremu32(FG32H, 2, dst, src1, src2); 
}

void fg32w_ps(freg dst, xreg src1, xreg src2, const char* comm)
{
    DISASM(gsprintf(dis,"I: fg32w.ps f%d, (x%d, x%d)%s%s",dst,src1,src2,(comm?" # ":""),(comm?comm:"")););
    DEBUG_EMU(gprintf("%s\n",dis);)
    DEBUG_MASK(MREGS[0]);
    gatheremu32(FG32W, 4, dst, src1, src2); 
}

void fscb_ps(freg src1, freg src2, xreg base, const char* comm)
{
    DISASM(gsprintf(dis,"I: fscb.ps f%d, f%d, x%d%s%s",src1,src2,base,(comm?" # ":""),(comm?comm:"")););
    DEBUG_EMU(gprintf("%s\n",dis);)
    DEBUG_MASK(MREGS[0]);
    femuscat(FSCB, src1, src2, base); 
}

void fsch_ps(freg src1, freg src2, xreg base, const char* comm)
{
    DISASM(gsprintf(dis,"I: fsch.ps f%d, f%d, x%d%s%s",src1,src2,base,(comm?" # ":""),(comm?comm:"")););
    DEBUG_EMU(gprintf("%s\n",dis);)
    DEBUG_MASK(MREGS[0]);
    femuscat(FSCH, src1, src2, base); 
}

void fscw_ps(freg src1, freg src2, xreg base, const char* comm)
{
    DISASM(gsprintf(dis,"I: fscw.ps f%d, f%d, x%d%s%s",src1,src2,base,(comm?" # ":""),(comm?comm:"")););
    DEBUG_EMU(gprintf("%s\n",dis);)
    DEBUG_MASK(MREGS[0]);
    femuscat(FSCW, src1, src2, base); 
}

void fsc32b_ps(freg src3, xreg src1, xreg src2, const char* comm)
{
    DISASM(gsprintf(dis,"I: fsc32b.ps f%d, (x%d, x%d)%s%s",src3,src1,src2,(comm?" # ":""),(comm?comm:"")););
    DEBUG_EMU(gprintf("%s\n",dis);)
    DEBUG_MASK(MREGS[0]);
    femuscat32(FSC32B, 1, src3, src1, src2); 
}

void fsc32h_ps(freg src3, xreg src1, xreg src2, const char* comm)
{
    DISASM(gsprintf(dis,"I: fsc32h.ps f%d, (x%d, x%d)%s%s",src3,src1,src2,(comm?" # ":""),(comm?comm:"")););
    DEBUG_EMU(gprintf("%s\n",dis);)
    DEBUG_MASK(MREGS[0]);
    femuscat32(FSC32H, 2, src3, src1, src2); 
}

void fsc32w_ps(freg src3, xreg src1, xreg src2, const char* comm)
{
    DISASM(gsprintf(dis,"I: fsc32w.ps f%d, (x%d, x%d)%s%s",src3,src1,src2,(comm?" # ":""),(comm?comm:"")););
    DEBUG_EMU(gprintf("%s\n",dis);)
    DEBUG_MASK(MREGS[0]);
    femuscat32(FSC32W, 4, src3, src1, src2); 
}

// ----- Computational (follows RV64F) ---------------------

static void fmask(opcode opc, mreg dst, freg src1, freg src2)
{
    iufval val1, val2;

    for ( int i = 0; i < 4; i++ )
    {
        // for packed single, check the corresponding mask bit. If not set, skip this lane
        if ( MREGS[0].b[i*2] == 0 ) continue;

        val1.f  = FREGS[src1].f[i];

        // For FSET, don't read the second sourc
        if ( src2 != fnone ) { val2.f  = FREGS[src2].f[i]; } else { val2.u = 0; }

        iufval res;
        switch ( opc )
        {
            case FLT:    res.u  = (val1.f < val2.f) ? 1 : 0;
                         DEBUG_EMU(gprintf("\t[%d] %d <-- 0x%08x (%f) < 0x%08x (%f)?\n",i,res.u,val1.u,val1.f,val2.u,val2.f);)
                         break;
            case FLE:    res.u  = (val1.f <= val2.f) ? 1 : 0;
                         DEBUG_EMU(gprintf("\t[%d] %d <-- 0x%08x (%f) <= 0x%08x (%f)?\n",i,res.u,val1.u,val1.f,val2.u,val2.f);)
                         break;
            case FEQ:    res.u  = (val1.u == val2.u) ? 1 : 0;
                         DEBUG_EMU(gprintf("\t[%d] %d <-- 0x%08x (%f) == 0x%08x (%f)?\n",i,res.u,val1.u,val1.f,val2.u,val2.f);)
                         break;
            case FSET:   res.u  = (val1.u) ? 1 : 0;
                         DEBUG_EMU(gprintf("\t[%d] %d <-- 0x%08x ? 1 : 0\n",i,res.u,val1.u);)
                         break;
            case FLTPI:  res.u  = (val1.i < val2.i) ? 1 : 0;
                         DEBUG_EMU(gprintf("\t[%d] %d <-- 0x%08x (%f) < 0x%08x (%f)?\n",i,res.u,val1.u,val1.f,val2.u,val2.f);)
                         break;
            default:     assert(0);
                         break;
        }
        MREGS[dst].b[i*2] = res.u;
        MREGS[dst].b[i*2+1] = res.u;
    }
    logmregchange(dst);
    IPC(ipc_msk(opc,dst,src1,src2,dis);)
}

static void fswizz(opcode opc, freg dst, freg src1, uint8_t imm)
{
    fdata val = FREGS[src1];

    if ( MREGS[0].b[0] )
    {
        FREGS[dst].u[0] = val.u[(imm)     & 0x3];
        DEBUG_EMU(gprintf("\t[0] 0x%08x <-- 0x%08x (chan %d)\n", FREGS[dst].u[0], val.u[ imm       & 0x3],  imm       & 0x3););
    }

    if ( MREGS[0].b[2] )
    {
        FREGS[dst].u[1] = val.u[(imm>>2)  & 0x3];
        DEBUG_EMU(gprintf("\t[1] 0x%08x <-- 0x%08x (chan %d)\n", FREGS[dst].u[1], val.u[(imm >> 2) & 0x3], (imm >> 2) & 0x3););
    }

    if ( MREGS[0].b[4] )
    {
        FREGS[dst].u[2] = val.u[(imm>>4)  & 0x3];
        DEBUG_EMU(gprintf("\t[2] 0x%08x <-- 0x%08x (chan %d)\n", FREGS[dst].u[2], val.u[(imm >> 4) & 0x3], (imm >> 4) & 0x3););
    }

    if ( MREGS[0].b[6] )
    {
        FREGS[dst].u[3] = val.u[(imm>>6)  & 0x3];
        DEBUG_EMU(gprintf("\t[3] 0x%08x <-- 0x%08x (chan %d)\n", FREGS[dst].u[3], val.u[(imm >> 6) & 0x3], (imm >> 6) & 0x3););
    }

    logfregchange(dst);
    IPC(ipc_ps(opc,4,dst,src1,fnone,fnone,dis);)
}

void fadd_ps(freg dst, freg src1, freg src2, rounding_mode rm, const char* comm)
{
    DISASM(gsprintf(dis,"I: fadd.ps f%d, f%d, f%d, %s%s%s",dst,src1,src2,rmnames[rm],(comm?" # ":""),(comm?comm:"")););
    DEBUG_EMU(gprintf("%s\n",dis););
    DEBUG_MASK(MREGS[0]);
    femu2src(FADD, 4, dst, src1, src2, rm); 
}

void fsub_ps(freg dst, freg src1, freg src2, rounding_mode rm, const char* comm)
{
    DISASM(gsprintf(dis,"I: fsub.ps f%d, f%d, f%d, %s%s%s",dst,src1,src2,rmnames[rm],(comm?" # ":""),(comm?comm:"")););
    DEBUG_EMU(gprintf("%s\n",dis););
    DEBUG_MASK(MREGS[0]);
    femu2src(FSUB, 4, dst, src1, src2, rm); 
}

void fmul_ps(freg dst, freg src1, freg src2, rounding_mode rm, const char* comm)
{
    DISASM(gsprintf(dis,"I: fmul.ps f%d, f%d, f%d, %s%s%s",dst,src1,src2,rmnames[rm],(comm?" # ":""),(comm?comm:"")););
    DEBUG_EMU(gprintf("%s\n",dis););
    DEBUG_MASK(MREGS[0]);
    femu2src(FMUL, 4, dst, src1, src2, rm); 
}

void fdiv_ps(freg dst, freg src1, freg src2, rounding_mode rm, const char* comm)
{
    DISASM(gsprintf(dis,"I: fdiv.ps f%d, f%d, f%d, %s%s%s",dst,src1,src2,rmnames[rm],(comm?" # ":""),(comm?comm:"")););
    DEBUG_EMU(gprintf("%s\n",dis););
    DEBUG_MASK(MREGS[0]);
    femu2src(FDIV, 4, dst, src1, src2, rm); 
}

void fsgnj_ps(freg dst, freg src1, freg src2, const char* comm)
{
    DISASM(gsprintf(dis,"I: fsgnj.ps f%d, f%d, f%d%s%s",dst,src1,src2,(comm?" # ":""),(comm?comm:"")););
    DEBUG_EMU(gprintf("%s\n",dis););
    DEBUG_MASK(MREGS[0]);
    femu2src(FSGNJ, 4, dst, src1, src2, rmdyn); 
}

void fsgnjn_ps(freg dst, freg src1, freg src2, const char* comm)
{
    DISASM(gsprintf(dis,"I: fsgnjn.ps f%d, f%d, f%d%s%s",dst,src1,src2,(comm?" # ":""),(comm?comm:"")););
    DEBUG_EMU(gprintf("%s\n",dis););
    DEBUG_MASK(MREGS[0]);
    femu2src(FSGNJN, 4, dst, src1, src2, rmdyn); 
}

void fsgnjx_ps(freg dst, freg src1, freg src2, const char* comm)
{
    DISASM(gsprintf(dis,"I: fsgnjx.ps f%d, f%d, f%d%s%s",dst,src1,src2,(comm?" # ":""),(comm?comm:"")););
    DEBUG_EMU(gprintf("%s\n",dis););
    DEBUG_MASK(MREGS[0]);
    femu2src(FSGNJX, 4, dst, src1, src2, rmdyn); 
}

void fmin_ps(freg dst, freg src1, freg src2, const char* comm)
{
    DISASM(gsprintf(dis,"I: fmin.ps f%d, f%d, f%d%s%s",dst,src1,src2,(comm?" # ":""),(comm?comm:"")););
    DEBUG_EMU(gprintf("%s\n",dis););
    DEBUG_MASK(MREGS[0]);
    femu2src(FMIN, 4, dst, src1, src2, rmdyn); 
}

void fmax_ps(freg dst, freg src1, freg src2, const char* comm)
{
    DISASM(gsprintf(dis,"I: fmax.ps f%d, f%d, f%d%s%s",dst,src1,src2,(comm?" # ":""),(comm?comm:"")););
    DEBUG_EMU(gprintf("%s\n",dis););
    DEBUG_MASK(MREGS[0]);
    femu2src(FMAX, 4, dst, src1, src2, rmdyn); 
}

void fsqrt_ps(freg dst, freg src1, rounding_mode rm, const char* comm)
{
    DISASM(gsprintf(dis,"I: fsqrt.ps f%d, f%d, %s%s%s",dst,src1,rmnames[rm],(comm?" # ":""),(comm?comm:"")););
    DEBUG_EMU(gprintf("%s\n",dis););
    DEBUG_MASK(MREGS[0]);
    femu1src(FSQRT, 4, dst, src1, rm); 
}

void feq_ps(freg dst, freg src1, freg src2, const char* comm)
{
    DISASM(gsprintf(dis,"I: feq.ps f%d, f%d, f%d%s%s",dst,src1,src2,(comm?" # ":""),(comm?comm:"")););
    DEBUG_EMU(gprintf("%s\n",dis););
    DEBUG_MASK(MREGS[0]);
    femu2src(FEQ, 4, dst, src1, src2, rmdyn); 
}

void fle_ps(freg dst, freg src1, freg src2, const char* comm)
{
    DISASM(gsprintf(dis,"I: fle.ps f%d, f%d, f%d%s%s",dst,src1,src2,(comm?" # ":""),(comm?comm:"")););
    DEBUG_EMU(gprintf("%s\n",dis););
    DEBUG_MASK(MREGS[0]);
    femu2src(FLE, 4, dst, src1, src2, rmdyn); 
}

void flt_ps(freg dst, freg src1, freg src2, const char* comm)
{
    DISASM(gsprintf(dis,"I: flt.ps f%d, f%d, f%d%s%s",dst,src1,src2,(comm?" # ":""),(comm?comm:"")););
    DEBUG_EMU(gprintf("%s\n",dis););
    DEBUG_MASK(MREGS[0]);
    femu2src(FLT, 4, dst, src1, src2, rmdyn); 
}

void feqm_ps(mreg dst, freg src1, freg src2, const char* comm)
{
    DISASM(gsprintf(dis,"I: feqm.ps m%d, f%d, f%d%s%s",dst,src1,src2,(comm?" # ":""),(comm?comm:"")););
    DEBUG_EMU(gprintf("%s\n",dis););
    DEBUG_MASK(MREGS[0]);
    fmask(FEQ, dst, src1, src2); 
}

void flem_ps(mreg dst, freg src1, freg src2, const char* comm)
{
    DISASM(gsprintf(dis,"I: flem.ps m%d, f%d, f%d%s%s",dst,src1,src2,(comm?" # ":""),(comm?comm:"")););
    DEBUG_EMU(gprintf("%s\n",dis););
    DEBUG_MASK(MREGS[0]);
    fmask(FLE, dst, src1, src2); 
}

void fltm_ps(mreg dst, freg src1, freg src2, const char* comm)
{
    DISASM(gsprintf(dis,"I: fltm.ps m%d, f%d, f%d%s%s",dst,src1,src2,(comm?" # ":""),(comm?comm:"")););
    DEBUG_EMU(gprintf("%s\n",dis););
    DEBUG_MASK(MREGS[0]);
    fmask(FLT, dst, src1, src2); 
}

void fsetm_ps(mreg dst, freg src1, const char* comm)
{
    DISASM(gsprintf(dis,"I: fsetm.ps m%d, f%d%s%s",dst,src1,(comm?" # ":""),(comm?comm:"")););
    DEBUG_EMU(gprintf("%s\n",dis););
    DEBUG_MASK(MREGS[0]);
    fmask(FSET, dst, src1, fnone); 
}

void fcmov_ps(freg dst, freg src1, freg src2, freg src3, const char* comm)
{
    DISASM(gsprintf(dis,"I: fcmov.ps f%d, f%d, f%d, f%d%s%s",dst,src1,src2,src3,(comm?" # ":""),(comm?comm:"")););
    DEBUG_EMU(gprintf("%s\n",dis););
    DEBUG_MASK(MREGS[0]);
    femu3src(FCMOV, 4, dst, src1, src2, src3, rmdyn); 
}

void fcmovm_ps(freg dst, freg src1, freg src2, const char* comm)
{
    iufval val1, val2, res;

    DISASM(gsprintf(dis,"I: fcmovm.ps f%d, f%d, f%d%s%s",dst,src1,src2,(comm?" # ":""),(comm?comm:"")););
    DEBUG_EMU(gprintf("%s\n",dis););
    DEBUG_MASK(MREGS[0]);

    for ( int i = 0; i < 4; i++ )
    {
        val1.u  = FREGS[src1].u[i];
        val2.u  = FREGS[src2].u[i];
        int sel = MREGS[0].b[i*2];
        res.u   = sel ? val1.u : val2.u;
        DEBUG_EMU(gprintf("\t[%d] 0x%08x (%f) <-- %d ? 0x%08x (%f) : 0x%08x (%f)\n",i,res.u,res.f,sel,val1.u,val1.f,val2.u,val2.f););
        FREGS[dst].u[i] = res.u;
    }
    logfregchange(dst);
    IPC(ipc_ps(FCMOV, 4,dst,src1,src2,fnone,dis);)
}

void fmvz_x_ps(xreg dst, freg src1, uint8_t index, const char* comm)
{
    DISASM( gsprintf(dis,"I: fmvz.x.ps x%d, f%d, %d%s%s",dst,src1,index,(comm?" # ":""),(comm?comm:"")););
    DEBUG_EMU(gprintf("%s\n",dis););
    IPC(ipc_f2x(FMVZXPS,dst,src1,dis););

    index = index & 0x03;
    if(dst != x0)
        XREGS[dst].x = FREGS[src1].u[index];
    DEBUG_EMU(gprintf("\t 0x%08x (%d)\n", XREGS[dst].x, XREGS[dst].x););
    logxregchange(dst);
}

void fmvs_x_ps(xreg dst, freg src1, uint8_t index, const char* comm)
{
    DISASM(gsprintf(dis,"I: fmvs.x.ps x%d, f%d, %d %s%s",dst,src1,index,(comm?" # ":""),(comm?comm:"")););
    DEBUG_EMU(gprintf("%s\n",dis););

    index = index & 0x03;
    if(dst != x0)
        XREGS[dst].x = sext32(FREGS[src1].u[index]);
    DEBUG_EMU(gprintf("\t 0x%08x (%d) <- {0x%08x (%d), 0x%08x (%d), 0x%08x (%d), 0x%08x (%d)}[%d]\n",
                      XREGS[dst].x, XREGS[dst].x,
                      FREGS[src1].u[0], FREGS[src1].u[0],
                      FREGS[src1].u[1], FREGS[src1].u[1],
                      FREGS[src1].u[2], FREGS[src1].u[2],
                      FREGS[src1].u[3], FREGS[src1].u[3],
                      index);)
    logxregchange(dst);
}

void fswizz_ps(freg dst, freg src1, uint8_t imm, const char* comm)
{
    DISASM(gsprintf(dis,"I: fswizz.ps f%d, f%d, %u%s%s",dst,src1,imm,(comm?" # ":""),(comm?comm:"")););
    DEBUG_EMU(gprintf("%s\n",dis););
    DEBUG_MASK(MREGS[0]);
    fswizz(FSWIZZ, dst, src1, imm);
}

void fcvt_pw_ps(freg dst, freg src1, rounding_mode rm, const char* comm)
{
    DISASM(gsprintf(dis,"I: fcvt.pw.ps f%d, f%d, %s%s%s",dst,src1,rmnames[rm],(comm?" # ":""),(comm?comm:"")););
    DEBUG_EMU(gprintf("%s\n",dis););
    DEBUG_MASK(MREGS[0]);
    femu1src(FCVTPWPS, 4, dst, src1, rm); 
}

void fcvt_pwu_ps(freg dst, freg src1, rounding_mode rm, const char* comm)
{
    DISASM(gsprintf(dis,"I: fcvt.pwu.ps f%d, f%d, %s%s%s",dst,src1,rmnames[rm],(comm?" # ":""),(comm?comm:"")););
    DEBUG_EMU(gprintf("%s\n",dis););
    DEBUG_MASK(MREGS[0]);
    femu1src(FCVTPWUPS, 4, dst, src1, rm); 
}

void fclass_ps(freg dst, freg src1, const char* comm)
{
    DISASM(gsprintf(dis,"I: fclass.ps f%d, f%d%s%s",dst,src1,(comm?" # ":""),(comm?comm:"")););
    DEBUG_EMU(gprintf("%s\n",dis););
    DEBUG_MASK(MREGS[0]);
    femu1src(FCLASSPS, 4, dst, src1, rmdyn); 
}

void fcvt_ps_pw(freg dst, freg src1, rounding_mode rm, const char* comm)
{
    DISASM(gsprintf(dis,"I: fcvt.ps.pw f%d, f%d, %s%s%s",dst,src1,rmnames[rm],(comm?" # ":""),(comm?comm:"")););
    DEBUG_EMU(gprintf("%s\n",dis););
    DEBUG_MASK(MREGS[0]);
    femu1src(FCVTPSPW, 4, dst, src1, rm); 
}

void fcvt_ps_pwu(freg dst, freg src1, rounding_mode rm, const char* comm)
{
    DISASM(gsprintf(dis,"I: fcvt.ps.pwu f%d, f%d, %s%s%s",dst,src1,rmnames[rm],(comm?" # ":""),(comm?comm:"")););
    DEBUG_EMU(gprintf("%s\n",dis););
    DEBUG_MASK(MREGS[0]);
    femu1src(FCVTPSPWU, 4, dst, src1, rm); 
}

void fmadd_ps(freg dst, freg src1, freg src2, freg src3, rounding_mode rm, const char* comm)
{
    DISASM(gsprintf(dis,"I: fmadd.ps f%d, f%d, f%d, f%d, %s%s%s",dst,src1,src2,src3,rmnames[rm],(comm?" # ":""),(comm?comm:"")););
    DEBUG_EMU(gprintf("%s\n",dis););
    DEBUG_MASK(MREGS[0]);
    femu3src(FMADD, 4, dst, src1, src2, src3, rm); 
}

void fmsub_ps(freg dst, freg src1, freg src2, freg src3, rounding_mode rm, const char* comm)
{
    DISASM(gsprintf(dis,"I: fmsub.ps f%d, f%d, f%d, f%d, %s%s%s",dst,src1,src2,src3,rmnames[rm],(comm?" # ":""),(comm?comm:"")););
    DEBUG_EMU(gprintf("%s\n",dis););
    DEBUG_MASK(MREGS[0]);
    femu3src(FMSUB, 4, dst, src1, src2, src3, rm); 
}

void fnmsub_ps(freg dst, freg src1, freg src2, freg src3, rounding_mode rm, const char* comm)
{
    DISASM(gsprintf(dis,"I: fnmsub.ps f%d, f%d, f%d, f%d, %s%s%s",dst,src1,src2,src3,rmnames[rm],(comm?" # ":""),(comm?comm:"")););
    DEBUG_EMU(gprintf("%s\n",dis););
    DEBUG_MASK(MREGS[0]);
    femu3src(FNMSUB, 4, dst, src1, src2, src3, rm); 
}

void fnmadd_ps(freg dst, freg src1, freg src2, freg src3, rounding_mode rm, const char* comm)
{
    DISASM(gsprintf(dis,"I: fnmadd.ps f%d, f%d, f%d, f%d, %s%s%s",dst,src1,src2,src3,rmnames[rm],(comm?" # ":""),(comm?comm:"")););
    DEBUG_EMU(gprintf("%s\n",dis););
    DEBUG_MASK(MREGS[0]);
    femu3src(FNMADD, 4, dst, src1, src2, src3, rm); 
}

// ----- Graphics upconvert --------------------------------

static void ucvtemu(opcode opc, freg dst, freg src1, rounding_mode rm)
{
    for ( int i = 0; i < 4; i++ )
    {
        uint32_t val = FREGS[src1].u[i];

        // Forcing to 0 in case of denormal input
        if ((opc == FCVTPSF16) && ((val & 0x7c00) == 0)) {
          val = val & 0x8000;
        }

        if ((opc == FCVTPSF11) && ((val & 0x7c0) == 0)) {
          val = 0;
        }

        if ((opc == FCVTPSF10) && ((val & 0x3e0) == 0)) {
          val = 0;
        }

        // for packed single, check the corresponding mask bit. If not set, skip this lane
        bool genResult = ( MREGS[0].b[i*2] != 0 );

        iufval res;

        if ( genResult )
        {
            switch ( opc )
            {
#ifdef NEW_UPCONVERT
                case FCVTPSF16:  res.f = float16tofloat32(val >> 16); break;
                case FCVTPSF11:  res.f = float11tofloat32(val >> 21); break;
                case FCVTPSF10:  res.f = float10tofloat32(val >> 22); break;
                case FCVTPSUN24: res.f = unorm24tofloat32(val >>  8); break;
                case FCVTPSUN16: res.f = unorm16tofloat32(val >> 16); break;
                case FCVTPSUN10: res.f = unorm10tofloat32(val >> 22); break;
                case FCVTPSUN8:  res.f =  unorm8tofloat32(val >> 24);  break;
                case FCVTPSUN2:  res.f =  unorm2tofloat32(val >> 30);  break;
                case FCVTPSSN16: res.f = snorm16tofloat32(val >> 16); break;
                case FCVTPSSN8:  res.f =  snorm8tofloat32(val >> 24);  break;
#else
                case FCVTPSF16:  res.f = float16tofloat32(val); break;
                case FCVTPSF11:  res.f = float11tofloat32(val); break;
                case FCVTPSF10:  res.f = float10tofloat32(val); break;
                case FCVTPSUN24: res.f = unorm24tofloat32(val); break;
                case FCVTPSUN16: res.f = unorm16tofloat32(val); break;
                case FCVTPSUN10: res.f = unorm10tofloat32(val); break;
                case FCVTPSUN8:  res.f = unorm8tofloat32(val);  break;
                case FCVTPSUN2:  res.f = unorm2tofloat32(val);  break;
                //case FCVTPSSN24: res.f = snorm24tofloat32(val); break;
                case FCVTPSSN16: res.f = snorm16tofloat32(val); break;
                //case FCVTPSSN10: res.f = snorm10tofloat32(val); break;
                case FCVTPSSN8:  res.f = snorm8tofloat32(val);  break;
                //case FCVTPSSN2:  res.f = snorm2tofloat32(val);  break;
#endif
                default: assert(0); break;
            }
            DEBUG_EMU(gprintf("\t[%d] 0x%08x (%f) <-- 0x%08x (%d)\n",i,res.u,res.f,val,val);)
            FREGS[dst].f[i] = res.f;
        }
    }
    logfregchange(dst);
    IPC(ipc_ps(opc,4,dst,src1,fnone,fnone,dis);)
}

void fcvt_ps_f16(freg dst, freg src1, rounding_mode rm, const char* comm)
{
    DISASM(gsprintf(dis,"I: fcvt.ps.f16 f%d, f%d%s%s",dst,src1,(comm?" # ":""),(comm?comm:""));)
    DEBUG_EMU(gprintf("%s\n",dis);)
    DEBUG_MASK(MREGS[0]);
    ucvtemu(FCVTPSF16, dst, src1, rm); 
}

void fcvt_ps_f11(freg dst, freg src1, rounding_mode rm, const char* comm)
{
    DISASM(gsprintf(dis,"I: fcvt.ps.f11 f%d, f%d%s%s",dst,src1,(comm?" # ":""),(comm?comm:""));)
    DEBUG_EMU(gprintf("%s\n",dis);)
    DEBUG_MASK(MREGS[0]);
    ucvtemu(FCVTPSF11, dst, src1, rm); 
}

void fcvt_ps_f10(freg dst, freg src1, rounding_mode rm, const char* comm)
{
    DISASM(gsprintf(dis,"I: fcvt.ps.f10 f%d, f%d%s%s",dst,src1,(comm?" # ":""),(comm?comm:""));)
    DEBUG_EMU(gprintf("%s\n",dis);)
    DEBUG_MASK(MREGS[0]);
    ucvtemu(FCVTPSF10, dst, src1, rm); 
}

void fcvt_ps_un24(freg dst, freg src1, rounding_mode rm, const char* comm)
{
    DISASM(gsprintf(dis,"I: fcvt.ps.un24 f%d, f%d%s%s",dst,src1,(comm?" # ":""),(comm?comm:""));)
    DEBUG_EMU(gprintf("%s\n",dis);)
    DEBUG_MASK(MREGS[0]);
    ucvtemu(FCVTPSUN24, dst, src1, rm); 
}

void fcvt_ps_un16(freg dst, freg src1, rounding_mode rm, const char* comm)
{
    DISASM(gsprintf(dis,"I: fcvt.ps.un16 f%d, f%d%s%s",dst,src1,(comm?" # ":""),(comm?comm:""));)
    DEBUG_EMU(gprintf("%s\n",dis);)
    DEBUG_MASK(MREGS[0]);
    ucvtemu(FCVTPSUN16, dst, src1, rm); 
}

void fcvt_ps_un10(freg dst, freg src1, rounding_mode rm, const char* comm)
{
    DISASM(gsprintf(dis,"I: fcvt.ps.un10 f%d, f%d%s%s",dst,src1,(comm?" # ":""),(comm?comm:""));)
    DEBUG_EMU(gprintf("%s\n",dis);)
    DEBUG_MASK(MREGS[0]);
    ucvtemu(FCVTPSUN10, dst, src1, rm); 
}

void fcvt_ps_un8(freg dst, freg src1, rounding_mode rm, const char* comm)
{
    DISASM(gsprintf(dis,"I: fcvt.ps.un8 f%d, f%d%s%s",dst,src1,(comm?" # ":""),(comm?comm:""));)
    DEBUG_EMU(gprintf("%s\n",dis);)
    DEBUG_MASK(MREGS[0]);
    ucvtemu(FCVTPSUN8, dst, src1, rm); 
}

void fcvt_ps_un2(freg dst, freg src1, rounding_mode rm, const char* comm)
{
    DISASM(gsprintf(dis,"I: fcvt.ps.un2 f%d, f%d%s%s",dst,src1,(comm?" # ":""),(comm?comm:""));)
    DEBUG_EMU(gprintf("%s\n",dis);)
    DEBUG_MASK(MREGS[0]);
    ucvtemu(FCVTPSUN2, dst, src1, rm); 
}

void fcvt_ps_sn16(freg dst, freg src1, rounding_mode rm, const char* comm)
{
    DISASM(gsprintf(dis,"I: fcvt.ps.sn16 f%d, f%d%s%s",dst,src1,(comm?" # ":""),(comm?comm:""));)
    DEBUG_EMU(gprintf("%s\n",dis);)
    DEBUG_MASK(MREGS[0]);
    ucvtemu(FCVTPSSN16, dst, src1, rm); 
}

void fcvt_ps_sn8(freg dst, freg src1, rounding_mode rm, const char* comm)
{
    DISASM(gsprintf(dis,"I: fcvt.ps.sn8 f%d, f%d%s%s",dst,src1,(comm?" # ":""),(comm?comm:""));)
    DEBUG_EMU(gprintf("%s\n",dis);)
    DEBUG_MASK(MREGS[0]);
    ucvtemu(FCVTPSSN8, dst, src1, rm); 
}

// ----- Graphics downconvert ------------------------------

static void dcvtemu(opcode opc, freg dst, freg src1, rounding_mode rm)
{
    for ( int i = 0; i < 4; i++ )
    {
        float32 val  = FREGS[src1].f[i];

        // for packed single, check the corresponding mask bit. If not set, skip this lane
        bool genResult = ( MREGS[0].b[i*2] != 0 );

        uint32_t res;

        if ( genResult )
        {
            switch ( opc )
            {
                case FCVTF10PS:  res  = float32tofloat10(val) ; break;
                case FCVTF11PS:  res  = float32tofloat11(val) ; break;
                case FCVTF16PS:  res  = float32tofloat16(val) ; break;
                case FCVTUN24PS: res  = float32tounorm24(val) ; break;
                case FCVTUN16PS: res  = float32tounorm16(val) ; break;
                case FCVTUN10PS: res  = float32tounorm10(val) ; break;
                case FCVTUN8PS:  res  = float32tounorm8(val)  ; break;
                case FCVTUN2PS:  res  = float32tounorm2(val)  ; break;
                //case FCVTSN24PS: res  = float32tosnorm24(val) ; break;
                case FCVTSN16PS: res  = float32tosnorm16(val) ; break;
                case FCVTSN8PS:  res  = float32tosnorm8(val)  ; break;
                default:         assert(0)                    ; break;
            }
            DEBUG_EMU(gprintf("\t[%d] 0x%08x (%d) <-- down- 0x%08x (%f)\n",i,res,res,cast_float32_to_uint32(val),val);)
            FREGS[dst].u[i] = res;
        }
    }
    logfregchange(dst);
    IPC(ipc_ps(opc,4,dst,src1,fnone,fnone,dis);)
}

void fcvt_f16_ps(freg dst, freg src1, rounding_mode rm, const char* comm)
{
    DISASM(gsprintf(dis,"I: fcvt.f16.ps f%d, f%d%s%s",dst,src1,(comm?" # ":""),(comm?comm:""));)
    DEBUG_EMU(gprintf("%s\n",dis);)
    DEBUG_MASK(MREGS[0]);
    dcvtemu(FCVTF16PS, dst, src1, rm); 
}

void fcvt_f11_ps(freg dst, freg src1, rounding_mode rm, const char* comm)
{
    DISASM(gsprintf(dis,"I: fcvt.f11.ps f%d, f%d%s%s",dst,src1,(comm?" # ":""),(comm?comm:""));)
    DEBUG_EMU(gprintf("%s\n",dis);)
    DEBUG_MASK(MREGS[0]);
    dcvtemu(FCVTF11PS, dst, src1, rm); 
}

void fcvt_f10_ps(freg dst, freg src1, rounding_mode rm, const char* comm)
{
    DISASM(gsprintf(dis,"I: fcvt.f10.ps f%d, f%d%s%s",dst,src1,(comm?" # ":""),(comm?comm:""));)
    DEBUG_EMU(gprintf("%s\n",dis);)
    DEBUG_MASK(MREGS[0]);
    dcvtemu(FCVTF10PS, dst, src1, rm); 
}

void fcvt_un24_ps(freg dst, freg src1, rounding_mode rm, const char* comm)
{
    DISASM(gsprintf(dis,"I: fcvt.un24.ps f%d, f%d%s%s",dst,src1,(comm?" # ":""),(comm?comm:""));)
    DEBUG_EMU(gprintf("%s\n",dis);)
    DEBUG_MASK(MREGS[0]);
    dcvtemu(FCVTUN24PS, dst, src1, rm); 
}

void fcvt_un16_ps(freg dst, freg src1, rounding_mode rm, const char* comm)
{
    DISASM(gsprintf(dis,"I: fcvt.un16.ps f%d, f%d%s%s",dst,src1,(comm?" # ":""),(comm?comm:""));)
    DEBUG_EMU(gprintf("%s\n",dis);)
    DEBUG_MASK(MREGS[0]);
    dcvtemu(FCVTUN16PS, dst, src1, rm); 
}

void fcvt_un10_ps(freg dst, freg src1, rounding_mode rm, const char* comm)
{
    DISASM(gsprintf(dis,"I: fcvt.un10.ps f%d, f%d%s%s",dst,src1,(comm?" # ":""),(comm?comm:""));)
    DEBUG_EMU(gprintf("%s\n",dis);)
    DEBUG_MASK(MREGS[0]);
    dcvtemu(FCVTUN10PS, dst, src1, rm); 
}

void fcvt_un8_ps(freg dst, freg src1, rounding_mode rm, const char* comm)
{
    DISASM(gsprintf(dis,"I: fcvt.un8.ps f%d, f%d%s%s",dst,src1,(comm?" # ":""),(comm?comm:""));)
    DEBUG_EMU(gprintf("%s\n",dis);)
    DEBUG_MASK(MREGS[0]);
    dcvtemu(FCVTUN8PS, dst, src1, rm); 
}

void fcvt_un2_ps(freg dst, freg src1, rounding_mode rm, const char* comm)
{
    DISASM(gsprintf(dis,"I: fcvt.un2.ps f%d, f%d%s%s",dst,src1,(comm?" # ":""),(comm?comm:""));)
    DEBUG_EMU(gprintf("%s\n",dis);)
    DEBUG_MASK(MREGS[0]);
    dcvtemu(FCVTUN2PS, dst, src1, rm); 
}

void fcvt_sn16_ps(freg dst, freg src1, rounding_mode rm, const char* comm)
{
    DISASM(gsprintf(dis,"I: fcvt.sn16.ps f%d, f%d%s%s",dst,src1,(comm?" # ":""),(comm?comm:""));)
    DEBUG_EMU(gprintf("%s\n",dis);)
    DEBUG_MASK(MREGS[0]);
    dcvtemu(FCVTSN16PS, dst, src1, rm); 
}

void fcvt_sn8_ps(freg dst, freg src1, rounding_mode rm, const char* comm)
{
    DISASM(gsprintf(dis,"I: fcvt.sn8.ps f%d, f%d%s%s",dst,src1,(comm?" # ":""),(comm?comm:""));)
    DEBUG_EMU(gprintf("%s\n",dis);)
    DEBUG_MASK(MREGS[0]);
    dcvtemu(FCVTSN8PS, dst, src1, rm); 
}

// ----- Graphics additional -------------------------------

void fsin_ps(freg dst, freg src1, rounding_mode rm, const char* comm)
{
    DISASM(gsprintf(dis,"I: fsin.ps f%d, f%d, %s%s%s",dst,src1,rmnames[rm],(comm?" # ":""),(comm?comm:"")););
    DEBUG_EMU(gprintf("%s\n",dis););
    DEBUG_MASK(MREGS[0]);
    femu1src(FSIN, 4, dst, src1, rm); 
}

void fexp_ps(freg dst, freg src1, rounding_mode rm, const char* comm)
{
    DISASM(gsprintf(dis,"I: fexp.ps f%d, f%d, %s%s%s",dst,src1,rmnames[rm],(comm?" # ":""),(comm?comm:"")););
    DEBUG_EMU(gprintf("%s\n",dis););
    DEBUG_MASK(MREGS[0]);
    femu1src(FEXP, 4, dst, src1, rm); 
}

void flog_ps(freg dst, freg src1, rounding_mode rm, const char* comm)
{
    DISASM(gsprintf(dis,"I: flog.ps f%d, f%d, %s%s%s",dst,src1,rmnames[rm],(comm?" # ":""),(comm?comm:"")););
    DEBUG_EMU(gprintf("%s\n",dis););
    DEBUG_MASK(MREGS[0]);
    femu1src(FLOG, 4, dst, src1, rm); 
}

void ffrc_ps(freg dst, freg src1, rounding_mode rm, const char* comm)
{
    DISASM(gsprintf(dis,"I: ffrc.ps f%d, f%d, %s%s%s",dst,src1,rmnames[rm],(comm?" # ":""),(comm?comm:"")););
    DEBUG_EMU(gprintf("%s\n",dis););
    DEBUG_MASK(MREGS[0]);
    femu1src(FFRC, 4, dst, src1, rm); 
}

void fround_ps(freg dst, freg src1, rounding_mode rm, const char* comm)
{
    iufval val;
    DISASM(gsprintf(dis,"I: fround.ps f%d, f%d using rounding mode %d%s%s",dst,src1,rmnames[rm],(comm?" # ":""),(comm?comm:"")););
    DEBUG_EMU(gprintf("%s\n",dis););
    DEBUG_MASK(MREGS[0]);
    for ( int i = 0; i < 4; i++ )
    {
        val.f = FREGS[src1].f[i];

        if ( MREGS[0].b[i*2] == 0 ) continue;

        iufval res;
        if (isnan(val.f))
            res.f = nanf("");
        else  // use c++ functions
            res.f = roundf(val.f,  rm);
        DEBUG_EMU(gprintf("\t[%d] 0x%08x (%f) <-- 0x%08x (%f) \n",i,res.x,res.f,val.x,val.f););
        FREGS[dst].f[i] = res.f;
    }
    logfregchange(dst);
    IPC(ipc_ps(opc,4,dst,src1,fnone,fnone,dis););
}

void frcp_ps(freg dst, freg src1, rounding_mode rm, const char* comm)
{
    DISASM(gsprintf(dis,"I: frcp.ps f%d, f%d, %s%s%s",dst,src1,rmnames[rm],(comm?" # ":""),(comm?comm:"")););
    DEBUG_EMU(gprintf("%s\n",dis););
    DEBUG_MASK(MREGS[0]);
    femu1src(FRCP, 4, dst, src1, rm); 
}

void frsq_ps(freg dst, freg src1, rounding_mode rm, const char* comm)
{
    DISASM(gsprintf(dis,"I: frsq.ps f%d, f%d, %s%s%s",dst,src1,rmnames[rm],(comm?" # ":""),(comm?comm:"")););
    DEBUG_EMU(gprintf("%s\n",dis););
    DEBUG_MASK(MREGS[0]);
    femu1src(FRSQ, 4, dst, src1, rm); 
}

void frcpfxp_ps(freg dst, freg src1, rounding_mode rm, const char* comm)
{
    DISASM(gsprintf(dis,"I: frcpfxp.ps f%d, f%d, %s%s%s",dst,src1,rmnames[rm],(comm?" # ":""),(comm?comm:"")););
    DEBUG_EMU(gprintf("%s\n",dis););
    DEBUG_MASK(MREGS[0]);
    femu1src(FRCPFXP, 4, dst, src1, rm); 
}

void cubeface_ps(freg dst, freg src1, freg src2, const char* comm)
{
    DISASM(gsprintf(dis,"I: cubeface.ps f%d, f%d, f%d%s%s",dst,src1,src2,(comm?" # ":""),(comm?comm:"")););
    DEBUG_EMU(gprintf("%s\n", dis););
    DEBUG_MASK(MREGS[0]);

    for(int i = 0; i < 4; i++)
    {
        // check the corresponding mask bit. If not set, skip this lane
        if (MREGS[0].b[i*2] == 0) continue;

        uint32_t rz_lt_ry =  (FREGS[dst].u[i]) & 0x1;
        uint32_t rz_lt_rx = (FREGS[src1].u[i]) & 0x1;
        uint32_t ry_lt_rx = (FREGS[src2].u[i]) & 0x1;

        uint32_t res = rz_lt_ry ? (ry_lt_rx ? 0 : 1) : (rz_lt_rx ? 0 : 2);

        DEBUG_EMU(gprintf("\t[%d] %d <-- %d %d %d\n", i, res, rz_lt_ry, rz_lt_rx, ry_lt_rx););

        FREGS[dst].u[i] = res;
    }

    logfregchange(dst);
    IPC(ipc_ps(CUBEFACE, 4, dst, dst, src1, src2, dis););
}

void cubefaceidx_ps(freg dst, freg src1, freg src2, const char* comm)
{
    DISASM(gsprintf(dis,"I: cubefaceidx.ps f%d, f%d, f%d%s%s",dst,src1,src2,(comm?" # ":""),(comm?comm:"")););
    DEBUG_EMU(gprintf("%s\n", dis););
    DEBUG_MASK(MREGS[0]);

    for ( int i = 0; i < 4; i++ )
    {
        // check the corresponding mask bit. If not set, skip this lane
        if ( MREGS[0].b[i*2] == 0 ) continue;

        uint32_t face = (FREGS[src1].u[i])&0x3;
        float32 rc = FREGS[src2].f[i];

        float32 res = (face==0x3) ? nanf("") : (rc < 0) ? float32(face * 2 + 1) : float32(face * 2);

        DEBUG_EMU(gprintf("\t[%d] %d <-- %d %f\n", i, res, face, rc););
        FREGS[dst].f[i] = res;
    }

    logfregchange(dst);
    IPC(ipc_ps(CUBEFACEIDX, 4, dst, dst, src1, fnone, dis););
}

void cubesgnsc_ps(freg dst, freg src1, freg src2, const char* comm)
{
    DISASM(gsprintf(dis,"I: cubesgnsc.ps f%d, f%d, f%d%s%s",dst,src1,src2,(comm?" # ":""),(comm?comm:"")););
    DEBUG_EMU(gprintf("%s\n", dis););
    DEBUG_MASK(MREGS[0]);

    for ( int i = 0; i < 4; i++ )
    {
        // check the corresponding mask bit. If not set, skip this lane
        if ( MREGS[0].b[i*2] == 0 ) continue;

        uint32_t face = (FREGS[src1].u[i])&0x7;
        float32 sc = FREGS[src2].f[i];

        float32 res = ((face == 0) || (face == 5)) ? -fabs(sc) : fabs(sc);

        DEBUG_EMU(gprintf("\t[%d] 0x08%x [%f] <-- %d %f\n", i, res, res, face, sc););
        FREGS[dst].f[i] = res;
    }

    logfregchange(dst);
    IPC(ipc_ps(CUBESGNSC, 4, dst, dst, src1, fnone, dis););
}

void cubesgntc_ps(freg dst, freg src1, freg src2, const char* comm)
{
    DISASM(gsprintf(dis,"I: cubesgntc.ps f%d, f%d, f%d%s%s",dst,src1,src2,(comm?" # ":""),(comm?comm:"")););
    DEBUG_EMU(gprintf("%s\n", dis););
    DEBUG_MASK(MREGS[0]);

    for ( int i = 0; i < 4; i++ )
    {
        // check the corresponding mask bit. If not set, skip this lane
        if ( MREGS[0].b[i*2] == 0 ) continue;

        uint32_t face = (FREGS[src1].u[i])&0x7;
        float32 tc = FREGS[src2].f[i];

        float32 res = (face == 2) ? fabs(tc) : -fabs(tc);

        DEBUG_EMU(gprintf("\t[%d] 0x%08x [%f] <-- %d %f\n", i, res, res, face, tc););
        FREGS[dst].f[i] = res;
    }

    logfregchange(dst);
    IPC(ipc_ps(CUBESGNTC, 4, dst, dst, src1, fnone, dis););
}

void fcvt_ps_rast(freg dst, freg src1, rounding_mode rm, const char* comm)
{
    DISASM(gsprintf(dis,"I: fcvt.ps.rast f%d, f%d, %s%s%s",dst,src1,rmnames[rm],(comm?" # ":""),(comm?comm:"")););
    DEBUG_EMU(gprintf("%s\n",dis););
    DEBUG_MASK(MREGS[0]);
    femu1src(FCVTPSRAST, 4, dst, src1, rm); 
}

void fcvt_rast_ps(freg dst, freg src1, rounding_mode rm, const char* comm)
{
    DISASM(gsprintf(dis,"I: fcvt.rast.ps f%d, f%d, %s%s%s",dst,src1,rmnames[rm],(comm?" # ":""),(comm?comm:"")););
    DEBUG_EMU(gprintf("%s\n",dis););
    DEBUG_MASK(MREGS[0]);
    femu1src(FCVTRASTPS, 4, dst, src1, rm); 
}

void frcp_fix_rast(freg dst, freg src1, freg src2, const char* comm)
{
    DISASM(gsprintf(dis,"I: frcp.fix.rast f%d, f%d, f%d%s%s",dst,src1,src2,(comm?" # ":""),(comm?comm:"")););
    DEBUG_EMU(gprintf("%s\n",dis););
    DEBUG_MASK(MREGS[0]);
    femu2src(FRCP_FIX_RAST, 4, dst, src1, src2, rmdyn); 
}

////////////////////////////////////////////////////////////////////////////////
//
// Esperanto packed-integer extension emulation
//
////////////////////////////////////////////////////////////////////////////////

// ----- Broadcast -----------------------------------------

void fbci_pi(freg dst, uint32_t imm, const char* comm)
{
    DISASM(gsprintf(dis,"I: fbci.pi f%d, 0x%08x%s%s",dst,imm,(comm?" # ":""),(comm?comm:"")););
    DEBUG_EMU(gprintf("%s\n",dis);)
    DEBUG_MASK(MREGS[0]);

    uint32_t sgn = imm & 0x80000;
    uint32_t val = imm & 0xfffff;  // Make sure the imm is really only 20b long
    val = sgn ?  (0xfff00000 | val) : val;

    for ( int i = 0; i < 4; i++ )
    {
        if ( MREGS[0].b[i*2] )
        {
            FREGS[dst].i[i] = val;
            DEBUG_EMU(gprintf("\t[%d] 0x%08x <- 0x%08x\n",i,FREGS[dst].i[i],val););
        }
    }
    IPC(ipc_pi(FBCI,4,dst,fnone,fnone,fnone,dis);)
    logfregchange(dst);
}

// ----- Computational (follows RV64I/F/M) -----------------

static void iemu2src(opcode opc, freg dst, freg src1, freg src2)
{
    for ( int i = 0; i < 4; i++ )
    {
        int32_t   val1 = FREGS[src1].i[i];
        int32_t   val2 = src2 != fnone? FREGS[src2].i[i] : 0;
        uint32_t uval1 = FREGS[src1].u[i];
        uint32_t uval2 = src2 != fnone ? FREGS[src2].u[i] : 0;
        uint32_t isu = 0;

        // for packed single, check the corresponding mask bit. If not set, skip this lane
        if ( MREGS[0].b[i*2] == 0 ) continue;

        int32_t res;
        uint32_t ures;
        switch ( opc )
        {
            case FADDPI :   res  = val1 + val2;
                            DEBUG_EMU(gprintf("\t[%d] 0x%08x <-- 0x%08x + 0x%08x\n",i,res,val1,val2);)
                            break;
            case FSUBPI :   res  = val1 - val2;
                            DEBUG_EMU(gprintf("\t[%d] 0x%08x <-- 0x%08x - 0x%08x\n",i,res,val1,val2);)
                            break;
            case FMULPI :   res  = val1 * val2;
                            DEBUG_EMU(gprintf("\t[%d] 0x%08x <-- 0x%08x * 0x%08x\n",i,res,val1,val2);)
                            break;
            case FMULHPI :
                            {
                                int64_t res_full;
                                res_full = int64_t(val1) * int64_t(val2);
                                res  = int32_t((res_full >> 32) & 0xFFFFFFFF);
                                DEBUG_EMU(gprintf("\t[%d] 0x%08x <-- 0x%08x * 0x%08x\n",i,res,val1,val2);)
                            }
                            break;
            case FMULHUPI :
                            {
                                uint64_t res_full;
                                res_full = uint64_t(uval1) * uint64_t(uval2);
                                ures  = uint32_t((res_full >> 32) & 0xFFFFFFFF);
                                isu = 1;
                                DEBUG_EMU(gprintf("\t[%d] 0x%08x <-- 0x%08x * 0x%08x\n",i,ures,uval1,uval2);)
                            }
                            break;
//                        case FMULHSUPI :
//                                        {
//                                            uint64_t res_full;
//                                            res_full = int64_t(val1) * uint64_t(uval2);
//                                            ures  = uint32_t((res_full >> 32) & 0xFFFFFFFF);
//                                            isu = 1;
//                                            DEBUG_EMU(gprintf("\t[%d] 0x%08x <-- 0x%08x * 0x%08x\n",i,ures,uval1,uval2);)
//                                        }
//                                        break;
            case FDIVPI :   res  = val1 / val2;
                            DEBUG_EMU(gprintf("\t[%d] 0x%08x <-- 0x%08x / 0x%08x\n",i,res,val1,val2);)
                            break;
            case FDIVUPI :  ures  = uval2 ? uval1 / uval2 : 0xFFFFFFFF;
                            isu = 1;
                            DEBUG_EMU(gprintf("\t[%d] 0x%08x (%u) <-- 0x%08x (%u) /u 0x%08x (%u)\n",i,ures,ures,uval1,uval1,uval2,uval2);)
                            break;
            case FREMPI  :  res  = val2 ? val1 % val2 : 0xFFFFFFFF;
                            DEBUG_EMU(gprintf("\t[%d] 0x%08x (%d) <-- 0x%08x (%d) %%u 0x%08x (%d)\n",i,res,res,val1,val1,val2,val2);)
                            break;
            case FREMUPI :  ures  = uval2 ? uval1 % uval2 : 0xFFFFFFFF;
                            isu = 1;
                            DEBUG_EMU(gprintf("\t[%d] 0x%08x (%u) <-- 0x%08x (%u) %%u 0x%08x (%u)\n",i,ures,ures,uval1,uval1,uval2,uval2);)
                            break;
            case FMAXPI :   res  = val1 >= val2 ? val1 : val2;
                            DEBUG_EMU(gprintf("\t[%d] 0x%08x (%d) <-- min(0x%08x (%d), 0x%08x (%d) )\n",i,res,res,val1,val1,val2,val2);)
                            break;
            case FMINPI :   res  = val1 < val2 ? val1 : val2;
                            DEBUG_EMU(gprintf("\t[%d] 0x%08x (%d) <-- min(0x%08x (%d), 0x%08x (%d) )\n",i,res,res,val1,val1,val2,val2);)
                            break;
            case FMAXUPI :  res  = uval1 >= uval2 ? uval1 : uval2;
                            DEBUG_EMU(gprintf("\t[%d] 0x%08x (%d) <-- max(0x%08x (%d), 0x%08x (%d) )\n",i,res,res,val1,val1,val2,val2);)
                            break;
            case FMINUPI :  res  = uval1 < uval2 ? uval1 : uval2;
                            DEBUG_EMU(gprintf("\t[%d] 0x%08x (%d) <-- min(0x%08x (%d), 0x%08x (%d) )\n",i,res,res,val1,val1,val2,val2);)
                            break;
            case FANDPI :   res  = val1 & val2;
                            DEBUG_EMU(gprintf("\t[%d] 0x%08x <-- 0x%08x & 0x%08x\n",i,res,val1,val2);)
                            break;
            case FORPI :    res  = val1 | val2;
                            DEBUG_EMU(gprintf("\t[%d] 0x%08x <-- 0x%08x | 0x%08x\n",i,res,val1,val2);)
                            break;
            case FXORPI :   res  = val1 ^ val2;
                            DEBUG_EMU(gprintf("\t[%d] 0x%08x <-- 0x%08x ^ 0x%08x\n",i,res,val1,val2);)
                            break;
            case FNOTPI :   res  = ~val1;
                            DEBUG_EMU(gprintf("\t[%d] 0x%08x <-- ~ 0x%08x\n",i,res,val1);)
                            break;
            case FSAT8PI :  res = ((val1 > 127) ? 127 :(val1 < -128 ? -128 : val1)) & 0x0FF;
                            DEBUG_EMU(gprintf("\t[%d] 0x%08x <-- ~ 0x%08x\n",i,res,val1);)
                            break;
            case FSLLPI :   if (uval2 >= 32)
                                res  = 0;
                            else
                                res  = uval1 << uval2;
                            DEBUG_EMU(gprintf("\t[%d] 0x%08x <-- 0x%08x << %d\n",i,res,val1,val2);)
                            break;
            case FSRLPI :   if (uval2 >= 32)
                                res = 0;
                            else
                            res  = int32_t(uint32_t(val1) >> uint32_t(uval2));
                            DEBUG_EMU(gprintf("\t[%d] 0x%08x <-- 0x%08x >> %d\n",i,res,val1,val2);)
                            break;
            case FSRAPI :   if (uval2 >= 32)
                                res = 0;
                            else
                                res  = val1 >> uint32_t(uval2);
                            DEBUG_EMU(gprintf("\t[%d] 0x%08x <-- 0x%08x >> %d\n",i,res,val1,val2);)
                            break;
            case FLTPI :    res  = (val1 < val2) ? 0xFFFFFFFF : 0;
                            DEBUG_EMU(gprintf("\t[%d] 0x%08x (%d) <-- 0x%08x (%d) < 0x%08x (%d) \n",i,res,res,val1,val1,val2,val2);)
                            break;
            case FLTUPI :   ures  = (uval1 < uval2) ? 0xFFFFFFFF : 0;
                            isu = 1;
                            DEBUG_EMU(gprintf("\t[%d] 0x%08x (%d) <-- 0x%08x (%u) < 0x%08x (%u) \n",i,ures,ures,uval1,uval1,uval2,uval2);)
                            break;
            case FLEPI :    res  = (val1 <= val2) ? 0xFFFFFFFF : 0;
                            DEBUG_EMU(gprintf("\t[%d] 0x%08x (%d) <-- 0x%08x (%d) <= 0x%08x (%d)\n",i,res,res,val1,val1,val2,val2);)
                            break;
            case FEQPI :    res  = (val1 == val2) ? 0xFFFFFFFF : 0;
                            DEBUG_EMU(gprintf("\t[%d] 0x%08x (%d) <-- 0x%08x (%d) == 0x%08x (%d)\n",i,res,res,val1,val1,val2,val2);)
                            break;
            default:        assert(0);
                            break;
        }
        if ( isu )
            FREGS[dst].u[i] = ures;
        else
            FREGS[dst].i[i] = res;
    }
    logfregchange(dst);
    IPC(ipc_pi(opc,4,dst,src1,src2,fnone,dis);)
}

static void iemu2srcimm(opcode opc, freg dst, freg src1, uint32_t imm)
{
    for ( int i = 0; i < 4; i++ )
    {
        // for packed single, check the corresponding mask bit. If not set, skip this lane
        bool genResult = !( MREGS[0].b[i*2] == 0 );

        int32_t val1 = FREGS[src1].i[i];
        int32_t val2 = sext10(imm); // sign extend the 10-low order bits of imm

        int32_t res;

        if ( genResult )
        {
            switch ( opc )
            {
                case FADDIPI: res  = val1 + val2;
                              DEBUG_EMU(gprintf("\t[%d] 0x%08x (%d) <-- 0x%08x (%d) + 0x%08x (%d)\n",i,res,res,val1,val1,val2,val2););
                              break;
                case FANDIPI: res  = val1 & val2;
                              DEBUG_EMU(gprintf("\t[%d] 0x%08x <-- 0x%08x & 0x%08x\n",i,res,val1,val2););
                              break;
                case FORIPI:  res  = val1 | val2;
                              DEBUG_EMU(gprintf("\t[%d] 0x%08x <-- 0x%08x | 0x%08x\n",i,res,val1,val2););
                              break;
                case FXORIPI: res  = val1 ^ val2;
                              DEBUG_EMU(gprintf("\t[%d] 0x%08x <-- 0x%08x ^ 0x%08x\n",i,res,val1,val2););
                              break;
                case FSLLIPI: res  = val1 << val2;
                              DEBUG_EMU(gprintf("\t[%d] 0x%08x <-- 0x%08x << %d\n",i,res,val1,val2););
                              break;
                case FSRLIPI: res  = int32_t(uint32_t(val1) >> uint32_t(val2));
                              DEBUG_EMU(gprintf("\t[%d] 0x%08x <-- 0x%08x >> %d\n",i,res,val1,val2););
                              break;
                case FSRAIPI: res  = val1 >> val2;
                              DEBUG_EMU(gprintf("\t[%d] 0x%08x <-- 0x%08x >> %d\n",i,res,val1,val2););
                              break;
                default:      assert(0);
                              break;
            }
            FREGS[dst].i[i] = res;
        }

    }
    logfregchange(dst);
    IPC(ipc_pi(opc,4,dst,src1,fnone,fnone,dis);)
}

static void packrep(opcode opc, freg dst, freg src1)
{
    fdata val = FREGS[src1];
    switch (opc)
    {
        case FPACKREPHPI :
            if ( MREGS[0].b[0] ) FREGS[dst].h[0] = val.h[0];
            if ( MREGS[0].b[1] ) FREGS[dst].h[1] = val.h[2];
            if ( MREGS[0].b[2] ) FREGS[dst].h[2] = val.h[4];
            if ( MREGS[0].b[3] ) FREGS[dst].h[3] = val.h[6];
            if ( MREGS[0].b[4] ) FREGS[dst].h[4] = val.h[0];
            if ( MREGS[0].b[5] ) FREGS[dst].h[5] = val.h[2];
            if ( MREGS[0].b[6] ) FREGS[dst].h[6] = val.h[4];
            if ( MREGS[0].b[7] ) FREGS[dst].h[7] = val.h[6];
            break;
        case FPACKREPBPI:
            if ( MREGS[0].b[0] ) FREGS[dst].u[0] = val.b[0] | (val.b[4] << 8) | (val.b[8] << 16) | (val.b[12] << 24);
            if ( MREGS[0].b[2] ) FREGS[dst].u[1] = val.b[0] | (val.b[4] << 8) | (val.b[8] << 16) | (val.b[12] << 24);
            if ( MREGS[0].b[4] ) FREGS[dst].u[2] = val.b[0] | (val.b[4] << 8) | (val.b[8] << 16) | (val.b[12] << 24);
            if ( MREGS[0].b[6] ) FREGS[dst].u[3] = val.b[0] | (val.b[4] << 8) | (val.b[8] << 16) | (val.b[12] << 24);
            break;
        default:
            assert(0);
            break;
    }

    DEBUG_EMU(gprintf("\t[0] 0x%08x <-- 0x%08x\n", FREGS[dst].u[0], val.u[0]););
    DEBUG_EMU(gprintf("\t[1] 0x%08x <-- 0x%08x\n", FREGS[dst].u[1], val.u[1]););
    DEBUG_EMU(gprintf("\t[2] 0x%08x <-- 0x%08x\n", FREGS[dst].u[2], val.u[2]););
    DEBUG_EMU(gprintf("\t[3] 0x%08x <-- 0x%08x\n", FREGS[dst].u[3], val.u[3]););

    logfregchange(dst);
    IPC(ipc_ps(opc,4,dst,src1,fnone,fnone,dis);)
}

void feq_pi(freg dst, freg src1, freg src2, const char* comm)
{
    DISASM(gsprintf(dis,"I: feq.pi f%d, f%d, f%d%s%s",dst,src1,src2,(comm?" # ":""),(comm?comm:"")););
    DEBUG_EMU(gprintf("%s\n",dis););
    DEBUG_MASK(MREGS[0]);
    iemu2src(FEQPI, dst, src1, src2); 
}

void fle_pi(freg dst, freg src1, freg src2, const char* comm)
{
    DISASM(gsprintf(dis,"I: fle.pi f%d, f%d, f%d%s%s",dst,src1,src2,(comm?" # ":""),(comm?comm:"")););
    DEBUG_EMU(gprintf("%s\n",dis););
    DEBUG_MASK(MREGS[0]);
    iemu2src(FLEPI, dst, src1, src2); 
}

void flt_pi(freg dst, freg src1, freg src2, const char* comm)
{
    DISASM(gsprintf(dis,"I: flt.pi f%d, f%d, f%d%s%s",dst,src1,src2,(comm?" # ":""),(comm?comm:"")););
    DEBUG_EMU(gprintf("%s\n",dis););
    DEBUG_MASK(MREGS[0]);
    iemu2src(FLTPI, dst, src1, src2); 
}

void fltu_pi(freg dst, freg src1, freg src2, const char* comm)
{
    DISASM(gsprintf(dis,"I: fltu.pi f%d, f%d, f%d%s%s",dst,src1,src2,(comm?" # ":""),(comm?comm:"")););
    DEBUG_EMU(gprintf("%s\n",dis););
    DEBUG_MASK(MREGS[0]);
    iemu2src(FLTUPI, dst, src1, src2); 
}

void fltm_pi(mreg dst, freg src1, freg src2, const char* comm)
{
    DISASM(gsprintf(dis,"I: fltm.pi m%d, f%d, f%d%s%s",dst,src1,src2,(comm?" # ":""),(comm?comm:"")););
    DEBUG_EMU(gprintf("%s\n",dis););
    DEBUG_MASK(MREGS[0]);
    fmask(FLTPI, dst, src1, src2);
}

void faddi_pi(freg dst, freg src1, uint32_t imm, const char* comm)
{
    DISASM(gsprintf(dis,"I: faddi.pi f%d, f%d, 0x%08x%s%s",dst,src1,imm,(comm?" # ":""),(comm?comm:"")););
    DEBUG_EMU(gprintf("%s\n",dis););
    DEBUG_MASK(MREGS[0]);
    iemu2srcimm(FADDIPI, dst, src1, imm); 
}

void fslli_pi(freg dst, freg src1, uint32_t imm, const char* comm)
{
    DISASM(gsprintf(dis,"I: fslli.pi f%d, f%d, 0x%08x%s%s",dst,src1,imm,(comm?" # ":""),(comm?comm:"")););
    DEBUG_EMU(gprintf("%s\n",dis););
    DEBUG_MASK(MREGS[0]);
    iemu2srcimm(FSLLIPI, dst, src1, imm); 
}

void fxori_pi(freg dst, freg src1, uint32_t imm, const char* comm)
{
    DISASM(gsprintf(dis,"I: fxori.pi f%d, f%d, 0x%08x%s%s",dst,src1,imm,(comm?" # ":""),(comm?comm:"")););
    DEBUG_EMU(gprintf("%s\n",dis););
    DEBUG_MASK(MREGS[0]);
    iemu2srcimm(FXORIPI, dst, src1, imm); 
}

void fsrli_pi(freg dst, freg src1, uint32_t imm, const char* comm)
{
    DISASM(gsprintf(dis,"I: fsrli.pi f%d, f%d, 0x%08x%s%s",dst,src1,imm,(comm?" # ":""),(comm?comm:"")););
    DEBUG_EMU(gprintf("%s\n",dis););
    DEBUG_MASK(MREGS[0]);
    iemu2srcimm(FSRLIPI, dst, src1, imm); 
}

void fsrai_pi(freg dst, freg src1, uint32_t imm, const char* comm)
{
    DISASM(gsprintf(dis,"I: fsrai.pi f%d, f%d, 0x%08x%s%s",dst,src1,imm,(comm?" # ":""),(comm?comm:"")););
    DEBUG_EMU(gprintf("%s\n",dis););
    DEBUG_MASK(MREGS[0]);
    iemu2srcimm(FSRAIPI, dst, src1, imm); 
}

void fori_pi(freg dst, freg src1, uint32_t imm, const char* comm)
{
    DISASM(gsprintf(dis,"I: fori.pi f%d, f%d, 0x%08x%s%s",dst,src1,imm,(comm?" # ":""),(comm?comm:"")););
    DEBUG_EMU(gprintf("%s\n",dis););
    DEBUG_MASK(MREGS[0]);
    iemu2srcimm(FORIPI, dst, src1, imm); 
}

void fandi_pi(freg dst, freg src1, uint32_t imm, const char* comm)
{
    DISASM(gsprintf(dis,"I: fandi.pi f%d, f%d, 0x%08x%s%s",dst,src1,imm,(comm?" # ":""),(comm?comm:"")););
    DEBUG_EMU(gprintf("%s\n",dis););
    DEBUG_MASK(MREGS[0]);
    iemu2srcimm(FANDIPI, dst, src1, imm); 
}

void fadd_pi(freg dst, freg src1, freg src2, const char* comm)
{
    DISASM(gsprintf(dis,"I: fadd.pi f%d, f%d, f%d%s%s",dst,src1,src2,(comm?" # ":""),(comm?comm:"")););
    DEBUG_EMU(gprintf("%s\n",dis););
    DEBUG_MASK(MREGS[0]);
    iemu2src(FADDPI, dst, src1, src2); 
}

void fsub_pi(freg dst, freg src1, freg src2, const char* comm)
{
    DISASM(gsprintf(dis,"I: fsub.pi f%d, f%d, f%d%s%s",dst,src1,src2,(comm?" # ":""),(comm?comm:"")););
    DEBUG_EMU(gprintf("%s\n",dis););
    DEBUG_MASK(MREGS[0]);
    iemu2src(FSUBPI, dst, src1, src2); 
}

void fsll_pi(freg dst, freg src1, freg src2, const char* comm)
{
    DISASM(gsprintf(dis,"I: fsll.pi f%d, f%d, f%d%s%s",dst,src1,src2,(comm?" # ":""),(comm?comm:"")););
    DEBUG_EMU(gprintf("%s\n",dis););
    DEBUG_MASK(MREGS[0]);
    iemu2src(FSLLPI, dst, src1, src2); 
}

void fxor_pi(freg dst, freg src1, freg src2, const char* comm)
{
    DISASM(gsprintf(dis,"I: fxor.pi f%d, f%d, f%d%s%s",dst,src1,src2,(comm?" # ":""),(comm?comm:"")););
    DEBUG_EMU(gprintf("%s\n",dis););
    DEBUG_MASK(MREGS[0]);
    iemu2src(FXORPI, dst, src1, src2); 
}

void fsrl_pi(freg dst, freg src1, freg src2, const char* comm)
{
    DISASM(gsprintf(dis,"I: fsrl.pi f%d, f%d, f%d%s%s",dst,src1,src2,(comm?" # ":""),(comm?comm:"")););
    DEBUG_EMU(gprintf("%s\n",dis););
    DEBUG_MASK(MREGS[0]);
    iemu2src(FSRLPI, dst, src1, src2); 
}

void fsra_pi(freg dst, freg src1, freg src2, const char* comm)
{
    DISASM(gsprintf(dis,"I: fsra.pi f%d, f%d, f%d%s%s",dst,src1,src2,(comm?" # ":""),(comm?comm:"")););
    DEBUG_EMU(gprintf("%s\n",dis););
    DEBUG_MASK(MREGS[0]);
    iemu2src(FSRAPI, dst, src1, src2); 
}

void for_pi(freg dst, freg src1, freg src2, const char* comm)
{
    DISASM(gsprintf(dis,"I: for.pi f%d, f%d, f%d%s%s",dst,src1,src2,(comm?" # ":""),(comm?comm:"")););
    DEBUG_EMU(gprintf("%s\n",dis););
    DEBUG_MASK(MREGS[0]);
    iemu2src(FORPI, dst, src1, src2); 
}

void fand_pi(freg dst, freg src1, freg src2, const char* comm)
{
    DISASM(gsprintf(dis,"I: fand.pi f%d, f%d, f%d%s%s",dst,src1,src2,(comm?" # ":""),(comm?comm:"")););
    DEBUG_EMU(gprintf("%s\n",dis););
    DEBUG_MASK(MREGS[0]);
    iemu2src(FANDPI, dst, src1, src2); 
}

void fnot_pi(freg dst, freg src1, const char* comm)
{
    DISASM(gsprintf(dis,"I: fnot.pi f%d, f%d%s%s",dst,src1,(comm?" # ":""),(comm?comm:"")););
    DEBUG_EMU(gprintf("%s\n",dis););
    DEBUG_MASK(MREGS[0]);
    iemu2src(FNOTPI, dst, src1, fnone); 
}

void fsat8_pi(freg dst, freg src1, const char* comm)
{
    DISASM(gsprintf(dis,"I: fsat8.pi f%d, f%d%s%s",dst,src1,(comm?" # ":""),(comm?comm:"")););
    DEBUG_EMU(gprintf("%s\n",dis););
    DEBUG_MASK(MREGS[0]);
    iemu2src(FSAT8PI, dst, src1, fnone); 
}

void fpackreph_pi(freg dst, freg src1, const char* comm)
{
    DISASM(gsprintf(dis,"I: fpackreph.pi f%d, f%d%s%s",dst,src1,(comm?" # ":""),(comm?comm:"")););
    DEBUG_EMU(gprintf("%s\n",dis););
    DEBUG_MASK(MREGS[0]);
    packrep(FPACKREPHPI, dst, src1); 
}

void fpackrepb_pi(freg dst, freg src1, const char* comm)
{
    DISASM(gsprintf(dis,"I: fpackrepb.pi f%d, f%d%s%s",dst,src1,(comm?" # ":""),(comm?comm:"")););
    DEBUG_EMU(gprintf("%s\n",dis););
    DEBUG_MASK(MREGS[0]);
    packrep(FPACKREPBPI, dst, src1); 
}

void fmul_pi(freg dst, freg src1, freg src2, const char* comm)
{
    DISASM(gsprintf(dis,"I: fmul.pi f%d, f%d, f%d%s%s",dst,src1,src2,(comm?" # ":""),(comm?comm:"")););
    DEBUG_EMU(gprintf("%s\n",dis););
    DEBUG_MASK(MREGS[0]);
    iemu2src(FMULPI, dst, src1, src2); 
}

void fmulh_pi(freg dst, freg src1, freg src2, const char* comm)
{
    DISASM(gsprintf(dis,"I: fmulh.pi f%d, f%d, f%d%s%s",dst,src1,src2,(comm?" # ":""),(comm?comm:"")););
    DEBUG_EMU(gprintf("%s\n",dis););
    DEBUG_MASK(MREGS[0]);
    iemu2src(FMULHPI, dst, src1, src2); 
}

void fmulhu_pi(freg dst, freg src1, freg src2, const char* comm)
{
    DISASM(gsprintf(dis,"I: fmulhu.pi f%d, f%d, f%d%s%s",dst,src1,src2,(comm?" # ":""),(comm?comm:"")););
    DEBUG_EMU(gprintf("%s\n",dis););
    DEBUG_MASK(MREGS[0]);
    iemu2src(FMULHUPI, dst, src1, src2); 
}

void fdiv_pi(freg dst, freg src1, freg src2, const char* comm)
{
    DISASM(gsprintf(dis,"I: fdiv.pi f%d, f%d, f%d%s%s",dst,src1,src2,(comm?" # ":""),(comm?comm:"")););
    DEBUG_EMU(gprintf("%s\n",dis););
    DEBUG_MASK(MREGS[0]);
    iemu2src(FDIVPI, dst, src1, src2); 
}

void fdivu_pi(freg dst, freg src1, freg src2, const char* comm)
{
    DISASM(gsprintf(dis,"I: fdivu.pi f%d, f%d, f%d%s%s",dst,src1,src2,(comm?" # ":""),(comm?comm:"")););
    DEBUG_EMU(gprintf("%s\n",dis););
    DEBUG_MASK(MREGS[0]);
    iemu2src(FDIVUPI, dst, src1, src2); 
}

void frem_pi(freg dst, freg src1, freg src2, const char* comm)
{
    DISASM(gsprintf(dis,"I: frem.pi f%d, f%d, f%d%s%s",dst,src1,src2,(comm?" # ":""),(comm?comm:"")););
    DEBUG_EMU(gprintf("%s\n",dis););
    DEBUG_MASK(MREGS[0]);
    iemu2src(FREMPI, dst, src1, src2); 
}

void fremu_pi(freg dst, freg src1, freg src2, const char* comm)
{
    DISASM(gsprintf(dis,"I: fremu.pi f%d, f%d, f%d%s%s",dst,src1,src2,(comm?" # ":""),(comm?comm:"")););
    DEBUG_EMU(gprintf("%s\n",dis););
    DEBUG_MASK(MREGS[0]);
    iemu2src(FREMUPI, dst, src1, src2); 
}

void fmin_pi(freg dst, freg src1, freg src2, const char* comm)
{
    DISASM(gsprintf(dis,"I: fmin.pi f%d, f%d, f%d%s%s",dst,src1,src2,(comm?" # ":""),(comm?comm:"")););
    DEBUG_EMU(gprintf("%s\n",dis););
    DEBUG_MASK(MREGS[0]);
    iemu2src(FMINPI, dst, src1, src2); 
}

void fmax_pi(freg dst, freg src1, freg src2, const char* comm)
{
    DISASM(gsprintf(dis,"I: fmax.pi f%d, f%d, f%d%s%s",dst,src1,src2,(comm?" # ":""),(comm?comm:"")););
    DEBUG_EMU(gprintf("%s\n",dis););
    DEBUG_MASK(MREGS[0]);
    iemu2src(FMAXPI, dst, src1, src2); 
}

void fminu_pi(freg dst, freg src1, freg src2, const char* comm)
{
    DISASM(gsprintf(dis,"I: fminu.pi f%d, f%d, f%d%s%s",dst,src1,src2,(comm?" # ":""),(comm?comm:"")););
    DEBUG_EMU(gprintf("%s\n",dis););
    DEBUG_MASK(MREGS[0]);
    iemu2src(FMINUPI, dst, src1, src2); 
}

void fmaxu_pi(freg dst, freg src1, freg src2, const char* comm)
{
    DISASM(gsprintf(dis,"I: fmaxu.pi f%d, f%d, f%d%s%s",dst,src1,src2,(comm?" # ":""),(comm?comm:"")););
    DEBUG_EMU(gprintf("%s\n",dis););
    DEBUG_MASK(MREGS[0]);
    iemu2src(FMAXUPI, dst, src1, src2); 
}

////////////////////////////////////////////////////////////////////////////////
//
// Esperanto scalar extension for graphics emulation
//
////////////////////////////////////////////////////////////////////////////////

void packb(xreg dst, xreg src1, xreg src2, const char* comm)
{
    DISASM(gsprintf(dis,"I: packb x%d, x%d, x%d%s%s",dst,src1,src2,(comm?" # ":""),(comm?comm:""));)
    DEBUG_EMU(gprintf("%s\n",dis);)
    uint64_t val = (XREGS[src1].x & 0x0FF) | ((XREGS[src2].x << 8) & 0x0FF00);
    if(dst != x0)
    {
        XREGS[dst].x = val;
        DEBUG_EMU(gprintf("\t0x%016llx  <- 0x%016llx + 0x%016llx\n",val,XREGS[src1].x,XREGS[src2].x);)
    }
    logxregchange(dst);
    IPC(ipc_int(SIMPLE_INT,dst,src1,src2,dis);)
}

void bitmixb(xreg dst, xreg src1, xreg src2, const char* comm)
{
    DISASM(gsprintf(dis,"I: bitmixb x%d, x%d, x%d%s%s",dst,src1,src2,(comm?" # ":""),(comm?comm:""));)
    DEBUG_EMU(gprintf("%s\n",dis);)
    uint64_t val = 0;
    uint64_t mask = XREGS[src1].x;
    uint64_t in0 = XREGS[src2].x;
    uint64_t in1 = XREGS[src2].x >> 8;
    for (uint32_t b = 0; b < 16; b++)
    {
        if (mask & 0x01)
        {
            val = val | ((in1 & 0x01) << b);
            in1 = in1 >> 1;
        }
        else
        {
            val = val | ((in0 & 0x01) << b);
            in0 = in0 >> 1;
        }
        mask = mask >> 1;
    }
    if(dst != x0)
    {
        XREGS[dst].x = val;
        DEBUG_EMU(gprintf("\t0x%016llx  <- 0x%016llx + 0x%016llx\n",val,XREGS[src1].x,XREGS[src2].x);)
    }
    logxregchange(dst);
    IPC(ipc_int(SIMPLE_INT,dst,src1,src2,dis);)
}

////////////////////////////////////////////////////////////////////////////////
//
// Esperanto atomic extension emulation
//
////////////////////////////////////////////////////////////////////////////////

////////////////////////////////////////////////////////////////////////////////
//
// Esperanto cache control extension emulation
//
////////////////////////////////////////////////////////////////////////////////

// ----- Scratchpad emulation --------------------------------------------------

static bool     scp_locked[EMU_NUM_MINIONS][64]; // A cacheline is locked
static uint64_t scp_trans[EMU_NUM_MINIONS][64];  // Which PA the cacheline is mapped to

uint64_t get_scratchpad_value(int entry, int block, int * last_entry, int * size)
{
    * last_entry = scp_entry[current_thread];
    * size = scp_size[current_thread];
    return SCP[entry][block >> 1].x[block & 1];
}

void get_scratchpad_conv_list(std::list<bool> * list)
{
    for(int i = 0; i < 16; i++)
        list->push_back(scp_tm && !tmask_pass(i));
}

// ----- CacheOp emulation -----------------------------------------------------

static uint64_t csr_cacheop_emu(uint64_t op_value)
{
    uint64_t tm     = op_value >> 63;
    uint64_t op     = (op_value >> 60) & 0x7;
    uint64_t dest   = (op_value >> 58) & 0x3;
    uint64_t start  = (op_value >> 56) & 0x3;
    uint64_t addr   = op_value & 0xFFFFFFFFFFC0UL;
    int      repeat = (op_value & 0xF) + 1;
    
    uint64_t stride = XREGS[31].x & 0xFFFFFFFFFFC0UL;

    uint64_t set  = (addr >> 6) & 0xFFFFFF;
    uint64_t way  = (op_value >> 48) & 0xFF;
    uint64_t cl   = (set << 2) + way % 4; // FIXME: Only valid for 4 ways

    DEBUG_EMU(gprintf("\tDoing CacheOp with value %016llX\n", op_value);)

    switch (op) {
        case 3: // EvictSW
            if(dest == 0) break;     // If dest is L1, done
            if(dest <= start) break; // If start is bigger or equal than dest, done
            if(set >= 16) break;     // Skip sets outside cache
            if(way >= 4) break;      // Skip ways outside cache

            for(int i = 0; i < repeat; i++)
            {
                // If cacheline is locked or not passing tensor mask condition, skip operation
                if(!scp_locked[current_thread >> 1][cl] && (!tm || tmask_pass(i)))
                {
                    DEBUG_EMU(gprintf("\tDoing EvictSW (%d.%d) to Set: %X, Way: %X, CL: %02X, StartLevel: %01X, DestLevel: %01X\n", 
                              current_thread >> 1, current_thread & 1, set, way, cl, start, dest);)
                }

                set = (++cl >> 2) & 0xF;
                way = cl & 0x3;
            }
            break;
        case 2: // FlushSW
            if(dest == 0) break;     // If dest is L1, done
            if(dest <= start) break; // If start is bigger or equal than dest, done
            if(set >= 16) break;     // Skip sets outside cache
            if(way >= 4) break;      // Skip ways outside cache

            for(int i = 0; i < repeat; i++) {
                // If cacheline is locked or not passing tensor mask condition, skip operation
                if(!scp_locked[current_thread >> 1][cl] && (!tm || tmask_pass(i)))
                {
                    DEBUG_EMU(gprintf("\tDoing FlushSW (%d.%d) to Set: %X, Way: %X, CL: %02X, StartLevel: %01X, DestLevel: %01X\n", 
                              current_thread >> 1, current_thread & 1, set, way, cl, start, dest);)
                }

                set = (++cl >> 2) & 0xF;
                way = cl & 0x3;
            }
            break;
        case 7: // EvictVA
            if(dest == 0) break;     // If dest is L1, done
            if(dest <= start) break; // If start is bigger or equal than dest, done

            for(int i = 0; i < repeat; i++) {
                // If not masked
                if(!tm || tmask_pass(i))
                {
                    uint64_t paddr = virt_to_phys_emu(addr, Mem_Access_Store);

                    // Looks if the address is locked (gets set and checks the 4 ways) and start level is L1
                    bool scp_en = false;
                    set = (paddr >> 6) & 0xF;
                    cl  = (set << 2);
                    for(int j = 0; j < 4; j++)
                    {
                        if((start == 0) && scp_locked[cl + j] && (scp_trans[current_thread >> 1][cl + j] == paddr)) scp_en = true;
                    }
                    // Address is not locked
                    if(!scp_en)
                        DEBUG_EMU(gprintf("\tDoing EvictVA: %016X, StartLevel: %01X, DestLevel: %01X\n", addr, start, dest);)
                        
                }
                addr += stride;
            }
            break;
        case 6: // FlushVA
            if(dest == 0) break;     // If dest is L1, done
            if(dest <= start) break; // If start is bigger or equal than dest, done

            for(int i = 0; i < repeat; i++) {
                // If not masked
                if(!tm || tmask_pass(i))
                {
                    uint64_t paddr = virt_to_phys_emu(addr, Mem_Access_Store);

                    // Looks if the address is locked (gets set and checks the 4 ways) and start level is L1
                    bool scp_en = false;
                    set = (paddr >> 6) & 0xF;
                    cl  = (set << 2);
                    for(int j = 0; j < 4; j++)
                    {
                        if((start == 0) && scp_locked[cl + j] && (scp_trans[current_thread >> 1][cl + j] == paddr)) scp_en = true;
                    }
                    // Address is not locked
                    if(!scp_en)
                        DEBUG_EMU(gprintf("\tDoing FlushVA: %016X, StartLevel: %01X, DestLevel: %01X\n", addr, start, dest);)
                        
                }
                addr += stride;
            }
            break;
        case 4: // PrefetchVA
            for(int i = 0; i < repeat; i++)
            {
                // If not masked
                if(!tm || tmask_pass(i))
                {
                    uint64_t paddr = virt_to_phys_emu(addr, Mem_Access_Store);

                    // Looks if the address is locked (gets set and checks the 4 ways) and start level is L1
                    bool scp_en = false;
                    set = (paddr >> 6) & 0xF;
                    cl  = (set << 2);
                    for(int w = 0; w < 4; w++)
                    {
                        if((start == 0) && scp_locked[cl + w] && (scp_trans[current_thread >> 1][cl + w] == paddr)) scp_en = true;
                    }
                    // Address is not locked
                    if(!scp_en)
                        DEBUG_EMU(gprintf("\tDoing PrefetchVA: %016X, Dest: %X\n", addr, dest);)
                }
                addr += stride;
            }
            break;
            // TODO
            break;
        case 0: // LockVA
            if((way >= 4) && (way != 255)) break; // Skip ways outside cache
            set = set % 16;

            for(int i = 0; i < repeat; i++)
            {
                // If not masked
                if(!tm || tmask_pass(i))
                {
                    DEBUG_EMU(gprintf("\tDoing LockVA: %016X, Way: %X\n", addr, way);)
                    uint64_t paddr = virt_to_phys_emu(addr, Mem_Access_Store);

                    // Looks for 1st way available
                    if(way == 255)
                    {
                        cl = set << 2;
                        // For all the ways
                        for(int w = 0; w < 4; w++)
                        {
                            // Check if not locked and same PADDR
                            if(!scp_locked[current_thread >> 1][cl + w])
                            {
                                way = w;
                                break;
                            }
                        }
                        // No free way found, return 1
                        if(way == 255) return 1;
                    }
                    else
                    {
                        // For all the ways
                        for(int w = 0; w <= 4; w++)
                        {
                            // Check if not locked and same PADDR
                            if(!scp_locked[current_thread >> 1][cl + w])
                            {
                                break;
                            }
                            // No free way found, return 1
                            if(w == 4) return 1;
                        }
                    }

                    cl = (set << 2) + way;
                    scp_locked[current_thread >> 1][cl] = true;
                    scp_trans[current_thread >> 1][cl]  = paddr;
                }
                addr += stride;
            }
            break;
        case 1: // UnlockVA
            for(int i = 0; i < repeat; i++)
            {
                // If not masked
                if(!tm || tmask_pass(i))
                {
                    uint64_t paddr = virt_to_phys_emu(addr, Mem_Access_Store);
                    uint64_t state  = (op_value >> 59) & 0x1;

                    set = (paddr >> 6) & 0xF;
                    cl = set << 2;

                    // For all the ways
                    for(int w = 0; w < 4; w++)
                    {
                        // Check if locked and same PADDR
                        if(scp_locked[current_thread >> 1][cl + w] && (scp_trans[current_thread >> 1][cl + w] == paddr))
                        {
                            DEBUG_EMU(gprintf("\tDoing UnlockVA: %016X, Way: %X, FinalState: %01X\n", addr, w, state);)
                            scp_locked[current_thread >> 1][cl + w] = false;
                        }
                    }
                }
                addr += stride;
            }
            break;
        default:
           DEBUG_EMU(gprintf("\tUnknown CacheOp Opcode!\n");)
    }

    return 0;
}

////////////////////////////////////////////////////////////////////////////////
//
// Esperanto messaging extension emulation
//
////////////////////////////////////////////////////////////////////////////////

// setup functions to retrieve data written to port and to query if there is
// data available from RTL

typedef uint32_t (*func_ret_msg_port_data_t)  (uint32_t, uint32_t, uint32_t);
typedef bool (*func_query_msg_port_data_t)  (uint32_t, uint32_t);
typedef void (*func_msg_port_data_request_t) (uint32_t, uint32_t);

static func_ret_msg_port_data_t     retrieve_msg_port_data = NULL;
static func_query_msg_port_data_t   query_msg_port_data    = NULL;
static func_msg_port_data_request_t newMsgPortDataRequest  = NULL;

// get data from RTL and write into scratchpad
static uint64_t get_msg_port_offset(uint32_t id)
{
    uint32_t offset = msg_ports[current_thread][id].rd_ptr << msg_ports[current_thread][id].logsize;
    msg_ports[current_thread][id].rd_ptr++;
    msg_ports[current_thread][id].rd_ptr %= (msg_ports[current_thread][id].max_msgs + 1);
    msg_ports_pending_offset[current_thread][id] = offset;
    if (in_sysemu == 1)
    {
        if (newMsgPortDataRequest == NULL)
        {
            gprintf("id = %d, offset = %d, current_thread = %d\n", id, offset, current_thread);
            gprintf("ERROR: newMsgPortDataRequest == NULL");
            exit(-1);
        }
        newMsgPortDataRequest(current_thread, id);
    }
    return offset;
}

static void write_msg_port_data(uint32_t thread, uint32_t id)
{
    if ( retrieve_msg_port_data != NULL)
    {
        int wr_words = (1<<msg_ports[thread][id].logsize) >> 2;
        uint32_t *data = new uint32_t [wr_words];
        for(int i = 0; i < wr_words; i++)
            data[i] =  retrieve_msg_port_data ( thread, id, i );
        write_msg_port_data_(thread, id, data);
        delete [] data;
    }
    else {
        gprintf("ERROR: no data provider for msg port %d emulation has been configured\n", id);
        exit(-1);
    }
}

static uint64_t msg_port_csr(uint32_t id, uint64_t wdata, bool umode)
{
    // FIXME: Raise "illegal instruction" exception if:
    //   * we are in U-mode and port[id].umode is 0.
    //   * we do MSG_PGET(NB) and port[id].enabled is 0.
    msg_port_conf_action action =  (msg_port_conf_action) (wdata & 0xF);
    switch (action)
    {
        case MSG_ENABLE:
            msg_ports[current_thread][id].enabled = true;
            msg_ports[current_thread][id].stall = false;
            msg_ports[current_thread][id].umode = (((wdata >> 4) & 0x1) != 0);
            msg_ports[current_thread][id].logsize = (wdata >> 5)  & 0x7;
            msg_ports[current_thread][id].max_msgs = (wdata >> 8) & 0xF;
            msg_ports[current_thread][id].use_scp = (((wdata >> 15) & 0x1) != 0);
            msg_ports[current_thread][id].scp_set = (wdata >> 16) & 0xF;
            msg_ports[current_thread][id].scp_way = (wdata >> 24) & 0x3;
            msg_ports[current_thread][id].enable_oop = (((wdata >> 32) & 0x1) != 0);
            msg_ports[current_thread][id].rd_ptr = 0;
            msg_ports[current_thread][id].wr_ptr = 0;
            return 0;
        case MSG_DISABLE:
            msg_ports[current_thread][id].enabled = false;
            return 0;
        case MSG_PGET:
            // if in sysemu stop thread if no data for port.. comparing rd_ptr and wr_ptr
            if (in_sysemu == 1 && query_msg_port_data(current_thread, id) == 0)
            {
                msg_ports[current_thread][id].stall = true;
                return 0;
            }
            return get_msg_port_offset(id);
        case MSG_PGETNB:
            if (query_msg_port_data(current_thread, id))
                return get_msg_port_offset(id);
            return -1;
        default:
            DEBUG_EMU(gprintf("ERROR Unimplemented port msg conf mode %d!!\n", (int) action);)
            return 0;
    }
}

void set_msg_port_data_func( void* f, void *g, void *h)
{
    retrieve_msg_port_data = (func_ret_msg_port_data_t) f;
    query_msg_port_data = (func_query_msg_port_data_t) g;
    newMsgPortDataRequest = (func_msg_port_data_request_t) h;
}

bool get_msg_port_stall(uint32_t thread, uint32_t id)
{
    return msg_ports[thread][id].stall;
}

void update_msg_port_data()
{
    for ( uint32_t port_id = 0 ; port_id < NR_MSG_PORTS; port_id ++)
    {
        if (msg_ports_pending_offset[current_thread][port_id] >= 0 )
            write_msg_port_data(current_thread, port_id);
    }
}

void write_msg_port_data_(uint32_t thread, uint32_t id, uint32_t *data)
{
    // write to scratchpad
    uint64_t base_addr = scp_trans[thread >> 1][(msg_ports[thread][id].scp_set << 2) | msg_ports[thread][id].scp_way];
    base_addr += msg_ports_pending_offset[thread][id];
    msg_ports_pending_offset[thread][id] = -1;
    int wr_words = (1<<msg_ports[thread][id].logsize) >> 2;
    for(int i = 0; i < wr_words; i++)
    {
        uint32_t ret = data[i];
        DEBUG_EMU(gprintf("Writing MSG_PORT (m%d p%d) data %08X to addr %016llX\n", thread, id, ret, base_addr + 4 * i););
        memwrite32 ( base_addr + 4 * i, ret );
    }
}

////////////////////////////////////////////////////////////////////////////////
//
// Esperanto tensor extension emulation
//
////////////////////////////////////////////////////////////////////////////////

// ----- TensorConvolution emulation -------------------------------------------

// Moves one step the position of the convolution sampling based on the configuration register
static void conv_move_pointer(int64_t * conv_row_pos, int64_t * conv_col_pos, uint64_t conv_row_step_offset, uint64_t conv_col_step_offset)
{
    * conv_row_pos = (* conv_row_pos) + conv_row_step_offset;
    * conv_col_pos = (* conv_col_pos) + conv_col_step_offset;
}

// Returns if there something that needs to be processed or not based on current position and configuration
static bool conv_skip_pass(int64_t conv_row_pos, int64_t conv_col_pos, uint64_t conv_row_size, uint64_t conv_col_size)
{
    DEBUG_EMU(printf("Doing Conv skip pass check for:\n");)
    DEBUG_EMU(printf("\tRow Pos:  %016" PRIx64 "\n", conv_row_pos);)
    DEBUG_EMU(printf("\tCol Pos:  %016" PRIx64 "\n", conv_col_pos);)
    DEBUG_EMU(printf("\tRow Size: %016" PRIx64 "\n", conv_row_size);)
    DEBUG_EMU(printf("\tCol Size: %016" PRIx64 "\n", conv_col_size);)
    // Negative position
    bool skip = 0;
    if(conv_col_pos < 0) skip = 1;
    if(conv_row_pos < 0) skip = 1;
    // Outside position
    if(conv_col_pos >= int64_t(conv_col_size)) skip = 1;
    if(conv_row_pos >= int64_t(conv_row_size)) skip = 1;

    if(skip)

    {
        DEBUG_EMU(gprintf("\tSkip conv_row_pos %d conv_col_pos %d conv_row_size%d conv_col_size%d\n", conv_row_pos, conv_col_pos, conv_row_size, conv_col_size);)

    }
    return skip;
}

// Update to the tensor Mask due a convolution CSR write
static void tmask_conv()
{
    uint64_t tmask_value = 0;

    // Gets the sizes of the convolution
    uint64_t tconvsizereg         = csrget(csr_tconvsize);
    uint64_t conv_row_step_offset = (tconvsizereg & 0xFF00000000000000ULL) >> 56;
    uint64_t conv_row_size        = (tconvsizereg & 0x0000FFFF00000000ULL) >> 32; // Convolution size in rows
    uint64_t conv_col_step_offset = (tconvsizereg & 0x00000000FF000000ULL) >> 24;
    uint64_t conv_col_size        = (tconvsizereg & 0x000000000000FFFFULL);       // Convolution size in cols

    // Gets the positions of the convolution
    uint64_t tconvctrlreg = csrget(csr_tconvctrl);
    int64_t  conv_row_pos = (tconvctrlreg & 0x0000FFFF00000000ULL) >> 32; // Convolution pos in rows
    int64_t  conv_col_pos = (tconvctrlreg & 0x000000000000FFFFULL);       // Convolution pos in cols

    // Sign extend
    if(conv_row_pos & 0x8000) conv_row_pos = conv_row_pos | 0xFFFFFFFFFFFF0000ULL;
    if(conv_col_pos & 0x8000) conv_col_pos = conv_col_pos | 0xFFFFFFFFFFFF0000ULL;

    // Goes through the 16 elements of the tensormap
    for(int i = 0; i < 16; i++)
    {
        // Sets a 1 if convolution passes
        if(!conv_skip_pass(conv_row_pos, conv_col_pos, conv_row_size, conv_col_size))
            tmask_value |= 1 << i;
        conv_move_pointer(&conv_row_pos, &conv_col_pos, conv_row_step_offset, conv_col_step_offset);
    }
    
    csrset(csr_tmask, tmask_value);
}

// ----- TensorLoad emulation --------------------------------------------------

static void tensorload(uint64_t control)
{
    uint64_t stride  = XREGS[31].x;

    uint64_t dst     = control & 0x3F;
    int      rows    = ((control >> 48) & 0x1F) + 1;
    uint64_t tm      = (control >> 53) & 0x1;
    uint64_t base    = control & 0xFFFFFFFFFFC0ULL;
    //new spec
    //uint64_t trans   = (control >> 56) & 0x07;
    //uint64_t boffset = (control >> 5) & 0x03;
    //uint64_t isconv = 0;
    //uint64_t dst    = (control >> 53) & 0x3F;
    //uint64_t rows   = (control & 0xF) + 1;

    scp_entry[current_thread] = dst;
    scp_size[current_thread]  = rows;
    scp_tm                    = tm;
    uint64_t addr             = base;

    for ( int i = 0; i < rows; i++ )
    {
        bool skip_load = 0;
        // Checks if needs to skip the current load due tensormask CSR
        if(tm)
            skip_load = !tmask_pass(i);

        if(!skip_load)
        {
            if(addr & 0x3F)
            {
                DEBUG_EMU(gprintf("ERROR Tensor Load not aligned to cache line!!\n");)
            }
            for ( int j = 0; j < 4; j++ )
            {
                for ( int k = 0; k < 4; k++ )
                {
                    uint64_t addr_final = addr+j*16+k*4;
                    uint32_t val32 = memread32(addr_final);
                    float32 fval32 = cast_uint32_to_float32(val32);

                    SCP[dst + i][j].f[k] = fval32;
                    DEBUG_EMU(gprintf("\tScratchpad tensor load MEM[%016X]: Row%d-Freg%d-Elem%d <= 0x%08x (%d)\n", addr_final, dst+i,j,k,SCP[dst+i][j].u[k],SCP[dst+i][j].u[k]);)
                }
            }
        }
        addr += stride;
    }
}

// ----- TensorStore emulation -------------------------------------------------

static void tensorstore(uint64_t tstorereg)
{
    uint64_t regstart =  (tstorereg & 0xF8000000000000) >> 51;      // Start register to store
    uint64_t rows     = ((tstorereg & 0x07000000000000) >> 48) + 1; // Number of rows to store
    uint64_t addr     =  (tstorereg & 0x00FFFFFFFFFFF0);            // Address where to store the results
    uint64_t srcinc   = ((tstorereg & 0x0000000000000C) >>  2) + 1; // Increment done to register source
    uint64_t cols     =  (tstorereg & 0x00000000000003) + 1;        // Number of register per col

    uint64_t stride   = XREGS[31].x & 0xFFFFFFFFFFFFUL;

    DEBUG_EMU(gprintf("\tStart Tensor Store with addr: %016llx, stride: %016llx, regstart: %d, rows: %d, cols: %d, srcinc: %d\n", addr, stride, regstart, rows, cols, srcinc);)

    uint64_t src = regstart;

    // For all the rows
    for(uint64_t row = 0; row < rows; row++)
    {
        // For all the cols
        for(uint64_t col = 0; col < cols; col++)
        {
            // For all the elements of the lane
            for(uint64_t i = 0; i < 4; i++)
            {
                uint32_t val = FREGS[src].u[i];
                memwrite32(addr + col * 16 + i * 4, val);
                DEBUG_EMU(gprintf("\t0x%08x --> MEM[0x%016llx]\n",val,addr + col * 16 + i * 4);)
                //logmemwchange(0, 4, addr + col * 16 + i * 4, val); => Don't log mem changes!
            }
            src += srcinc;
        }
        addr += stride;
    }
}

// ----- TensorFMA emulation ---------------------------------------------------

static void tensorfma(uint64_t tfmareg)
{
    int tm         =  (tfmareg & 0x2000000000) >> 37;      // Is a Conv2D operation (use tensor conv register)
    int aoffset    =  (tfmareg & 0x0F00000000) >> 32;      // A matrix 32b offset
    int bcols      = ((tfmareg & 0x00F0000000) >> 28) + 1; // Number of B cols to be processed
    int acols      = ((tfmareg & 0x000F000000) >> 24) + 1; // Number of A cols to be processed
    int arows      = ((tfmareg & 0x0000F00000) >> 20) + 1; // Number of A rows to be processed
    int bstart     =  (tfmareg & 0x00000FF000) >> 12;      // SCP entry where B is stored
    int astart     =  (tfmareg & 0x0000000FF0) >>  4;      // SCP entry where A is stored
    int type       =  (tfmareg & 0x000000000E) >>  1;      // Mode: 00 => FP32 | 01 => *FP16+FP32 | 10 => FP16 | 11 => *INT8+INT32
    int first_pass =  (tfmareg & 0x0000000001);            // Doing a first pass op (do MUL instead of FMA)

    DEBUG_EMU(gprintf("\tStart Tensor FMA with tm: %d, aoffset: %d, Type: %d, First pass: %d, bcols: %d, acols: %d, arows: %d, bstart: %d, astart: %d\n", tm, aoffset, type, first_pass, bcols, acols, arows, bstart, astart);)

    tensorfma_size[current_thread] = arows * bcols / 4;
    tensorfma_passes[current_thread] = acols;

    // No mask skip by default
    for(int i = 0; i < 16; i++)
    {
        for(int j = 0; j < 8; j++)
        {
            tensorfma_mask_skip[i][j] = 0;
        }
    }

    // No zero skip by default
    for(int i = 0; i < 16; i++)
    {
        for(int j = 0; j < 32; j++)
        {
            for(int k = 0; k < 4; k++)
            {
                tensorfma_zero_skip[i][j][k] = 0;
            }
        }
    }

    // FP32 flow
    if(type == 0)
    {
        if(bcols > 16) { bcols = 16; }

        if(first_pass)
        {
            for ( int ar = 0; ar < arows; ar++ )
            {
                for ( int bc = 0; bc < bcols; bc++ )
                {
                    int bf = bc / 4;
                    int bm = bc % 4;

                    if(MREGS[0].b[bm*2] == 0) continue;

                    FREGS[4*ar+bf].f[bm] = 0.0f;
                    tensorfma_data[current_thread][4*ar+bf][bm][0] = 0;
                }
            }
        }

        for ( int ar = 0; ar < arows; ar++ )             // A: traverse arows rows
        {
            // Checks if needs to skip the current pass due convolution
            if(tm)
            {
                if(!tmask_pass(ar))
                {
                    // Mark all passes as skipped
                    for(int i = 0; i < 16; i++)
                        tensorfma_mask_skip[i][ar] = 1;
                    // Except 1st if first pass
                    if(first_pass)
                    {
                        tensorfma_mask_skip[0][ar] = 0;
                    }
                    continue;
                }
            }

            for ( int bc = 0; bc < bcols; bc++ )         // B: process bcols cols
            {
                int bf = bc / 4;
                int bm = bc % 4;
                if(MREGS[0].b[bm*2] == 0) continue;

                for ( int ac = 0; ac < acols; ac++ )     // A: traverse acols cols
                {
                    int af = (aoffset + ac) / 4;
                    int am = (aoffset + ac) % 4;
                    int br = bstart + ac;                // B: traverse acols rows
                    float32 old = FREGS[4*ar+bf].f[bm];
                    uint32_t oldu = FREGS[4*ar+bf].u[bm];
                    FREGS[4*ar+bf].f[bm] = fmaf(SCP[astart+ar][af].f[am],SCP[br][bf].f[bm],old);
                    DEBUG_EMU(gprintf("\tTensor FMA f%d[%d]: %f = %f + %f * %f\n",4*ar+bf,bm,FREGS[4*ar+bf].f[bm],old,SCP[astart+ar][af].f[am],SCP[br][bf].f[bm]);)
                    DEBUG_EMU(gprintf("\t                       = 0x%08x + 0x%08x * 0x%08x\n",oldu,SCP[astart+ar][af].u[am],SCP[br][bf].u[bm]);)
                    // For checker purposes we keep the data of all the passes
                    tensorfma_data[current_thread][4*ar+bf][bm][ac] = FREGS[4*ar+bf].u[bm];

                    //// If As are zeroes, we skip operation
                    //if(SCP[astart+ar][af].f[am] == 0)
                    //    tensorfma_zero_skip[ac][ar*4+bc/4][bc%4] = 1;
                    //// If Bs are zeroes, we skip operation
                    //if(SCP[br][bf].f[bm] == 0)
                    //    tensorfma_zero_skip[ac][ar*4+bc/4][bc%4] = 1;
                }
            }
            DEBUG_EMU(gprintf("\tC row %d: f%d[%d] = 0x%08x (%f)\n",ar,4*ar  ,0,FREGS[4*ar+0].u[0],FREGS[4*ar+0].f[0]);)
            DEBUG_EMU(gprintf("\t         f%d[%d] = 0x%08x (%f)\n",    4*ar  ,1,FREGS[4*ar+0].u[1],FREGS[4*ar+0].f[1]);)
            DEBUG_EMU(gprintf("\t         f%d[%d] = 0x%08x (%f)\n",    4*ar  ,2,FREGS[4*ar+0].u[2],FREGS[4*ar+0].f[2]);)
            DEBUG_EMU(gprintf("\t         f%d[%d] = 0x%08x (%f)\n",    4*ar  ,3,FREGS[4*ar+0].u[3],FREGS[4*ar+0].f[3]);)
            DEBUG_EMU(gprintf("\t         f%d[%d] = 0x%08x (%f)\n",    4*ar+1,0,FREGS[4*ar+1].u[0],FREGS[4*ar+1].f[0]);)
            DEBUG_EMU(gprintf("\t         f%d[%d] = 0x%08x (%f)\n",    4*ar+1,1,FREGS[4*ar+1].u[1],FREGS[4*ar+1].f[1]);)
            DEBUG_EMU(gprintf("\t         f%d[%d] = 0x%08x (%f)\n",    4*ar+1,2,FREGS[4*ar+1].u[2],FREGS[4*ar+1].f[2]);)
            DEBUG_EMU(gprintf("\t         f%d[%d] = 0x%08x (%f)\n",    4*ar+1,3,FREGS[4*ar+1].u[3],FREGS[4*ar+1].f[3]);)
            DEBUG_EMU(gprintf("\t         f%d[%d] = 0x%08x (%f)\n",    4*ar+2,0,FREGS[4*ar+2].u[0],FREGS[4*ar+2].f[0]);)
            DEBUG_EMU(gprintf("\t         f%d[%d] = 0x%08x (%f)\n",    4*ar+2,1,FREGS[4*ar+2].u[1],FREGS[4*ar+2].f[1]);)
            DEBUG_EMU(gprintf("\t         f%d[%d] = 0x%08x (%f)\n",    4*ar+2,2,FREGS[4*ar+2].u[2],FREGS[4*ar+2].f[2]);)
            DEBUG_EMU(gprintf("\t         f%d[%d] = 0x%08x (%f)\n",    4*ar+2,3,FREGS[4*ar+2].u[3],FREGS[4*ar+2].f[3]);)
            DEBUG_EMU(gprintf("\t         f%d[%d] = 0x%08x (%f)\n",    4*ar+3,0,FREGS[4*ar+3].u[0],FREGS[4*ar+3].f[0]);)
            DEBUG_EMU(gprintf("\t         f%d[%d] = 0x%08x (%f)\n",    4*ar+3,1,FREGS[4*ar+3].u[1],FREGS[4*ar+3].f[1]);)
            DEBUG_EMU(gprintf("\t         f%d[%d] = 0x%08x (%f)\n",    4*ar+3,2,FREGS[4*ar+3].u[2],FREGS[4*ar+3].f[2]);)
            DEBUG_EMU(gprintf("\t         f%d[%d] = 0x%08x (%f)\n",    4*ar+3,3,FREGS[4*ar+3].u[3],FREGS[4*ar+3].f[3]);)
        }
    }
    // *FP16+FP32
    else if(type == 1)
    {
        if(bcols > 16) { bcols = 16; }

        if(first_pass)
        {
            for ( int ar = 0; ar < arows; ar++ )             // A: traverse arows rows
            {
                for ( int bc = 0; bc < bcols; bc++ )         // B: process bcols cols
                {
                    int bf = bc / 4;
                    int bm = bc % 4;
                    if(MREGS[0].b[bm*2] == 0) continue;

                    FREGS[4*ar+bf].f[bm] = 0.0f;
                    tensorfma_data[current_thread][4*ar+bf][bm][0] = 0;
                }
            }
        }

        for ( int ar = 0; ar < arows; ar++ )             // A: traverse arows rows
        {
            // Checks if needs to skip the current pass due convolution
            if(tm)
            {
                if(!tmask_pass(ar))
                {
                    // Mark all passes as skipped
                    for(int i = 0; i < 16; i++)
                        tensorfma_mask_skip[i][ar] = 1;
                    // Except 1st if first pass
                    if(first_pass)
                        tensorfma_mask_skip[0][ar] = 0;
                    continue;
                }
            }

            for ( int bc = 0; bc < bcols; bc++ )         // B: process bcols cols
            {
                int bf = bc / 4;
                int bm = bc % 4;
                if(MREGS[0].b[bm*2] == 0) continue;

                for ( int ac = 0; ac < acols; ac++ )     // A: accumulate acols values
                {
                    int af = (aoffset + ac) / 4;
                    int am = (aoffset + ac) % 4;
                    int br = bstart + ac;                // B: traverse rows
                

                    // Doing two FMAs per lane and accumulating to previous results
                    float32 accum      = FREGS[4*ar+bf].f[bm];

#ifdef USE_REAL_TXFMA
                    // 1st FMA
                    uint32_t mul1_a_hex = SCP[astart+ar][af].h[am * 2];                             // get first operand
                    bool     mul1_a_den = ((mul1_a_hex & 0x7C00) == 0);                             // detect input denormal or zero
                    float32  mul1_a     = mul1_a_den ? 0 : _cvtsh_ss(mul1_a_hex);                   // convert to fp32
                    int32_t  mul1_a_exp = ((mul1_a_hex >> 10) & 0x1F) - 15;                         // get exponent

                    uint32_t mul1_b_hex = SCP[br][bf].h[bm * 2];                                    // get second operand
                    bool     mul1_b_den = ((mul1_b_hex & 0x7C00) == 0);                             // detect input denormal or zero
                    float32  mul1_b     = mul1_b_den ? 0 : _cvtsh_ss(mul1_b_hex);                   // convert to fp32
                    int32_t  mul1_b_exp = ((mul1_b_hex >> 10) & 0x1F) - 15;                         // get exponent

                    float32  fma1       = mul1_a * mul1_b;                                          // perform first mul

                    // 2nd FMA
                    uint32_t mul2_a_hex = SCP[astart+ar][af].h[am * 2 + 1];                         // get third operand
                    bool     mul2_a_den = ((mul2_a_hex & 0x7C00) == 0);                             // detect input denormal or zero
                    float32  mul2_a     = mul2_a_den ? 0 : _cvtsh_ss(mul2_a_hex);                   // convert to fp32
                    int32_t  mul2_a_exp = ((mul2_a_hex >> 10) & 0x1F) - 15;                         // get exponent

                    uint32_t mul2_b_hex = SCP[br][bf].h[bm * 2 + 1];                                // get fourth operand
                    bool     mul2_b_den = ((mul2_b_hex & 0x7C00) == 0);                             // detect input denormal or zero
                    float32  mul2_b     = mul2_b_den ? 0 : _cvtsh_ss(mul2_b_hex);                   // convert to fp32
                    int32_t  mul2_b_exp = ((mul2_b_hex >> 10) & 0x1F) - 15;                         // get exponent

                    float32  fma2       = mul2_a * mul2_b;                                          // perform second mul

                    // Get hex value and exponents of three operands of final addition
                    uint32_t hex_accum  = * (uint32_t * ) &accum;
                    int32_t  accum_exp  = ((hex_accum >> 23) & 0xFF) - 127;
                    uint32_t hex_fma1   = * (uint32_t * ) &fma1;
                    int32_t  fma1_exp   = ((hex_fma1 >> 23) & 0xFF) - 127;
                    int32_t  fma1_exp_r = (mul1_a_den || mul1_b_den) ? -127 : mul1_a_exp + mul1_b_exp; // use exponent without shifting to match rtl
                    uint32_t hex_fma2   = * (uint32_t * ) &fma2;
                    int32_t  fma2_exp   = ((hex_fma2 >> 23) & 0xFF) - 127;
                    int32_t  fma2_exp_r = (mul2_a_den || mul2_b_den) ? -127 : mul2_a_exp + mul2_b_exp; // use exponent without shifting to match rtl

                    // Get max exponent that determines where we truncate other values
                    int32_t exp_max = ((accum_exp >= fma1_exp_r) && (accum_exp  >= fma2_exp_r)) ? accum_exp  :
                                      ((fma1_exp_r >= accum_exp) && (fma1_exp_r >= fma2_exp_r)) ? fma1_exp_r :
                                                                                                  fma2_exp_r;

                    // Truncate all values to (set truncate accordingly):
                    //    - 0: b23 (no rouding)
                    //    - 1: round bit
                    //    - 2: guard bit
                    int32_t  truncate = 1;
                    int32_t  accum_erase = exp_max - accum_exp - truncate;
                    uint32_t accum_trunc = (accum_erase > 23) ? (hex_accum &  0x80000000) :
                                           (accum_erase < 1 ) ? (hex_accum              ) :
                                                                (hex_accum & ((0xFFFFFFFF >> accum_erase) << accum_erase));
                    int32_t   fma1_erase = exp_max -  fma1_exp - truncate;
                    uint32_t  fma1_trunc = ( fma1_erase > 23) ? (hex_fma1  &  0x80000000) :
                                           ( fma1_erase < 1 ) ? (hex_fma1               ) :
                                                                (hex_fma1  & ((0xFFFFFFFF >>  fma1_erase) <<  fma1_erase));
                    int32_t   fma2_erase = exp_max -  fma2_exp - truncate;
                    uint32_t  fma2_trunc = ( fma2_erase > 23) ? (hex_fma2  &  0x80000000) :
                                           ( fma2_erase < 1 ) ? (hex_fma2               ) :
                                                                (hex_fma2  & ((0xFFFFFFFF >>  fma2_erase) <<  fma2_erase));

                    // Convert back to fp32 after truncation
                    float32 accum_fp32 = * (float32 *) &accum_trunc;
                    float32  fma1_fp32 = * (float32 *) &fma1_trunc;
                    float32  fma2_fp32 = * (float32 *) &fma2_trunc;

                    // Perform accumulation (first in fp64 to avoid uncontrolled rounding => then clip to fp32 with appropiate rounding)
                    float64 res64       = (float64)accum_fp32 + (float64)fma1_fp32 + (float64)fma2_fp32;
                    uint64_t  hex_res64 = * (uint64_t * ) &res64;
                    hex_res64           = hex_res64 & 0xFFFFFFFFE0000000; // Cut mantissa down to 23 bits from original 52 bits of FP64
                    res64               = * (float64 * ) &hex_res64;
                    float32 res = (float32)res64;

                    // Finally, clear output denormals
                    uint32_t hex_res = * (uint32_t * ) &res;
                    hex_res          = ((hex_res & 0x7F800000) == 0) ? (hex_res & 0x80000000) : hex_res; // kill output denormal to zero (preserve sign)
                    res              = * (float32 *) &hex_res;
                    FREGS[4*ar+bf].f[bm] = res;

                    DEBUG_EMU(gprintf("\tTensor FMA f%d[%d]: %f = %f + %f * %f + %f * %f\n", 4 * ar + bf, bm, res, accum, mul1_a, mul1_b, mul2_a, mul2_b);)
                    DEBUG_EMU(gprintf("\t                       = 0x%08x + 0x%04x * 0x%04x + 0x%04x * 0x%04x\n", * ((int *) &accum), mul1_a_hex, mul1_b_hex, mul2_a_hex, mul2_b_hex);)
                    // Uncomment to help debugging
                    //DEBUG_EMU(gprintf("\tBefore truncating accum 0x%08x, fma1 0x%08x, fma2 0x%08x\n", hex_accum, hex_fma1, hex_fma2);)
                    //DEBUG_EMU(gprintf("\tAfter truncating  accum 0x%08x, fma1 0x%08x, fma2 0x%08x\n", accum_trunc, fma1_trunc, fma2_trunc);)
                    //DEBUG_EMU(gprintf("\tExponents accum exp %d, fma1 exp %d, fma2 exp %d\n", accum_exp, fma1_exp, fma2_exp);)
                    //DEBUG_EMU(gprintf("\tRemove bits according to max exp %d, accum %d, fma1 %d, fma2 %d\n", exp_max, accum_erase, fma1_erase, fma2_erase);)
#else
                    // 1st FMA
                    uint32_t  mul_a_hex  = SCP[astart+ar][af].h[am * 2];
                    float32 mul_a        = _cvtsh_ss(mul_a_hex);
                    uint32_t  mul_b_hex  = SCP[br][bf].h[bm * 2];
                    float32 mul_b        = _cvtsh_ss(mul_b_hex);
                    float32 res          = fmaf(mul_a, mul_b, accum);
                    FREGS[4*ar+bf].f[bm] = res;

                    DEBUG_EMU(gprintf("\tTensor FMA f%d[%d]: %f = %f + %f * %f\n", 4 * ar + bf, bm, res, accum, mul_a, mul_b);)
                    DEBUG_EMU(gprintf("\t                       = 0x%08x + 0x%04x * 0x%04x\n", cast_float32_to_uint32(accum), mul_a_hex, mul_b_hex);)

                    // 2nd FMA
                    mul_a_hex            = SCP[astart+ar][af].h[am * 2 + 1];
                    mul_a                = _cvtsh_ss(mul_a_hex);
                    mul_b_hex            = SCP[br][bf].h[bm * 2 + 1];
                    mul_b                = _cvtsh_ss(mul_b_hex);
                    accum                = FREGS[4*ar+bf].f[bm];
                    res                  = fmaf(mul_a, mul_b, accum);
                    FREGS[4*ar+bf].f[bm] = res;

                    DEBUG_EMU(gprintf("\tTensor FMA f%d[%d]: %f = %f + %f * %f\n", 4 * ar + bf, bm, res, accum, mul_a, mul_b);)
                    DEBUG_EMU(gprintf("\t                       = 0x%08x + 0x%04x * 0x%04x\n", cast_float32_to_uint32(accum), mul_a_hex, mul_b_hex);)
#endif

                    // For checker purposes we keep the data of all the passes
                    tensorfma_data[current_thread][4*ar+bf][bm][ac] = FREGS[4*ar+bf].u[bm];

                    //// If both As are zeroes, we skip operation
                    //if((SCP[astart+ar][af].h[am * 2] == 0) && (SCP[astart+ar][af].h[am * 2 + 1] == 0))
                    //    tensorfma_zero_skip[ac][ar*4+bc/4][bc%4] = 1;
                    // // If both Bs are zeroes, we skip operation
                    //if((SCP[br][bf].h[bm * 2] == 0) && (SCP[br][bf].h[bm * 2 + 1] == 0))
                    //    tensorfma_zero_skip[ac][ar*4+bc/4][bc%4] = 1;
                }
            }
            DEBUG_EMU(gprintf("\tC row %d: f%d[%d] = 0x%08x (%f)\n",ar,4*ar  ,0,FREGS[4*ar+0].u[0],FREGS[4*ar+0].f[0]);)
            DEBUG_EMU(gprintf("\t         f%d[%d] = 0x%08x (%f)\n",    4*ar  ,1,FREGS[4*ar+0].u[1],FREGS[4*ar+0].f[1]);)
            DEBUG_EMU(gprintf("\t         f%d[%d] = 0x%08x (%f)\n",    4*ar  ,2,FREGS[4*ar+0].u[2],FREGS[4*ar+0].f[2]);)
            DEBUG_EMU(gprintf("\t         f%d[%d] = 0x%08x (%f)\n",    4*ar  ,3,FREGS[4*ar+0].u[3],FREGS[4*ar+0].f[3]);)
            DEBUG_EMU(gprintf("\t         f%d[%d] = 0x%08x (%f)\n",    4*ar+1,0,FREGS[4*ar+1].u[0],FREGS[4*ar+1].f[0]);)
            DEBUG_EMU(gprintf("\t         f%d[%d] = 0x%08x (%f)\n",    4*ar+1,1,FREGS[4*ar+1].u[1],FREGS[4*ar+1].f[1]);)
            DEBUG_EMU(gprintf("\t         f%d[%d] = 0x%08x (%f)\n",    4*ar+1,2,FREGS[4*ar+1].u[2],FREGS[4*ar+1].f[2]);)
            DEBUG_EMU(gprintf("\t         f%d[%d] = 0x%08x (%f)\n",    4*ar+1,3,FREGS[4*ar+1].u[3],FREGS[4*ar+1].f[3]);)
            DEBUG_EMU(gprintf("\t         f%d[%d] = 0x%08x (%f)\n",    4*ar+2,0,FREGS[4*ar+2].u[0],FREGS[4*ar+2].f[0]);)
            DEBUG_EMU(gprintf("\t         f%d[%d] = 0x%08x (%f)\n",    4*ar+2,1,FREGS[4*ar+2].u[1],FREGS[4*ar+2].f[1]);)
            DEBUG_EMU(gprintf("\t         f%d[%d] = 0x%08x (%f)\n",    4*ar+2,2,FREGS[4*ar+2].u[2],FREGS[4*ar+2].f[2]);)
            DEBUG_EMU(gprintf("\t         f%d[%d] = 0x%08x (%f)\n",    4*ar+2,3,FREGS[4*ar+2].u[3],FREGS[4*ar+2].f[3]);)
            DEBUG_EMU(gprintf("\t         f%d[%d] = 0x%08x (%f)\n",    4*ar+3,0,FREGS[4*ar+3].u[0],FREGS[4*ar+3].f[0]);)
            DEBUG_EMU(gprintf("\t         f%d[%d] = 0x%08x (%f)\n",    4*ar+3,1,FREGS[4*ar+3].u[1],FREGS[4*ar+3].f[1]);)
            DEBUG_EMU(gprintf("\t         f%d[%d] = 0x%08x (%f)\n",    4*ar+3,2,FREGS[4*ar+3].u[2],FREGS[4*ar+3].f[2]);)
            DEBUG_EMU(gprintf("\t         f%d[%d] = 0x%08x (%f)\n",    4*ar+3,3,FREGS[4*ar+3].u[3],FREGS[4*ar+3].f[3]);)
        }
    }
    // FP16
    else if(type == 2)
    {
        if(first_pass)
        {
            for ( int ar = 0; ar < arows; ar++ )             // A: traverse arows rows
            {
                for ( int bc = 0; bc < bcols; bc++ )         // B: process bcols cols
                {
                    int bf = bc / 8;
                    int bm = bc % 8;
                    if(MREGS[0].b[bm] == 0) continue;

                    FREGS[4*ar+bf].h[bm] = 0.0f;
                    tensorfma_data[current_thread][4*ar+bf][bm / 2][0] = 0;
                }
            }
        }

        for ( int ar = 0; ar < arows; ar++ )             // A: traverse arows rows
        {
            // Checks if needs to skip the current pass due convolution
            if(tm)
            {
                if(!tmask_pass(ar))
                {
                    // Mark all passes as skipped
                    for(int i = 0; i < 16; i++)
                        tensorfma_mask_skip[i][ar] = 1;
                    // Except 1st if first pass
                    if(first_pass)
                        tensorfma_mask_skip[0][ar] = 0;
                    continue;
                }
            }

            for ( int bc = 0; bc < bcols; bc++ )         // B: process bcols cols
            {
                int bf = bc / 8;
                int bm = bc % 8;
                if(MREGS[0].b[bm] == 0) continue;

                for ( int ac = 0; ac < acols; ac++ )     // A: accumulate acols values
                {
                    int af = (aoffset + ac) / 8;
                    int am = (aoffset + ac) % 8;
                    int br = bstart + ac;                // B: traverse rows

                    uint32_t  mul_a_hex = SCP[astart+ar][af].h[am];
                    float32   mul_a     = _cvtsh_ss(mul_a_hex);
                    uint32_t  mul_b_hex = SCP[br][bf].h[bm];
                    float32   mul_b     = _cvtsh_ss(mul_b_hex);
                    uint32_t  accum_hex = FREGS[4*ar+bf].h[bm];
                    float32   accum     = _cvtsh_ss(accum_hex);
                    float32   res       = fmaf(mul_a, mul_b, accum);
                    FREGS[4*ar+bf].h[bm] = _cvtss_sh(res, 0);

                    DEBUG_EMU(gprintf("\tTensor FMA f%d[%d]: %f = %f + %f * %f\n", 4 * ar + bf, bm, res, accum, mul_a, mul_b);)
                    DEBUG_EMU(gprintf("\t                       = 0x%04x + 0x%04x * 0x%04x\n", accum_hex, mul_a_hex, mul_b_hex);)

                    // For checker purposes we keep the data of all the passes
                    if(bm & 1)
                    {
                        tensorfma_data[current_thread][4*ar+bf][bm/2][ac] = FREGS[4*ar+bf].u[bm/2];
                    }
                }
            }
            DEBUG_EMU(gprintf("\tC row %d: f%d[%d] = 0x%08x (%f)\n",ar,4*ar  ,0,FREGS[4*ar+0].u[0],FREGS[4*ar+0].f[0]);)
            DEBUG_EMU(gprintf("\t         f%d[%d] = 0x%08x (%f)\n",    4*ar  ,1,FREGS[4*ar+0].u[1],FREGS[4*ar+0].f[1]);)
            DEBUG_EMU(gprintf("\t         f%d[%d] = 0x%08x (%f)\n",    4*ar  ,2,FREGS[4*ar+0].u[2],FREGS[4*ar+0].f[2]);)
            DEBUG_EMU(gprintf("\t         f%d[%d] = 0x%08x (%f)\n",    4*ar  ,3,FREGS[4*ar+0].u[3],FREGS[4*ar+0].f[3]);)
            DEBUG_EMU(gprintf("\t         f%d[%d] = 0x%08x (%f)\n",    4*ar+1,0,FREGS[4*ar+1].u[0],FREGS[4*ar+1].f[0]);)
            DEBUG_EMU(gprintf("\t         f%d[%d] = 0x%08x (%f)\n",    4*ar+1,1,FREGS[4*ar+1].u[1],FREGS[4*ar+1].f[1]);)
            DEBUG_EMU(gprintf("\t         f%d[%d] = 0x%08x (%f)\n",    4*ar+1,2,FREGS[4*ar+1].u[2],FREGS[4*ar+1].f[2]);)
            DEBUG_EMU(gprintf("\t         f%d[%d] = 0x%08x (%f)\n",    4*ar+1,3,FREGS[4*ar+1].u[3],FREGS[4*ar+1].f[3]);)
            DEBUG_EMU(gprintf("\t         f%d[%d] = 0x%08x (%f)\n",    4*ar+2,0,FREGS[4*ar+2].u[0],FREGS[4*ar+2].f[0]);)
            DEBUG_EMU(gprintf("\t         f%d[%d] = 0x%08x (%f)\n",    4*ar+2,1,FREGS[4*ar+2].u[1],FREGS[4*ar+2].f[1]);)
            DEBUG_EMU(gprintf("\t         f%d[%d] = 0x%08x (%f)\n",    4*ar+2,2,FREGS[4*ar+2].u[2],FREGS[4*ar+2].f[2]);)
            DEBUG_EMU(gprintf("\t         f%d[%d] = 0x%08x (%f)\n",    4*ar+2,3,FREGS[4*ar+2].u[3],FREGS[4*ar+2].f[3]);)
            DEBUG_EMU(gprintf("\t         f%d[%d] = 0x%08x (%f)\n",    4*ar+3,0,FREGS[4*ar+3].u[0],FREGS[4*ar+3].f[0]);)
            DEBUG_EMU(gprintf("\t         f%d[%d] = 0x%08x (%f)\n",    4*ar+3,1,FREGS[4*ar+3].u[1],FREGS[4*ar+3].f[1]);)
            DEBUG_EMU(gprintf("\t         f%d[%d] = 0x%08x (%f)\n",    4*ar+3,2,FREGS[4*ar+3].u[2],FREGS[4*ar+3].f[2]);)
            DEBUG_EMU(gprintf("\t         f%d[%d] = 0x%08x (%f)\n",    4*ar+3,3,FREGS[4*ar+3].u[3],FREGS[4*ar+3].f[3]);)
        }
    }
    else if(type == 3) //INT8-INT32
    {

        if(bcols > 16) { bcols = 16; }

        if(first_pass)
        {
            for ( int ar = 0; ar < arows; ar++ )             // A: traverse arows rows
            {
                for ( int bc = 0; bc < bcols; bc++ )         // B: process bcols cols
                {
                    int bf = bc / 4;
                    int bm = bc % 4;
                    if(MREGS[0].b[bm*2] == 0) continue;

                    FREGS[4*ar+bf].u[bm] = 0;
                    tensorfma_data[current_thread][4*ar+bf][bm][0] = 0;
                }
            }
        }

        for ( int ar = 0; ar < arows; ar++ )             // A: traverse arows rows
        {
            // Checks if needs to skip the current pass due convolution
            if(tm)
            {
                if(!tmask_pass(ar))
                {
                    // Mark all passes as skipped
                    for(int i = 0; i < 16; i++)
                        tensorfma_mask_skip[i][ar] = 1;
                    // Except 1st if first pass
                    if(first_pass)
                        tensorfma_mask_skip[0][ar] = 0;
                    continue;
                }
            }

            int32_t w = (sizeof(int32_t) << 3) - 1;//used for the bitwise saturation
            for ( int bc = 0; bc < bcols; bc++ )         // B: process bcols cols
            {
                int bf = bc / 4;
                int bm = bc % 4;
                if(MREGS[0].b[bm*2] == 0) continue;

                for ( int ac = 0; ac < acols; ac++ )     // A: accumulate acols values
                {
                    int af = (aoffset + ac) / 4;
                    int am = (aoffset + ac) % 4;
                    int br = bstart + ac;                // B: traverse rows

                    // Doing four IMAs per lane and accumulating to previous results
                    int32_t accum     = FREGS[4*ar+bf].u[bm];

                    // 1st IMA
                    int32_t  mul_a    = sext8_2 (SCP[astart+ar][af].b[am * 4]);
                    int32_t  mul_b    = sext8_2 (SCP[br][bf].b[bm * 4]);
                    int32_t  res_mul  = mul_a * mul_b;
                    int32_t  res      = res_mul + accum;
                    //BITWISE SATURATION
                    res = (~((~(res_mul^accum)  & (res_mul^res)) >> w) & res) + (((~(res_mul^accum) & (res_mul^res)) >> w) & ((1<<w) ^ (res >> w)));

                    FREGS[4*ar+bf].u[bm] = res;

                    DEBUG_EMU(gprintf("\tTensor IMA f%d[%d]: %d = %d + %d * %d\n", 4 * ar + bf, bm, res, accum, mul_a, mul_b);)
                    DEBUG_EMU(gprintf("\t                       = 0x%08x + 0x%02x * 0x%02x\n", * ((int *) &accum), mul_a, mul_b);)

                    // 2nd IMA
                    mul_a    = sext8_2 (SCP[astart+ar][af].b[am * 4 + 1]);
                    mul_b    = sext8_2 (SCP[br][bf].b[bm * 4 + 1]);
                    accum    = FREGS[4*ar+bf].u[bm];
                    res_mul  = mul_a * mul_b;
                    res      = res_mul + accum;
                    //BITWISE SATURATION
                    res = (~((~(res_mul^accum)  & (res_mul^res)) >> w) & res) + (((~(res_mul^accum) & (res_mul^res)) >> w) & ((1<<w) ^ (res >> w)));

                    FREGS[4*ar+bf].u[bm] = res;

                    DEBUG_EMU(gprintf("\tTensor IMA f%d[%d]: %d = %d + %d * %d\n", 4 * ar + bf, bm, res, accum, mul_a, mul_b);)
                    DEBUG_EMU(gprintf("\t                       = 0x%08x + 0x%02x * 0x%02x\n", * ((int *) &accum), mul_a, mul_b);)

                   // 3rd IMA
                    mul_a    = sext8_2 (SCP[astart+ar][af].b[am * 4 + 2]);
                    mul_b    = sext8_2 (SCP[br][bf].b[bm * 4 + 2]);
                    accum    = FREGS[4*ar+bf].u[bm];
                    res_mul  = mul_a * mul_b;
                    res      = res_mul + accum;
                    //BITWISE SATURATION
                    res = (~((~(res_mul^accum)  & (res_mul^res)) >> w) & res) + (((~(res_mul^accum) & (res_mul^res)) >> w) & ((1<<w) ^ (res >> w)));

                    FREGS[4*ar+bf].u[bm] = res;

                    DEBUG_EMU(gprintf("\tTensor IMA f%d[%d]: %d = %d + %d * %d\n", 4 * ar + bf, bm, res, accum, mul_a, mul_b);)
                    DEBUG_EMU(gprintf("\t                       = 0x%08x + 0x%02x * 0x%02x\n", * ((int *) &accum), mul_a, mul_b);)

                    // 4th IMA
                    mul_a    = sext8_2 (SCP[astart+ar][af].b[am * 4 + 3]);
                    mul_b    = sext8_2 (SCP[br][bf].b[bm * 4 + 3]);
                    accum    = FREGS[4*ar+bf].u[bm];
                    res_mul  = mul_a * mul_b;
                    res      = res_mul + accum;
                    //BITWISE SATURATION
                    res = (~((~(res_mul^accum)  & (res_mul^res)) >> w) & res) + (((~(res_mul^accum) & (res_mul^res)) >> w) & ((1<<w) ^ (res >> w)));

                    FREGS[4*ar+bf].u[bm] = res;

                    DEBUG_EMU(gprintf("\tTensor IMA f%d[%d]: %d = %d + %d * %d\n", 4 * ar + bf, bm, res, accum, mul_a, mul_b);)
                    DEBUG_EMU(gprintf("\t                       = 0x%08x + 0x%02x * 0x%02x\n", * ((int *) &accum), mul_a, mul_b);)

                    // For checker purposes we keep the data of all the passes
                    tensorfma_data[current_thread][4*ar+bf][bm][ac] = FREGS[4*ar+bf].u[bm];

                    //// If As are zeroes, we skip operation
                    //if((SCP[astart+ar][af].b[am * 4] == 0) && (SCP[astart+ar][af].b[am * 4 + 1] == 0) && (SCP[astart+ar][af].b[am * 4 + 2] == 0) && (SCP[astart+ar][af].b[am * 4 + 3] == 0))
                    //    tensorfma_zero_skip[ac][ar*4+bc/4][bc%4] = 1;
                    //// If Bs are zeroes, we skip operation
                    //if((SCP[br][bf].b[bm * 4] == 0) && (SCP[br][bf].b[bm * 4 + 1] == 0) && (SCP[br][bf].b[bm * 4 + 2] == 0) && (SCP[br][bf].b[bm * 4 + 3] == 0))
                    //    tensorfma_zero_skip[ac][ar*4+bc/4][bc%4] = 1;
                }
            }
            DEBUG_EMU(gprintf("\tC row %d: f%d[%d] = 0x%08x (%d)\n",ar,4*ar  ,0,FREGS[4*ar+0].u[0],FREGS[4*ar+0].u[0]);)
            DEBUG_EMU(gprintf("\t         f%d[%d] = 0x%08x (%d)\n",    4*ar  ,1,FREGS[4*ar+0].u[1],FREGS[4*ar+0].u[1]);)
            DEBUG_EMU(gprintf("\t         f%d[%d] = 0x%08x (%d)\n",    4*ar  ,2,FREGS[4*ar+0].u[2],FREGS[4*ar+0].u[2]);)
            DEBUG_EMU(gprintf("\t         f%d[%d] = 0x%08x (%d)\n",    4*ar  ,3,FREGS[4*ar+0].u[3],FREGS[4*ar+0].u[3]);)
            DEBUG_EMU(gprintf("\t         f%d[%d] = 0x%08x (%d)\n",    4*ar+1,0,FREGS[4*ar+1].u[0],FREGS[4*ar+1].u[0]);)
            DEBUG_EMU(gprintf("\t         f%d[%d] = 0x%08x (%d)\n",    4*ar+1,1,FREGS[4*ar+1].u[1],FREGS[4*ar+1].u[1]);)
            DEBUG_EMU(gprintf("\t         f%d[%d] = 0x%08x (%d)\n",    4*ar+1,2,FREGS[4*ar+1].u[2],FREGS[4*ar+1].u[2]);)
            DEBUG_EMU(gprintf("\t         f%d[%d] = 0x%08x (%d)\n",    4*ar+1,3,FREGS[4*ar+1].u[3],FREGS[4*ar+1].u[3]);)
            DEBUG_EMU(gprintf("\t         f%d[%d] = 0x%08x (%d)\n",    4*ar+2,0,FREGS[4*ar+2].u[0],FREGS[4*ar+2].u[0]);)
            DEBUG_EMU(gprintf("\t         f%d[%d] = 0x%08x (%d)\n",    4*ar+2,1,FREGS[4*ar+2].u[1],FREGS[4*ar+2].u[1]);)
            DEBUG_EMU(gprintf("\t         f%d[%d] = 0x%08x (%d)\n",    4*ar+2,2,FREGS[4*ar+2].u[2],FREGS[4*ar+2].u[2]);)
            DEBUG_EMU(gprintf("\t         f%d[%d] = 0x%08x (%d)\n",    4*ar+2,3,FREGS[4*ar+2].u[3],FREGS[4*ar+2].u[3]);)
            DEBUG_EMU(gprintf("\t         f%d[%d] = 0x%08x (%d)\n",    4*ar+3,0,FREGS[4*ar+3].u[0],FREGS[4*ar+3].u[0]);)
            DEBUG_EMU(gprintf("\t         f%d[%d] = 0x%08x (%d)\n",    4*ar+3,1,FREGS[4*ar+3].u[1],FREGS[4*ar+3].u[1]);)
            DEBUG_EMU(gprintf("\t         f%d[%d] = 0x%08x (%d)\n",    4*ar+3,2,FREGS[4*ar+3].u[2],FREGS[4*ar+3].u[2]);)
            DEBUG_EMU(gprintf("\t         f%d[%d] = 0x%08x (%d)\n",    4*ar+3,3,FREGS[4*ar+3].u[3],FREGS[4*ar+3].u[3]);)
        }

    }
    else
    {
        DEBUG_EMU(gprintf("ERROR Unimplemented tensor FMA Type!!\n");)
    }
}

uint64_t get_tensorfma_value(int entry, int pass, int block, int * size, int * passes, bool * mask_skip)
{
    * size      = tensorfma_size[current_thread];
    * passes    = tensorfma_passes[current_thread];
    * mask_skip = tensorfma_mask_skip[pass][entry / 4] || tensorfma_zero_skip[pass][entry][block];
    return tensorfma_data[current_thread][entry][block][pass];
}

// ----- TensorReduce emulation ------------------------------------------------

static void tensorreduce(uint64_t value)
{
    uint64_t other_min;
    uint64_t action;
    uint32_t operation = (value >> 32) & 0xF;

    get_reduce_info(value, &other_min, &action);

    reduce_size[current_thread] = 0;

    // Do nothing
    if(action == 2) return;
    // Send
    if(action == 0) return;
    // Receive

    //op = rs[35:32]
    int start_reg = (value >> 24) & 0xFF;
    int num_reg   = (value >> 16) & 0xFF;

    // Info for checker
    reduce_size[current_thread]  = num_reg;
    reduce_entry[current_thread] = start_reg;

    if((start_reg + num_reg - 1) >= 32)
    {
        DEBUG_EMU(gprintf("ERROR accessing register out of bound in reduce: %016llx\n", value);)
    }
    for(int i = 0; i < num_reg; i++)
    {
        if((start_reg + i) >= 32) break;

        for(int j = 0; j < 4; j++)
        {
            if(operation == 0) // FADD
            {
                float old_val = FREGS[i + start_reg].f[j];
                uint32_t old_valu = FREGS[i + start_reg].u[j];
                FREGS[i + start_reg].f[j] = old_val + fregs[other_min<<1][i + start_reg].f[j];

                DEBUG_EMU(gprintf("\tReduce (fadd) f%d[%d]: %f = %f(m%d) + %f(m%d)\n", i + start_reg, j,
                FREGS[i + start_reg].f[j], old_val, current_thread>>1, fregs[other_min<<1][i + start_reg].f[j], other_min);)
                DEBUG_EMU(gprintf("\t                %08x = 0x%08x + 0x%08x\n", FREGS[i + start_reg].u[j], old_valu, fregs[other_min<<1][i + start_reg].u[j]);)
            }
            else if(operation == 4) // IADD
            {
                uint32_t old_valu = FREGS[i + start_reg].u[j];
                FREGS[i + start_reg].u[j] = old_valu + fregs[other_min<<1][i + start_reg].u[j];

                DEBUG_EMU(gprintf("\tReduce (iadd) f%d[%d]: %d = %d(m%d) + %d(m%d)\n", i + start_reg, j,
                FREGS[i + start_reg].u[j], old_valu, current_thread>>1, fregs[other_min<<1][i + start_reg].u[j], other_min);)
                DEBUG_EMU(gprintf("\t                %08x = 0x%08x + 0x%08x\n", FREGS[i + start_reg].u[j], old_valu, fregs[other_min<<1][i + start_reg].u[j]);)
            }

            else if(operation == 8) // FGET
            {
                FREGS[i + start_reg].f[j] = fregs[other_min<<1][i + start_reg].f[j];
                DEBUG_EMU(gprintf("\tReduce (get) f%d[%d]: <= %f(m%d)\n", i + start_reg, j, FREGS[i + start_reg].f[j],other_min);)
                DEBUG_EMU(gprintf("\t                    <= 0x%08x\n", FREGS[i + start_reg].u[j]);)
            }
            else
            {
                DEBUG_EMU(gprintf("ERROR reduce/broadcast operation = %d not yet supported in emu\n", operation);)
            }

            // Checker
            reduce_data[current_thread][i + start_reg][j] = FREGS[i + start_reg].u[j];
        }
    }
}

// Helper function that given the written value to the CSR, returns:
//   - what is the ID of the other minion of the reduce
//   - what is the action taken by the minion (send, receive, do nothing)
void get_reduce_info(uint64_t value, uint64_t * other_min, uint64_t * action)
{
    uint64_t level = (value >> 4) & 0xF;
    uint64_t type  = value & 3;
    uint64_t minion_id = current_thread >> 1;

    // REDUCE: Compute sender/receiver assuming recursive halving
    if(type == 3)
    {
        uint64_t distance = 1 << level;
        uint64_t minion_mask = (1 << (level + 1)) - 1;
        if((minion_id & minion_mask) == distance)
        {
            * action    = 0; // sender
            * other_min = minion_id - distance;
        }
        else if((minion_id & minion_mask) == 0)
        {
            * action    = 1; // receiver
            * other_min = minion_id + distance;
        }
        else
        {
            * action    = 2; // do nothing
        }
    }
    // BROADCAST: Compute sender/receiver assuming recursive halving
    else if(type == 2)
    {
        uint64_t distance = 1 << level;
        uint64_t minion_mask = (1 << (level + 1)) - 1;
        if((minion_id & minion_mask) == distance)
        {
            * action    = 1; // sender
            * other_min = minion_id - distance;
        }
        else if((minion_id & minion_mask) == 0)
        {
            * action    = 0; // receiver
            * other_min = minion_id + distance;
        }
        else
        {
            * action    = 2; // do nothing
        }
    }
}

uint64_t get_reduce_value(int entry, int block, int * size, int * start_entry)
{
    * size = reduce_size[current_thread];
    * start_entry = reduce_entry[current_thread];
    return reduce_data[current_thread][entry][block];
}

////////////////////////////////////////////////////////////////////////////////
//
// Esperanto fast local barrier extension emulation
//
////////////////////////////////////////////////////////////////////////////////

#define FL_UC_BASE_REGION 0xFFF00000

// Fast local barriers can be accessed through UC to do stores and loads,
// and also through the CSR that implement the fast local barrier function.
static uint64_t flbarrier(uint64_t value)
{
    uint64_t barrier = value & 0x7;
    uint64_t limit   = (value >> 3) & 0x7F;

    // Gets what is the address that the fast local barrier is mapped to
    uint64_t addr    = FL_UC_BASE_REGION + (barrier * 8);

    uint64_t orig_value = memread64(addr);
    uint64_t result = -1;
    printf("FastLocalBarrier: Shire %i: Minion %i Thread %i doing barrier %" PRIu64 " value  %" PRIu64 ", limit %" PRIu64 " \n", current_thread>>7, current_thread>>1 ,current_thread &1 , barrier ,orig_value , limit );
    // Last guy, return 1 and zero barrier
    if(orig_value == limit)
    {
        printf("FastLocalBarrier: last minion Shire %i!!\n", current_thread>>7 );
        memwrite64(addr, 0);
        result = 1;
    }
    // Not the last guy, return 0 and increment barrier
    else
    {
        printf("FastLocalBarrier: Limit %" PRIu64", Incrementing to %" PRIu64 "!!\n",limit , orig_value + 1);
        memwrite64(addr, orig_value + 1);
        result = 0;
    }
    return result;
}<|MERGE_RESOLUTION|>--- conflicted
+++ resolved
@@ -1262,43 +1262,6 @@
     IPC(ipc_int(MUL_INT,dst,src1,src2,dis);)
 }
 
-<<<<<<< HEAD
-#if 0
-void tensorload(uint64_t control)//Transtensorload
-{
-    uint64_t stride  = XREGS[31].x;
-
-    uint64_t trans   = (control >> 54) & 0x07;
-    uint64_t boffset = (control >> 57) & 0x03;
-    uint64_t dst     = (control & 0x3F) % 48;
-    int rows         = ((control >> 48) & 0x1F) + 1;
-    uint64_t tm      = (control >> 53) & 0x1;
-    uint64_t base    = control & 0xFFFFFFFFFFC0ULL;
-    uint64_t full_addr    = control & 0xFFFFFFFFFFFFULL;
-
-    scp_entry[current_thread] = dst;
-    scp_size[current_thread]  = rows;
-    uint64_t addr               = base;
-
-    DEBUG_EMU(gprintf("Trans:%d - rows:%d - tm:%d - boffset:%d - addr:0x%16X - full_addr:0x%16X\\n",trans,rows,tm,boffset,addr,full_addr);)
-
-    //NO TRANS
-    if(trans == 0x00){
-        DEBUG_EMU(gprintf("TensorLoad: No transformation\n");)
-        for(int i=0;i < rows; ++i){
-            if(!tm || tmask_pass(i)){
-                if(addr & 0x3F)
-                {
-                    DEBUG_EMU(gprintf("ERROR Tensor Load not aligned to cache line!!\n");)
-                }
-                for ( int j = 0; j < 4; j++ )
-                {
-                    for ( int k = 0; k < 4; k++ )
-                    {
-                        uint64_t addr_final = addr+j*16+k*4;
-                        uint32_t val32 = memread32(addr_final);
-                        float32 fval32 = cast_uint32_to_float32(val32);
-=======
 void mulhu(xreg dst, xreg src1, xreg src2, const char* comm)
 {
     DISASM(gsprintf(dis,"I: mulhu x%d, x%d, x%d%s%s",dst,src1,src2,(comm?" # ":""),(comm?comm:""));)
@@ -1365,7 +1328,6 @@
     logxregchange(dst);
     IPC(ipc_int(REM_INT,dst,src1,src2,dis);)
 }
->>>>>>> c1e9d871
 
 void remu(xreg dst, xreg src1, xreg src2, const char* comm)
 {
@@ -1379,133 +1341,6 @@
         DEBUG_EMU(gprintf("\t0x%016llx  <- 0x%016llx %% 0x%016llx\n",val,XREGS[src1].x,XREGS[src2].x);)
         XREGS[dst].x = val;
     }
-<<<<<<< HEAD
-    //INTERLEAVE
-    else if(trans == 0x01 || trans == 0x02){
-       
-       DEBUG_EMU(gprintf("TensorLoad: Interleave\n");)
-       uint8_t tmp_buffer[4][64];
-       int size = trans & 0x03;
-       int start;
-       start=size==1 ?  boffset << 4 : (boffset & 0x02) << 5;
-       int elements = 4 / size;
-       
-       DEBUG_EMU(gprintf("#rows:%d - size:%d - start:%d - elements:%d - boffset:%d\n",rows,size,start,elements,boffset);)
-       for(int i=0;i < rows; ++i){
-            if(!tm || tmask_pass(i)){
-                if(addr & 0x3F)
-                {
-                    DEBUG_EMU(gprintf("ERROR Tensor Load not aligned to cache line!!\n");)
-                }
-                for( int elem = 0; elem < elements; ++elem){
-                    //Reading 512 bits ( 64 bytes - 16 passes reading 32 bits)
-                    for ( int j = 0; j < 8; j++ )
-                    {
-                        for ( int k = 0; k < 8; k++ )
-                        {
-                            uint64_t addr_final = addr+j*8+k;
-                            uint8_t val = memread8(addr_final);
-                            tmp_buffer[elem][j*8+k] = val;
-                            DEBUG_EMU(gprintf("\tLoading into tmp_buffer - MEM[%016X]: Row%d-Freg%d-Elem%d <= 0x%08x (%d)\n", addr_final, elem,j,k,tmp_buffer[elem][j*8+k],tmp_buffer[elem][j*8+k]);)
-                        }
-                    }
-                    
-                    DEBUG_EMU(gprintf("\t\tAddres = 0x%016x - Stride = 0x%016x\n",addr,stride);)
-                    addr += stride;
-                }
-                for(int line=0; line < 4; ++ line){
-                    for(int byte=0; byte < 16; byte+=4){//We interleve 32 bits each pass
-                        if(elements == 2){
-                            SCP[dst+i][line].b[byte] = tmp_buffer[0][start+line*8+byte/elements];
-                            SCP[dst+i][line].b[byte+1] = tmp_buffer[0][start+line*8+byte/elements+1];
-                            SCP[dst+i][line].b[byte+2] = tmp_buffer[1][start+line*8+byte/elements];
-                            SCP[dst+i][line].b[byte+3] = tmp_buffer[1][start+line*8+byte/elements+1];
-                        }
-                        if(elements == 4){
-                            SCP[dst+i][line].b[byte] = tmp_buffer[0][start+line*4+byte/elements];
-                            SCP[dst+i][line].b[byte+1] = tmp_buffer[1][start+line*4+byte/elements];
-                            SCP[dst+i][line].b[byte+2] = tmp_buffer[2][start+line*4+byte/elements];
-                            SCP[dst+i][line].b[byte+3] = tmp_buffer[3][start+line*4+byte/elements];
-                        }
-                        
-                        DEBUG_EMU(gprintf("SCP[%d][%d].u[%d] = 0x%08x\n",dst+i,line,byte/4,SCP[dst+i][line].u[byte/4]);)
-                    }
-                    
-                }     
-            }
-        }
-       //printSCP(addr,rows,stride,dst); 
-    }
-    //TRANSPOSE
-    else if(trans == 0x05 || trans == 0x06 || trans==0x07){
-        
-        bool exist_conv = 0;
-        for(int i=0; (i<rows) & (!exist_conv);++i)
-            exist_conv = tmask_pass(i); 
-        if(tm && !exist_conv){
-            DEBUG_EMU(gprintf("Exit Condition Broken\n");)
-             return;
-        }
-        int offset = (control >> 57) & 0x1F;
-        uint8_t tmp_buffer[64][64];
-        int size = (trans & 0x03);
-        
-        offset = (size==1) ?  (control & 0x30) : (control & 0x20) ;
-        int elements = 64 >> (size-1);
-        size = 1 << (size-1);
-        DEBUG_EMU(gprintf("TensorLoad: Transpose - elements:%d size:%d offset:%d\n",elements,size,offset);)
-        for( int elem = 0; elem < elements; ++elem){
-            //Reading 512 bits ( 64 bytes - 16 passes reading 32 bits)
-            for ( int j = 0; j < 8; j++ )
-            {
-                for ( int k = 0; k < 8; k++ )
-                {
-                    uint64_t addr_final = addr+j*8+k;
-                    uint8_t val = memread8(addr_final);
-                    tmp_buffer[elem][j*8+k]=val;
-                    DEBUG_EMU(gprintf("\tLoading into tmp_buffer - MEM[%016X]: Row%d-Freg%d-Elem%d <= 0x%08x (%d)\n", addr_final, elem,j,k,tmp_buffer[elem][j*8+k],tmp_buffer[elem][j*8+k]);)
-                }
-            }
-            addr += stride;
-        }
-        for(int i=0 ;i < rows; ++i)
-        {
-             if(!tm || tmask_pass(i)){
-                if(addr & 0x3F)
-                {
-                    DEBUG_EMU(gprintf("ERROR Tensor Load not aligned to cache line!!\n");)
-                }
-                for(int j=0; j < elements; ++j){
-                    if(size == 4){
-                        SCP[dst+i][j/4].b[(j*size)%16] = tmp_buffer[j][(i)*size+offset];
-                        SCP[dst+i][j/4].b[(j*size+1)%16] = tmp_buffer[j][(i)*size+offset+1];
-                        SCP[dst+i][j/4].b[(j*size+2)%16] = tmp_buffer[j][(i)*size+offset+2];
-                        SCP[dst+i][j/4].b[(j*size+3)%16] = tmp_buffer[j][(i)*size+offset+3];
-                        DEBUG_EMU(gprintf("\tI'm size 4 - b[0]=0x%02x b[1]=0x%02x\n",tmp_buffer[j][(i)*size+offset],tmp_buffer[j][(i)*size+offset+1]);)
-                    }                        
-                    else if(size == 2){
-                        SCP[dst+i][j/8].b[(j*size)%16] = tmp_buffer[j][(i)*size+offset];
-                        SCP[dst+i][j/8].b[(j*size+1)%16] = tmp_buffer[j][(i)*size+offset+1];
-                        DEBUG_EMU(gprintf("\tI'm size 2 - b[0]=0x%02x b[1]=0x%02x\n",tmp_buffer[j][(i)*size+offset],tmp_buffer[j][(i)*size+offset+1]);)
-                    }
-                    else if(size == 1){
-                        SCP[dst+i][j/16].b[(j*size)%16] = tmp_buffer[j][(i)*size+offset];
-                        DEBUG_EMU(gprintf("\tI'm size 1 - b[0]=0x%02x b[1]=0x%02x\n",tmp_buffer[j][dst+(i)*size+offset],tmp_buffer[j][dst+(i)*size+offset+1]);)
-                    }
-                    else{
-                        DEBUG_EMU(gprintf("ERROR Tensor Load element size not valid!!\n");)
-                    }
-                    
-                }
-                for(int x = 0; x<4;++x){
-                    for(int y=0;y<4;++y){
-                         DEBUG_EMU(gprintf("SCP[%d][%d].u[%d] = 0x%08x\n",dst+i,x,y,SCP[dst+i][x].u[y]);)
-                    }
-                }
-            }
-            
-        }
-=======
     logxregchange(dst);
     IPC(ipc_int(REM_INT,dst,src1,src2,dis);)
 }
@@ -1519,18 +1354,12 @@
     {
         DEBUG_EMU(gprintf("\t0x%016llx  <- 0x%08x * 0x%08lx\n",val,XREGS[src1].w[0],XREGS[src2].w[0]);)
         XREGS[dst].x = val;
->>>>>>> c1e9d871
     }
     logxregchange(dst);
     IPC(ipc_int(MUL_INT,dst,src1,src2,dis);)
 }
-<<<<<<< HEAD
-#endif
-uint64_t get_scratchpad_value(int entry, int block, int * last_entry, int * size)
-=======
 
 void divw(xreg dst, xreg src1, xreg src2, const char* comm)
->>>>>>> c1e9d871
 {
     DISASM(gsprintf(dis,"I: divw x%d, x%d, x%d%s%s",dst,src1,src2,(comm?" # ":""),(comm?comm:""));)
     DEBUG_EMU(gprintf("%s\n",dis);)
@@ -2059,50 +1888,8 @@
     DEBUG_EMU(gprintf("\t0x%016llx --> MEM[0x%016llx]\n",res,addr);)
     logmemwchange(0, 8, addr, res);
 }
-#if 0
-void tensorstore(uint64_t tstorereg)
-{
-
-    uint64_t regstart =  (tstorereg & 0x30000000000000) >> 52;      // Start register to store
-    uint64_t rows     = ((tstorereg & 0x0F000000000000) >> 48) + 1; // Number of rows to store
-    uint64_t addr     =  (tstorereg & 0x00FFFFFFFFFFC0);            // Address where to store the results
-    uint64_t srcinc   = ((tstorereg & 0x0000000000000C) >>  2) + 1; // Increment done to register source
-    uint64_t cols     =  (tstorereg & 0x00000000000003) + 1;        // Number of register per col
-
-<<<<<<< HEAD
-    uint64_t stride   = XREGS[31].x & 0xFFFFFFFFFFFFUL;
-
-    uint64_t src = regstart * 16 % 48;
-    DEBUG_EMU(gprintf("\tStart Tensor Store with addr: %016llx, stride: %016llx, regstart: %d, rows: %d, cols: %d, srcinc: %d\n", addr, stride, src, rows, cols, srcinc);)
-    // For all the rows
-    for(uint64_t row = 0; row < rows; row++)
-    {
-        // For all the cols
-        for(uint64_t col = 0; col < cols; col++)
-        {
-            // For all the elements of the lane
-            for(uint64_t j = 0; j < 4; j++)
-            {
-                for(uint64_t i = 0; i < 4; i++)
-                {
-                    uint32_t val = SCP[src][j].u[i];
-                    memwrite32(addr + col * 64 + j * 16 + i * 4, val);
-                    DEBUG_EMU(gprintf("\t0x%08x --> MEM[0x%016llx]\n",val,addr + col * 16 + i * 4);)
-                    DEBUG_EMU(gprintf("\t\tSCP[%d][%d].u[%d]\n",src,j,i);)
-                    //logmemwchange(0, 4, addr + col * 16 + i * 4, val); => Don't log mem changes!
-                }
-            }
-            src += srcinc;
-            src = src % 48;
-        }
-        addr += stride;
-    }
-}
-#endif
-////////////////////////////////////////////////////////////
-=======
+
 ////////////////////////////////////////////////////////////////////////////////
->>>>>>> c1e9d871
 //
 // SYSTEM emulation
 //
@@ -6027,9 +5814,182 @@
         addr += stride;
     }
 }
+#if 0
+void tensorload(uint64_t control)//Transtensorload
+{
+    uint64_t stride  = XREGS[31].x;
+
+    uint64_t trans   = (control >> 54) & 0x07;
+    uint64_t boffset = (control >> 57) & 0x03;
+    uint64_t dst     = (control & 0x3F) % 48;
+    int rows         = ((control >> 48) & 0x1F) + 1;
+    uint64_t tm      = (control >> 53) & 0x1;
+    uint64_t base    = control & 0xFFFFFFFFFFC0ULL;
+    uint64_t full_addr    = control & 0xFFFFFFFFFFFFULL;
+
+    scp_entry[current_thread] = dst;
+    scp_size[current_thread]  = rows;
+    uint64_t addr               = base;
+
+    DEBUG_EMU(gprintf("Trans:%d - rows:%d - tm:%d - boffset:%d - addr:0x%16X - full_addr:0x%16X\\n",trans,rows,tm,boffset,addr,full_addr);)
+
+    //NO TRANS
+    if(trans == 0x00){
+        DEBUG_EMU(gprintf("TensorLoad: No transformation\n");)
+        for(int i=0;i < rows; ++i){
+            if(!tm || tmask_pass(i)){
+                if(addr & 0x3F)
+                {
+                    DEBUG_EMU(gprintf("ERROR Tensor Load not aligned to cache line!!\n");)
+                }
+                for ( int j = 0; j < 4; j++ )
+                {
+                    for ( int k = 0; k < 4; k++ )
+                    {
+                        uint64_t addr_final = addr+j*16+k*4;
+                        uint32_t val32 = memread32(addr_final);
+                        float32 fval32 = cast_uint32_to_float32(val32);
+
+                        SCP[dst + i][j].f[k] = fval32;
+                        DEBUG_EMU(gprintf("\tScratchpad tensor load MEM[%016X]: Row%d-Freg%d-Elem%d <= 0x%08x (%d)\n", addr_final, dst+i,j,k,SCP[dst+i][j].u[k],SCP[dst+i][j].u[k]);)
+                    }
+                }    
+            }
+            DEBUG_EMU(gprintf("\t\tAddres = 0x%016x - Stride = 0x%016x\n",addr,stride);)
+            addr += stride;
+        }
+    }
+    //INTERLEAVE
+    else if(trans == 0x01 || trans == 0x02){
+       
+       DEBUG_EMU(gprintf("TensorLoad: Interleave\n");)
+       uint8_t tmp_buffer[4][64];
+       int size = trans & 0x03;
+       int start;
+       start=size==1 ?  boffset << 4 : (boffset & 0x02) << 5;
+       int elements = 4 / size;
+       
+       DEBUG_EMU(gprintf("#rows:%d - size:%d - start:%d - elements:%d - boffset:%d\n",rows,size,start,elements,boffset);)
+       for(int i=0;i < rows; ++i){
+            if(!tm || tmask_pass(i)){
+                if(addr & 0x3F)
+                {
+                    DEBUG_EMU(gprintf("ERROR Tensor Load not aligned to cache line!!\n");)
+                }
+                for( int elem = 0; elem < elements; ++elem){
+                    //Reading 512 bits ( 64 bytes - 16 passes reading 32 bits)
+                    for ( int j = 0; j < 8; j++ )
+                    {
+                        for ( int k = 0; k < 8; k++ )
+                        {
+                            uint64_t addr_final = addr+j*8+k;
+                            uint8_t val = memread8(addr_final);
+                            tmp_buffer[elem][j*8+k] = val;
+                            DEBUG_EMU(gprintf("\tLoading into tmp_buffer - MEM[%016X]: Row%d-Freg%d-Elem%d <= 0x%08x (%d)\n", addr_final, elem,j,k,tmp_buffer[elem][j*8+k],tmp_buffer[elem][j*8+k]);)
+                        }
+                    }
+                    
+                    DEBUG_EMU(gprintf("\t\tAddres = 0x%016x - Stride = 0x%016x\n",addr,stride);)
+                    addr += stride;
+                }
+                for(int line=0; line < 4; ++ line){
+                    for(int byte=0; byte < 16; byte+=4){//We interleve 32 bits each pass
+                        if(elements == 2){
+                            SCP[dst+i][line].b[byte] = tmp_buffer[0][start+line*8+byte/elements];
+                            SCP[dst+i][line].b[byte+1] = tmp_buffer[0][start+line*8+byte/elements+1];
+                            SCP[dst+i][line].b[byte+2] = tmp_buffer[1][start+line*8+byte/elements];
+                            SCP[dst+i][line].b[byte+3] = tmp_buffer[1][start+line*8+byte/elements+1];
+                        }
+                        if(elements == 4){
+                            SCP[dst+i][line].b[byte] = tmp_buffer[0][start+line*4+byte/elements];
+                            SCP[dst+i][line].b[byte+1] = tmp_buffer[1][start+line*4+byte/elements];
+                            SCP[dst+i][line].b[byte+2] = tmp_buffer[2][start+line*4+byte/elements];
+                            SCP[dst+i][line].b[byte+3] = tmp_buffer[3][start+line*4+byte/elements];
+                        }
+                        
+                        DEBUG_EMU(gprintf("SCP[%d][%d].u[%d] = 0x%08x\n",dst+i,line,byte/4,SCP[dst+i][line].u[byte/4]);)
+                    }
+                    
+                }     
+            }
+        }
+       //printSCP(addr,rows,stride,dst); 
+    }
+    //TRANSPOSE
+    else if(trans == 0x05 || trans == 0x06 || trans==0x07){
+        
+        bool exist_conv = 0;
+        for(int i=0; (i<rows) & (!exist_conv);++i)
+            exist_conv = tmask_pass(i); 
+        if(tm && !exist_conv){
+            DEBUG_EMU(gprintf("Exit Condition Broken\n");)
+             return;
+        }
+        int offset = (control >> 57) & 0x1F;
+        uint8_t tmp_buffer[64][64];
+        int size = (trans & 0x03);
+        
+        offset = (size==1) ?  (control & 0x30) : (control & 0x20) ;
+        int elements = 64 >> (size-1);
+        size = 1 << (size-1);
+        DEBUG_EMU(gprintf("TensorLoad: Transpose - elements:%d size:%d offset:%d\n",elements,size,offset);)
+        for( int elem = 0; elem < elements; ++elem){
+            //Reading 512 bits ( 64 bytes - 16 passes reading 32 bits)
+            for ( int j = 0; j < 8; j++ )
+            {
+                for ( int k = 0; k < 8; k++ )
+                {
+                    uint64_t addr_final = addr+j*8+k;
+                    uint8_t val = memread8(addr_final);
+                    tmp_buffer[elem][j*8+k]=val;
+                    DEBUG_EMU(gprintf("\tLoading into tmp_buffer - MEM[%016X]: Row%d-Freg%d-Elem%d <= 0x%08x (%d)\n", addr_final, elem,j,k,tmp_buffer[elem][j*8+k],tmp_buffer[elem][j*8+k]);)
+                }
+            }
+            addr += stride;
+        }
+        for(int i=0 ;i < rows; ++i)
+        {
+             if(!tm || tmask_pass(i)){
+                if(addr & 0x3F)
+                {
+                    DEBUG_EMU(gprintf("ERROR Tensor Load not aligned to cache line!!\n");)
+                }
+                for(int j=0; j < elements; ++j){
+                    if(size == 4){
+                        SCP[dst+i][j/4].b[(j*size)%16] = tmp_buffer[j][(i)*size+offset];
+                        SCP[dst+i][j/4].b[(j*size+1)%16] = tmp_buffer[j][(i)*size+offset+1];
+                        SCP[dst+i][j/4].b[(j*size+2)%16] = tmp_buffer[j][(i)*size+offset+2];
+                        SCP[dst+i][j/4].b[(j*size+3)%16] = tmp_buffer[j][(i)*size+offset+3];
+                        DEBUG_EMU(gprintf("\tI'm size 4 - b[0]=0x%02x b[1]=0x%02x\n",tmp_buffer[j][(i)*size+offset],tmp_buffer[j][(i)*size+offset+1]);)
+                    }                        
+                    else if(size == 2){
+                        SCP[dst+i][j/8].b[(j*size)%16] = tmp_buffer[j][(i)*size+offset];
+                        SCP[dst+i][j/8].b[(j*size+1)%16] = tmp_buffer[j][(i)*size+offset+1];
+                        DEBUG_EMU(gprintf("\tI'm size 2 - b[0]=0x%02x b[1]=0x%02x\n",tmp_buffer[j][(i)*size+offset],tmp_buffer[j][(i)*size+offset+1]);)
+                    }
+                    else if(size == 1){
+                        SCP[dst+i][j/16].b[(j*size)%16] = tmp_buffer[j][(i)*size+offset];
+                        DEBUG_EMU(gprintf("\tI'm size 1 - b[0]=0x%02x b[1]=0x%02x\n",tmp_buffer[j][dst+(i)*size+offset],tmp_buffer[j][dst+(i)*size+offset+1]);)
+                    }
+                    else{
+                        DEBUG_EMU(gprintf("ERROR Tensor Load element size not valid!!\n");)
+                    }
+                    
+                }
+                for(int x = 0; x<4;++x){
+                    for(int y=0;y<4;++y){
+                         DEBUG_EMU(gprintf("SCP[%d][%d].u[%d] = 0x%08x\n",dst+i,x,y,SCP[dst+i][x].u[y]);)
+                    }
+                }
+            }
+            
+        }
+    }
+}
+#endif
+
 
 // ----- TensorStore emulation -------------------------------------------------
-
 static void tensorstore(uint64_t tstorereg)
 {
     uint64_t regstart =  (tstorereg & 0xF8000000000000) >> 51;      // Start register to store
@@ -6063,6 +6023,46 @@
         addr += stride;
     }
 }
+#if 0
+void tensorstore(uint64_t tstorereg)
+{
+
+    uint64_t regstart =  (tstorereg & 0x30000000000000) >> 52;      // Start register to store
+    uint64_t rows     = ((tstorereg & 0x0F000000000000) >> 48) + 1; // Number of rows to store
+    uint64_t addr     =  (tstorereg & 0x00FFFFFFFFFFC0);            // Address where to store the results
+    uint64_t srcinc   = ((tstorereg & 0x0000000000000C) >>  2) + 1; // Increment done to register source
+    uint64_t cols     =  (tstorereg & 0x00000000000003) + 1;        // Number of register per col
+
+    uint64_t stride   = XREGS[31].x & 0xFFFFFFFFFFFFUL;
+
+    uint64_t src = regstart * 16 % 48;
+    DEBUG_EMU(gprintf("\tStart Tensor Store with addr: %016llx, stride: %016llx, regstart: %d, rows: %d, cols: %d, srcinc: %d\n", addr, stride, src, rows, cols, srcinc);)
+    // For all the rows
+    for(uint64_t row = 0; row < rows; row++)
+    {
+        // For all the cols
+        for(uint64_t col = 0; col < cols; col++)
+        {
+            // For all the elements of the lane
+            for(uint64_t j = 0; j < 4; j++)
+            {
+                for(uint64_t i = 0; i < 4; i++)
+                {
+                    uint32_t val = SCP[src][j].u[i];
+                    memwrite32(addr + col * 64 + j * 16 + i * 4, val);
+                    DEBUG_EMU(gprintf("\t0x%08x --> MEM[0x%016llx]\n",val,addr + col * 16 + i * 4);)
+                    DEBUG_EMU(gprintf("\t\tSCP[%d][%d].u[%d]\n",src,j,i);)
+                    //logmemwchange(0, 4, addr + col * 16 + i * 4, val); => Don't log mem changes!
+                }
+            }
+            src += srcinc;
+            src = src % 48;
+        }
+        addr += stride;
+    }
+}
+#endif
+
 
 // ----- TensorFMA emulation ---------------------------------------------------
 
