--- conflicted
+++ resolved
@@ -2583,7 +2583,6 @@
     return val;
 }
 
-<<<<<<< HEAD
 uint64_t get_fcc_cnt(){
     return fcc_cnt;
 }
@@ -2593,8 +2592,6 @@
     return vmemread64(addr);
 }
 
-=======
->>>>>>> b0027577
 static void csrset(csr src1, uint64_t val)
 {
     uint64_t msk;
@@ -2681,15 +2678,12 @@
             tensorstore(val);
             break;
         case csr_fcc:
-<<<<<<< HEAD
             fcc_cnt = val & 0x01;
-=======
-	    if (fcc[current_thread][val&0x1] == 0 ) {
-		//fcc underflow
-		LOG(DEBUG, "FCC underflow. You shouldn't be here...");
-	    }
-	    fcc[current_thread][val&0x1]--;
->>>>>>> b0027577
+	        if (fcc[current_thread][fcc_cnt] == 0 ) {
+                //fcc underflow
+		        LOG(DEBUG, "FCC underflow. You shouldn't be here...");
+	        }
+	        fcc[current_thread][fcc_cnt]--;
             break;
         case csr_stall:
             break;
