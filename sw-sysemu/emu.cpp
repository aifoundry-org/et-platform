--- conflicted
+++ resolved
@@ -6333,11 +6333,8 @@
         LOG(DEBUG, "Writing MSG_PORT (m%d p%d) data 0x%08x to addr 0x%016" PRIx64,  thread, id, data[i], base_addr + 4 * i);
         vmemwrite32(base_addr + 4 * i, data[i]);
     }
-<<<<<<< HEAD
+
     if(msg_ports[current_thread][id].enable_oob)
-=======
-    if (msg_ports[current_thread][id].enable_oob)
->>>>>>> 34f40ff1
         msg_ports_oob[thread][id].push(oob);
 }
 
@@ -6346,25 +6343,7 @@
 {
     for (int id = 0 ; id < NR_MSG_PORTS; id ++)
     {
-<<<<<<< HEAD
         //if (msg_ports[current_thread][id].offset < 0 || !msg_port_has_data(current_thread, id))
-	    if (!msg_port_has_data(current_thread, id))
-            continue;
-        uint32_t data[1<<(PORT_LOG2_MAX_SIZE-2)];
-	    uint8_t oob = 0;
-	
-        read_msg_port_data(current_thread, id, data, &oob);
-
-	    if(msg_port_full(current_thread,id))
-		      DEBUG_EMU(gprintf("Thread %i Port %i: Port is full:%i empty:%i. wr_ptr: %i rd_ptr: %i. max_msgs: %i \n",current_thread,id,
-			    msg_port_full(current_thread,id) , msg_port_empty(current_thread,id),
-			    msg_ports[current_thread][id].wr_ptr, msg_ports[current_thread][id].rd_ptr,
-			    msg_ports[current_thread][id].max_msgs
-			    ););
-	    else 
-	        write_msg_port_data(current_thread, id, data, oob);
-=======
-      //if (msg_ports[current_thread][id].offset < 0 || !msg_port_has_data(current_thread, id))
         if (!msg_port_has_data(current_thread, id))
             continue;
         uint32_t data[1<<(PORT_LOG2_MAX_SIZE-2)];
@@ -6384,7 +6363,6 @@
         {
             write_msg_port_data(current_thread, id, data, oob);
         }
->>>>>>> 34f40ff1
     }
 }
 
@@ -6487,11 +6465,7 @@
             msg_ports[current_thread][id].enable_oob = (((wdata >> 32) & 0x1) != 0);
             msg_ports[current_thread][id].rd_ptr = 0;
             msg_ports[current_thread][id].wr_ptr = 0;
-<<<<<<< HEAD
-	        msg_ports[current_thread][id].size = 0;
-=======
             msg_ports[current_thread][id].size = 0;
->>>>>>> 34f40ff1
             msg_ports[current_thread][id].offset = -1;
             return 0;
         case MSG_DISABLE:
