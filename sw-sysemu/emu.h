--- conflicted
+++ resolved
@@ -585,11 +585,8 @@
 extern void get_reduce_info(uint64_t value, uint64_t * other_min, uint64_t * action);
 extern uint64_t get_reduce_value(int entry, int block, int * size, int * start_entry);
 
-<<<<<<< HEAD
 extern uint64_t get_fcc_cnt();
 extern uint64_t get_data_from_mem_64(uint64_t addr);
-=======
->>>>>>> b0027577
 // ----- Esperanto fast local barrier extension --------------------------------
 
 // control traps on txfma sleep
