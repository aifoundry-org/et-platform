--- conflicted
+++ resolved
@@ -168,6 +168,7 @@
     case Mem_Access_LoadG:
     case Mem_Access_Fetch:
     case Mem_Access_TxLoad:
+    case Mem_Access_TxLoadL2Scp:
     case Mem_Access_Prefetch:
         return false;
     case Mem_Access_Store:
@@ -180,7 +181,7 @@
     case Mem_Access_CacheOp:
         return true;
     }
-    throw std::invalid_argument("throw_page_fault()");
+    throw std::invalid_argument("data_access_is_write()");
 }
 
 
@@ -242,26 +243,6 @@
                 throw_access_fault(vaddr, macc);
         }
 
-<<<<<<< HEAD
-        if (paddr_is_dram_mbox(addr2)) {
-            if (effective_execution_mode(macc) != PRV_M)
-                throw_access_fault(vaddr, macc);
-
-            // low m-code range
-#ifdef SYS_EMU
-            if(sys_emu::get_coherency_check())
-            {
-                sys_emu::get_mem_directory().access(addr, macc, cop, current_thread, size, mask);
-            }
-#else
-            if(0) cop = (cacheop_type) addr; // To prevent compile error due not using cop when SYS_EMU is disabled...
-            if(0) mask = cop;
-#endif
-            return addr;
-        }
-
-=======
->>>>>>> 98c82b72
         uint8_t mprot = bemu::neigh_esrs[current_thread/EMU_THREADS_PER_NEIGH].mprot;
 
         if (mprot & MPROT_ENABLE_SECURE_MEMORY) {
@@ -306,26 +287,11 @@
             }
             else if (addr >= pma_dram_limit(spio, mprot)) {
                 throw_access_fault(vaddr, macc);
-<<<<<<< HEAD
-
-            // low OS range
+            }
+        }
 #ifdef SYS_EMU
-            if(sys_emu::get_coherency_check())
-            {
-                sys_emu::get_mem_directory().access(addr, macc, cop, current_thread, size, mask);
-=======
->>>>>>> 98c82b72
-            }
-        }
-#ifdef SYS_EMU
-<<<<<<< HEAD
-        if(sys_emu::get_coherency_check())
-        {
+        if (sys_emu::get_coherency_check()) {
             sys_emu::get_mem_directory().access(addr, macc, cop, current_thread, size, mask);
-=======
-        if (coherency_check) {
-            mem_dir.access(addr, macc, cop, current_thread, size, mask);
->>>>>>> 98c82b72
         }
 #endif
         return truncated_dram_addr(addr);
@@ -335,20 +301,12 @@
         if (amo_l)
             throw_access_fault(vaddr, macc);
 #ifdef SYS_EMU
-<<<<<<< HEAD
-        if(sys_emu::get_coherency_check())
-        {
+        if (sys_emu::get_coherency_check()) {
             sys_emu::get_mem_directory().access(addr, macc, cop, current_thread, size, mask);
-=======
-        if (coherency_check) {
-            mem_dir.access(addr, macc, cop, current_thread, size, mask);
->>>>>>> 98c82b72
-        }
-        if(sys_emu::get_scp_check())
-        {
+        }
+        if (sys_emu::get_scp_check()) {
             sys_emu::get_scp_directory().l2_scp_read(current_thread, addr);
         }
-
 #endif
         return addr;
     }
@@ -408,26 +366,7 @@
 
     if (paddr_is_dram(addr)) {
         if (spio)
-<<<<<<< HEAD
-            addr = addr2;
-
-        if (paddr_is_dram_mbox(addr2)) {
-            if (effective_execution_mode(macc) != PRV_M)
-                throw_access_fault(vaddr, macc);
-
-            // low m-code range
-#ifdef SYS_EMU
-            if(sys_emu::get_coherency_check())
-            {
-                sys_emu::get_mem_directory().access(addr, macc, CacheOp_None, current_thread, 64, mreg_t(-1));
-            }
-#endif
-
-            return addr;
-        }
-=======
             throw_access_fault(vaddr, macc);
->>>>>>> 98c82b72
 
         uint8_t mprot = bemu::neigh_esrs[current_thread/EMU_THREADS_PER_NEIGH].mprot;
 
@@ -470,26 +409,11 @@
             }
             else if (addr >= pma_dram_limit(spio, mprot)) {
                 throw_access_fault(vaddr, macc);
-<<<<<<< HEAD
-
-            // low OS range
+            }
+        }
 #ifdef SYS_EMU
-            if(sys_emu::get_coherency_check())
-            {
-                sys_emu::get_mem_directory().access(addr, macc, CacheOp_None, current_thread, 64, mreg_t(-1));
-=======
->>>>>>> 98c82b72
-            }
-        }
-#ifdef SYS_EMU
-<<<<<<< HEAD
-        if(sys_emu::get_coherency_check())
-        {
+        if (sys_emu::get_coherency_check()) {
             sys_emu::get_mem_directory().access(addr, macc, CacheOp_None, current_thread, 64, mreg_t(-1));
-=======
-        if (coherency_check) {
-            mem_dir.access(addr, macc, CacheOp_None, current_thread, 64, mreg_t(-1));
->>>>>>> 98c82b72
         }
 #endif
         return truncated_dram_addr(addr);
