/* vim: set ts=8 sw=4 et sta cin cino=\:0s,l1,g0,N-s,E-s,i0,+2s,(0,W2s : */

#include <array>
#include <cassert>
#include <stdexcept>

#include "decode.h"
#include "emu_gio.h"
#include "esrs.h"
#include "log.h"
#include "memmap.h"
#include "memop.h"
#include "mmu.h"
#include "processor.h"
#include "traps.h"
#include "utility.h"

// FIXME: Replace with "processor.h"
extern std::array<Processor,EMU_NUM_THREADS> cpu;
extern uint32_t current_thread;


//------------------------------------------------------------------------------
// Exceptions

static inline int effective_execution_mode(mem_access_type macc)
{
    // Read mstatus
    const uint64_t mstatus = cpu[current_thread].mstatus;
    const int      mprv    = (mstatus >> MSTATUS_MPRV) & 0x1;
    const int      mpp     = (mstatus >> MSTATUS_MPP ) & 0x3;
    return (macc == Mem_Access_Fetch) ? PRV : (mprv ? mpp : PRV);
}


[[noreturn]] static void throw_page_fault(uint64_t addr, mem_access_type macc)
{
    switch (macc)
    {
    case Mem_Access_Load:
    case Mem_Access_TxLoad:
    case Mem_Access_Prefetch:
        throw trap_load_page_fault(addr);
    case Mem_Access_Store:
    case Mem_Access_TxStore:
    case Mem_Access_AtomicL:
    case Mem_Access_AtomicG:
    case Mem_Access_CacheOp:
        throw trap_store_page_fault(addr);
    case Mem_Access_Fetch:
        throw trap_instruction_page_fault(addr);
    case Mem_Access_PTW:
        break;
    }
    throw std::invalid_argument("throw_page_fault()");
}


[[noreturn]] static void throw_access_fault(uint64_t addr, mem_access_type macc)
{
    switch (macc)
    {
    case Mem_Access_Load:
    case Mem_Access_TxLoad:
    case Mem_Access_Prefetch:
        throw trap_load_access_fault(addr);
    case Mem_Access_Store:
    case Mem_Access_TxStore:
    case Mem_Access_AtomicL:
    case Mem_Access_AtomicG:
    case Mem_Access_CacheOp:
        throw trap_store_access_fault(addr);
    case Mem_Access_Fetch:
        throw trap_instruction_access_fault(addr);
    case Mem_Access_PTW:
        break;
    }
    throw std::invalid_argument("throw_access_fault()");
}


//------------------------------------------------------------------------------
// Breakpoints and watchpoints

static inline bool halt_on_breakpoint()
{
    return (~cpu[current_thread].tdata1 & 0x0800000000001000ull) == 0;
}


[[noreturn]] void throw_trap_breakpoint(uint64_t addr)
{
    if (halt_on_breakpoint())
        throw std::runtime_error("Debug mode not supported yet!");
    throw trap_breakpoint(addr);
}


static bool matches_breakpoint_address(uint64_t addr)
{
  bool exact = ~cpu[current_thread].tdata1 & 0x80;
  uint64_t val = cpu[current_thread].tdata2;
  uint64_t msk = exact ? 0 : (((((~val & (val + 1)) - 1) & 0x3f) << 1) | 1);
  LOG(DEBUG, "addr %10lx = bkp %10lx ", (addr | msk), ((addr & VA_M) | msk));
  return ((val | msk) == ((addr & VA_M) | msk));
}


static inline void check_fetch_breakpoint(uint64_t addr)
{
    if (cpu[current_thread].break_on_fetch && matches_breakpoint_address(addr))
        throw_trap_breakpoint(addr);
}


static inline void check_load_breakpoint(uint64_t addr)
{
    if (cpu[current_thread].break_on_load && matches_breakpoint_address(addr))
        throw_trap_breakpoint(addr);
}


static inline void check_store_breakpoint(uint64_t addr)
{
    if (cpu[current_thread].break_on_store && matches_breakpoint_address(addr))
        throw_trap_breakpoint(addr);
}


//------------------------------------------------------------------------------
// PMA checks

#define MPROT_DISABLE_IO_ACCESS    0x1
#define MPROT_DISABLE_PCIE_ACCESS  0x2
#define MPROT_DISABLE_OSBOX_ACCESS 0x4

#define PP(x)   (int(((x) & ESR_REGION_PROT_MASK) >> ESR_REGION_PROT_SHIFT))


static inline bool paddr_is_sp_cacheable(uint64_t addr)
{ return paddr_is_sp_rom(addr) || paddr_is_sp_sram(addr); }


static uint64_t pma_check_data_access(uint64_t vaddr, uint64_t addr,
                                      size_t size, mem_access_type macc)
{
    bool spio     = ((current_thread / EMU_THREADS_PER_SHIRE) == EMU_IO_SHIRE_SP);
    bool amo      = (macc == Mem_Access_AtomicL) || (macc == Mem_Access_AtomicG);
    bool amo_l    = (macc == Mem_Access_AtomicL);
    bool ts_tl_co = (macc >= Mem_Access_TxLoad) && (macc <= Mem_Access_CacheOp);

    if (paddr_is_dram(addr)) {
        uint64_t addr2 = addr & ~0x4000000000ULL;

        if (spio && (addr != addr2)) {
            if (amo || ts_tl_co || !addr_is_size_aligned(addr, size))
                throw_access_fault(vaddr, macc);
            addr = addr2;
        }

        if (!spio && !addr_is_size_aligned(addr, size)) {
            // when data cache is in bypass mode all accesses should be aligned
            uint8_t ctrl = neigh_esrs[current_thread/EMU_THREADS_PER_NEIGH].neigh_chicken;
            if (ctrl & 0x2)
                throw_access_fault(vaddr, macc);
        }

        if (paddr_is_dram_mbox(addr2)) {
            if (effective_execution_mode(macc) != PRV_M)
                throw_access_fault(vaddr, macc);
            return addr;
        }

        if (paddr_is_dram_osbox(addr2)) {
            uint8_t mprot = neigh_esrs[current_thread/EMU_THREADS_PER_NEIGH].mprot;
            if (!spio && (mprot & MPROT_DISABLE_OSBOX_ACCESS))
                throw_access_fault(vaddr, macc);
            return addr;
        }

        // dram_other
        return addr;
    }

    if (paddr_is_scratchpad(addr)) {
        if (amo_l)
            throw_access_fault(vaddr, macc);
        return addr;
    }

    if (paddr_is_esr_space(addr)) {
        if (amo
            || ts_tl_co
            || (size != 8)
            || !addr_is_size_aligned(addr, size)
            || (PP(addr) > effective_execution_mode(macc))
            || (PP(addr) == 2 && !spio))
            throw_access_fault(vaddr, macc);
        return addr;
    }

    if (paddr_is_sp_space(addr)) {
        if (!spio
            || amo
            || ts_tl_co
            || (!paddr_is_sp_cacheable(addr) && !addr_is_size_aligned(addr, size)))
            throw_access_fault(vaddr, macc);
        return addr;
    }

    if (paddr_is_io_space(addr)) {
        uint8_t mprot = neigh_esrs[current_thread/EMU_THREADS_PER_NEIGH].mprot;
        if (amo
            || ts_tl_co
            || !addr_is_size_aligned(addr, size)
            || (!spio && (mprot & MPROT_DISABLE_IO_ACCESS)))
            throw_access_fault(vaddr, macc);
        return addr;
    }

    if (paddr_is_pcie_space(addr)) {
        uint8_t mprot = neigh_esrs[current_thread/EMU_THREADS_PER_NEIGH].mprot;
        if (amo
            || ts_tl_co
            || !addr_is_size_aligned(addr, size)
            || (!spio && (mprot & MPROT_DISABLE_PCIE_ACCESS)))
            throw_access_fault(vaddr, macc);
        return addr;
    }

    throw_access_fault(vaddr, macc);
}


static uint64_t pma_check_fetch_access(uint64_t vaddr, uint64_t addr,
                                       mem_access_type macc)
{
    bool spio = (current_thread / EMU_THREADS_PER_SHIRE) == EMU_IO_SHIRE_SP;

    if (paddr_is_dram(addr)) {
        uint64_t addr2 = addr & ~0x4000000000ULL;

        if (spio)
            addr = addr2;

        if (paddr_is_dram_mbox(addr2)) {
            if (effective_execution_mode(macc) != PRV_M)
                throw_access_fault(vaddr, macc);
            return addr;
        }

        if (paddr_is_dram_osbox(addr2)) {
            uint8_t mprot = neigh_esrs[current_thread/EMU_THREADS_PER_NEIGH].mprot;
            if (!spio && (mprot & MPROT_DISABLE_OSBOX_ACCESS))
                throw_access_fault(vaddr, macc);
            return addr;
        }

        // dram_other
        return addr;
    }

    if (paddr_is_sp_rom(addr) || paddr_is_sp_sram(addr)) {
        if (!spio)
            throw_access_fault(vaddr, macc);
        return addr;
    }

    throw_access_fault(vaddr, macc);
}


static inline uint64_t pma_check_mem_access(uint64_t vaddr, uint64_t addr,
                                            size_t size, mem_access_type macc)
{
    return (macc == Mem_Access_Fetch)
            ? pma_check_fetch_access(vaddr, addr, macc)
            : pma_check_data_access(vaddr, addr, size, macc);
}


static uint64_t pma_check_ptw_access(uint64_t vaddr, uint64_t addr,
                                     mem_access_type macc)
{
    bool spio = (current_thread / EMU_THREADS_PER_SHIRE) == EMU_IO_SHIRE_SP;

    if (paddr_is_dram(addr)) {
        uint64_t addr2 = addr & ~0x4000000000ULL;

        if (spio)
            addr = addr2;

        if (paddr_is_dram_mbox(addr2)) {
            if (effective_execution_mode(macc) != PRV_M)
                throw_access_fault(vaddr, macc);
            return addr;
        }

        if (paddr_is_dram_osbox(addr2)) {
            uint8_t mprot = neigh_esrs[current_thread/EMU_THREADS_PER_NEIGH].mprot;
            if (!spio && (mprot & MPROT_DISABLE_OSBOX_ACCESS))
                throw_access_fault(vaddr, macc);
            return addr;
        }

        // dram_other
        return addr;
    }

    if (paddr_is_sp_rom(addr) || paddr_is_sp_sram(addr)) {
        if (!spio)
            throw_access_fault(vaddr, macc);
        return addr;
    }

    throw_access_fault(vaddr, macc);
}


//------------------------------------------------------------------------------
//
// External methods: loads/stores
//
//------------------------------------------------------------------------------

uint64_t vmemtranslate(uint64_t vaddr, size_t size, mem_access_type macc)
{
    // Read mstatus
    const uint64_t mstatus = cpu[current_thread].mstatus;
    const int      mxr     = (mstatus >> MSTATUS_MXR ) & 0x1;
    const int      sum     = (mstatus >> MSTATUS_SUM ) & 0x1;
    const int      mprv    = (mstatus >> MSTATUS_MPRV) & 0x1;
    const int      mpp     = (mstatus >> MSTATUS_MPP ) & 0x3;

    // Calculate effective privilege level
    const int curprv = (macc == Mem_Access_Fetch) ? PRV : (mprv ? mpp : PRV);

    // Read matp/satp
    // NB: Sv39/Mv39, Sv48/Mv48, etc. have the same behavior and encoding
    const uint64_t atp = (curprv == PRV_M)
            ? cpu[current_thread].matp
            : cpu[current_thread].satp;
    const uint64_t atp_mode = (atp >> 60) & 0xF;
    const uint64_t atp_ppn  = atp & PPN_M;

    // V2P mappings are enabled when all of the following are true:
    // - the effective execution mode is 'M' and matp.mode is not "Bare"
    // - the effective execution mode is not 'M' and satp.mode is not "Bare"
    bool vm_enabled = (atp_mode != SATP_MODE_BARE);

    if (!vm_enabled) {
        return pma_check_mem_access(vaddr, vaddr & PA_M, size, macc);
    }

    int64_t sign;
    int Num_Levels;
    int PTE_top_Idx_Size;
    const int PTE_Size     = 8;
    const int PTE_Idx_Size = 9;
    switch (atp_mode)
    {
    case SATP_MODE_SV39:
        Num_Levels = 3;
        PTE_top_Idx_Size = 26;
        // bits 63-39 of address must be equal to bit 38
        sign = int64_t(vaddr) >> 38;
        break;
    case SATP_MODE_SV48:
        Num_Levels = 4;
        PTE_top_Idx_Size = 17;
        // bits 63-48 of address must be equal to bit 47
        sign = int64_t(vaddr) >> 47;
        break;
    default:
        assert(0); // we should never get here!
        break;
    }

    if (sign != int64_t(0) && sign != ~int64_t(0))
        throw_page_fault(vaddr, macc);

    const uint64_t pte_idx_mask     = (uint64_t(1) << PTE_Idx_Size) - 1;
    const uint64_t pte_top_idx_mask = (uint64_t(1) << PTE_top_Idx_Size) - 1;

    LOG(DEBUG, "Performing page walk on addr 0x%016" PRIx64 "...", vaddr);

    // Perform page walk. Anything that goes wrong raises a page fault error
    // for the access type of the original access, setting tval to the
    // original virtual address.
    uint64_t pte_addr, pte;
    bool pte_v, pte_r, pte_w, pte_x, pte_u, pte_a, pte_d;
    int level    = Num_Levels;
    uint64_t ppn = atp_ppn;
    do {
        if (--level < 0)
            throw_page_fault(vaddr, macc);

        // Take VPN[level]
        uint64_t vpn = (vaddr >> (PG_OFFSET_SIZE + PTE_Idx_Size*level)) & pte_idx_mask;
        // Read PTE
        pte_addr = (ppn << PG_OFFSET_SIZE) + vpn*PTE_Size;
        try {
            pte = bemu::pmemread64(pma_check_ptw_access(vaddr, pte_addr, macc));
            LOG_MEMREAD(64, pte_addr, pte);
        }
        catch (const bemu::memory_error&) {
            throw_access_fault(vaddr, macc);
        }

        // Read PTE fields
        pte_v = (pte >> PTE_V_OFFSET) & 0x1;
        pte_r = (pte >> PTE_R_OFFSET) & 0x1;
        pte_w = (pte >> PTE_W_OFFSET) & 0x1;
        pte_x = (pte >> PTE_X_OFFSET) & 0x1;
        pte_u = (pte >> PTE_U_OFFSET) & 0x1;
        pte_a = (pte >> PTE_A_OFFSET) & 0x1;
        pte_d = (pte >> PTE_D_OFFSET) & 0x1;
        // Read PPN
        ppn = (pte >> PTE_PPN_OFFSET) & PPN_M;

        // Check invalid entry
        if (!pte_v || (!pte_r && pte_w))
            throw_page_fault(vaddr, macc);

        // Check if PTE is a pointer to next table level
    } while (!pte_r && !pte_x);

    // A leaf PTE has been found

    // Check permissions. This is different for each access type.
    // Load accesses are permitted iff all the following are true:
    // - the page has read permissions or the page has execute permissions and
    //   mstatus.mxr is set
    // - if the effective execution mode is user, then the page permits
    //   user-mode access (U=1)
    // - if the effective execution mode is system, then the page permits
    //   system-mode access (U=0 or SUM=1)
    // Store accesses are permitted iff all the following are true:
    // - the page has write permissions
    // - if the effective execution mode is user, then the page permits
    //   user-mode access (U=1)
    // - if the effective execution mode is system, then the page permits
    //   system-mode access (U=0 or SUM=1)
    // Instruction fetches are permitted iff all the following are true:
    // - the page has execute permissions
    // - if the execution mode is user, then the page permits user-mode access
    //   (U=1)
    // - if the execution mode is system, then the page does not permit
    //   user-mode access (U=0)
    switch (macc)
    {
    case Mem_Access_Load:
    case Mem_Access_TxLoad:
    case Mem_Access_Prefetch:
        if (!(pte_r || (mxr && pte_x))
            || ((curprv == PRV_U) && !pte_u)
            || ((curprv == PRV_S) && pte_u && !sum))
            throw_page_fault(vaddr, macc);
        break;
    case Mem_Access_Store:
    case Mem_Access_TxStore:
    case Mem_Access_AtomicL:
    case Mem_Access_AtomicG:
    case Mem_Access_CacheOp:
        if (!pte_w
            || ((curprv == PRV_U) && !pte_u)
            || ((curprv == PRV_S) && pte_u && !sum))
            throw_page_fault(vaddr, macc);
        break;
    case Mem_Access_Fetch:
        if (!pte_x
            || ((curprv == PRV_U) && !pte_u)
            || ((curprv == PRV_S) && pte_u))
            throw_page_fault(vaddr, macc);
        break;
    case Mem_Access_PTW:
        assert(0);
        break;
    }

    // Check if it is a misaligned superpage
    if ((level > 0) && ((ppn & ((1<<(PTE_Idx_Size*level))-1)) != 0))
        throw_page_fault(vaddr, macc);

    // Check if A/D bit should be updated
    if (!pte_a || ((macc == Mem_Access_Store) && !pte_d))
        throw_page_fault(vaddr, macc);

    // Obtain physical address

    // Copy page offset
    uint64_t paddr = vaddr & PG_OFFSET_M;

    for (int i = 0; i < Num_Levels; i++) {
        // If level > 0, this is a superpage translation so VPN[level-1:0] are
        // part of the page offset
        if (i < level) {
            paddr |= vaddr & (pte_idx_mask << (PG_OFFSET_SIZE + PTE_Idx_Size*i));
        }
        else if (i == Num_Levels-1) {
            paddr |= (ppn & (pte_top_idx_mask << (PTE_Idx_Size*i))) << PG_OFFSET_SIZE;
        }
        else {
            paddr |= (ppn & (pte_idx_mask << (PTE_Idx_Size*i))) << PG_OFFSET_SIZE;
        }
    }

    // Final physical address only uses 40 bits
    paddr &= PA_M;
    LOG(DEBUG, "\tPTW: Paddr = 0x%016" PRIx64, paddr);
    return pma_check_mem_access(vaddr, paddr, size, macc);
}


uint32_t mmu_fetch(uint64_t vaddr)
{
    try {
        check_fetch_breakpoint(vaddr);
        if (vaddr & 3) {
            // 2B-aligned fetch
            uint64_t paddr = vmemtranslate(vaddr, 2, Mem_Access_Fetch);
            uint16_t low = bemu::pmemread16(paddr);
            if ((low & 3) != 3) {
                LOG(DEBUG, "Fetched compressed instruction from PC %" PRIx64
                    ": 0x%04x", vaddr, low);
                return low;
            }
            paddr = ((paddr & 4095) <= 4092)
                    ? (paddr + 2)
                    : vmemtranslate(vaddr + 2, 2, Mem_Access_Fetch);
            uint16_t high = bemu::pmemread16(paddr);
            uint32_t bits = uint32_t(low) + (uint32_t(high) << 16);
            LOG(DEBUG, "Fetched instruction from PC %" PRIx64 ": 0x%08x",
                vaddr, bits);
            return bits;
        }
        // 4B-aligned fetch
        uint64_t paddr = vmemtranslate(vaddr, 4, Mem_Access_Fetch);
        uint32_t bits = bemu::pmemread32(paddr);
        LOG(DEBUG, "Fetched instruction from PC %" PRIx64 ": 0x%08x",
            vaddr, bits);
        return bits;
    } catch (const bemu::memory_error&) {
        throw trap_instruction_bus_error();
    }
<<<<<<< HEAD
=======
    // 4B-aligned fetch
    uint64_t paddr = vmemtranslate(vaddr, 4, Mem_Access_Fetch);
    uint32_t bits = bemu::pmemread32(paddr);
    if ((bits & 3) != 3) {
        uint16_t low = uint16_t(bits);
        LOG(DEBUG, "Fetched compressed instruction from PC %" PRIx64 ": 0x%04x", vaddr, low);
        return low;
    }
    LOG(DEBUG, "Fetched instruction from PC %" PRIx64 ": 0x%08x", vaddr, bits);
    return bits;
>>>>>>> 9bb5fae3
}


uint8_t mmu_load8(uint64_t eaddr)
{
    uint64_t vaddr = sextVA(eaddr);
    check_load_breakpoint(vaddr);
    uint64_t paddr = vmemtranslate(vaddr, 1, Mem_Access_Load);
    uint8_t value = bemu::pmemread8(paddr);
    LOG_MEMREAD(8, paddr, value);
    log_mem_read(true, 1, vaddr, paddr);
    return value;
}


uint16_t mmu_load16(uint64_t eaddr)
{
    uint64_t vaddr = sextVA(eaddr);
    check_load_breakpoint(vaddr);
    uint64_t paddr = vmemtranslate(vaddr, 2, Mem_Access_Load);
    uint16_t value = bemu::pmemread16(paddr);
    LOG_MEMREAD(16, paddr, value);
    log_mem_read(true, 2, vaddr, paddr);
    return value;
}


uint16_t mmu_aligned_load16(uint64_t eaddr)
{
    uint64_t vaddr = sextVA(eaddr);
    check_load_breakpoint(vaddr);
    if (!addr_is_size_aligned(vaddr, 2)) {
        throw trap_load_access_fault(vaddr);
    }
    uint64_t paddr = vmemtranslate(vaddr, 2, Mem_Access_Load);
    uint16_t value = bemu::pmemread16(paddr);
    LOG_MEMREAD(16, paddr, value);
    log_mem_read(true, 2, vaddr, paddr);
    return value;
}


uint32_t mmu_load32(uint64_t eaddr)
{
    uint64_t vaddr = sextVA(eaddr);
    check_load_breakpoint(vaddr);
    uint64_t paddr = vmemtranslate(vaddr, 4, Mem_Access_Load);
    uint32_t value = bemu::pmemread32(paddr);
    LOG_MEMREAD(32, paddr, value);
    log_mem_read(true, 4, vaddr, paddr);
    return value;
}


uint32_t mmu_aligned_load32(uint64_t eaddr)
{
    uint64_t vaddr = sextVA(eaddr);
    check_load_breakpoint(vaddr);
    if (!addr_is_size_aligned(vaddr, 4)) {
        throw trap_load_access_fault(vaddr);
    }
    uint64_t paddr = vmemtranslate(vaddr, 4, Mem_Access_Load);
    uint32_t value = bemu::pmemread32(paddr);
    LOG_MEMREAD(32, paddr, value);
    log_mem_read(true, 4, vaddr, paddr);
    return value;
}


uint64_t mmu_load64(uint64_t eaddr)
{
    uint64_t vaddr = sextVA(eaddr);
    check_load_breakpoint(vaddr);
    uint64_t paddr = vmemtranslate(vaddr, 8, Mem_Access_Load);
    uint64_t value = bemu::pmemread64(paddr);
    LOG_MEMREAD(64, paddr, value);
    log_mem_read(true, 8, vaddr, paddr);
    return value;
}


void mmu_loadVLEN(uint64_t eaddr, freg_t& data, mreg_t mask)
{
    if (mask.any()) {
        uint64_t vaddr = sextVA(eaddr);
        check_load_breakpoint(vaddr);
        uint64_t paddr = vmemtranslate(vaddr, VLEN/8, Mem_Access_Load);
        for (size_t e = 0; e < MLEN; ++e) {
            if (mask[e]) {
                data.u32[e] = bemu::pmemread32(paddr + 4*e);
                LOG_MEMREAD(32, paddr + 4*e, data.u32[e]);
            }
            log_mem_read(mask[e], 4, vaddr + 4*e, paddr + 4*e);
        }
    }
}


void mmu_aligned_loadVLEN(uint64_t eaddr, freg_t& data, mreg_t mask)
{
    if (mask.any()) {
        uint64_t vaddr = sextVA(eaddr);
        check_load_breakpoint(vaddr);
        if (!addr_is_size_aligned(vaddr, VLEN/8)) {
            throw trap_load_access_fault(vaddr);
        }
        uint64_t paddr = vmemtranslate(vaddr, VLEN/8, Mem_Access_Load);
        for (size_t e = 0; e < MLEN; ++e) {
            if (mask[e]) {
                data.u32[e] = bemu::pmemread32(paddr + 4*e);
                LOG_MEMREAD(32, paddr + 4*e, data.u32[e]);
            }
            log_mem_read(mask[e], 4, vaddr + 4*e, paddr + 4*e);
        }
    }
}


void mmu_store8(uint64_t eaddr, uint8_t data)
{
    uint64_t vaddr = sextVA(eaddr);
    check_store_breakpoint(vaddr);
    uint64_t paddr = vmemtranslate(vaddr, 1, Mem_Access_Store);
    bemu::pmemwrite8(paddr, data);
    LOG_MEMWRITE(8, paddr, data);
    log_mem_write(true, 1, vaddr, paddr, data);
}


void mmu_store16(uint64_t eaddr, uint16_t data)
{
    uint64_t vaddr = sextVA(eaddr);
    check_store_breakpoint(vaddr);
    uint64_t paddr = vmemtranslate(vaddr, 2, Mem_Access_Store);
    bemu::pmemwrite16(paddr, data);
    LOG_MEMWRITE(16, paddr, data);
    log_mem_write(true, 2, vaddr, paddr, data);
}


void mmu_aligned_store16(uint64_t eaddr, uint16_t data)
{
    uint64_t vaddr = sextVA(eaddr);
    check_store_breakpoint(vaddr);
    if (!addr_is_size_aligned(vaddr, 2)) {
        throw trap_store_access_fault(vaddr);
    }
    uint64_t paddr = vmemtranslate(vaddr, 2, Mem_Access_Store);
    bemu::pmemwrite16(paddr, data);
    LOG_MEMWRITE(16, paddr, data);
    log_mem_write(true, 2, vaddr, paddr, data);
}


void mmu_store32(uint64_t eaddr, uint32_t data)
{
    uint64_t vaddr = sextVA(eaddr);
    check_store_breakpoint(vaddr);
    uint64_t paddr = vmemtranslate(vaddr, 4, Mem_Access_Store);
    bemu::pmemwrite32(paddr, data);
    LOG_MEMWRITE(32, paddr, data);
    log_mem_write(true, 4, vaddr, paddr, data);
}


void mmu_aligned_store32(uint64_t eaddr, uint32_t data)
{
    uint64_t vaddr = sextVA(eaddr);
    check_store_breakpoint(vaddr);
    if (!addr_is_size_aligned(vaddr, 4)) {
        throw trap_store_access_fault(vaddr);
    }
    uint64_t paddr = vmemtranslate(vaddr, 4, Mem_Access_Store);
    bemu::pmemwrite32(paddr, data);
    LOG_MEMWRITE(32, paddr, data);
    log_mem_write(true, 4, vaddr, paddr, data);
}


void mmu_store64(uint64_t eaddr, uint64_t data)
{
    uint64_t vaddr = sextVA(eaddr);
    check_store_breakpoint(vaddr);
    uint64_t paddr = vmemtranslate(vaddr, 8, Mem_Access_Store);
    bemu::pmemwrite64(paddr, data);
    LOG_MEMWRITE(64, paddr, data);
    log_mem_write(true, 8, vaddr, paddr, data);
}


void mmu_storeVLEN(uint64_t eaddr, freg_t data, mreg_t mask)
{
    if (mask.any()) {
        uint64_t vaddr = sextVA(eaddr);
        check_store_breakpoint(vaddr);
        uint64_t paddr = vmemtranslate(vaddr, VLEN/8, Mem_Access_Store);
        for (size_t e = 0; e < MLEN; ++e) {
            if (mask[e]) {
                bemu::pmemwrite32(paddr + 4*e, data.u32[e]);
                LOG_MEMWRITE(32, paddr + 4*e, data.u32[e]);
            }
            log_mem_write(mask[e], 4, vaddr + 4*e, paddr + 4*e, data.u32[e]);
        }
    }
}


void mmu_aligned_storeVLEN(uint64_t eaddr, freg_t data, mreg_t mask)
{
    if (mask.any()) {
        uint64_t vaddr = sextVA(eaddr);
        check_store_breakpoint(vaddr);
        if (!addr_is_size_aligned(vaddr, VLEN/8)) {
            throw trap_store_access_fault(vaddr);
        }
        uint64_t paddr = vmemtranslate(vaddr, VLEN/8, Mem_Access_Store);
        for (size_t e = 0; e < MLEN; ++e) {
            if (mask[e]) {
                bemu::pmemwrite32(paddr + 4*e, data.u32[e]);
                LOG_MEMWRITE(32, paddr + 4*e, data.u32[e]);
            }
            log_mem_write(mask[e], 4, vaddr + 4*e, paddr + 4*e, data.u32[e]);
        }
    }
}


uint32_t mmu_global_atomic32(uint64_t eaddr, uint32_t data,
                             std::function<uint32_t(uint32_t, uint32_t)> fn)
{
    uint64_t vaddr = sextVA(eaddr);
    check_store_breakpoint(vaddr);
    if (!addr_is_size_aligned(vaddr, 4)) {
        throw trap_store_access_fault(vaddr);
    }
    uint64_t paddr = vmemtranslate(vaddr, 4, Mem_Access_AtomicG);
    uint32_t oldval = bemu::pmemread32(paddr);
    LOG_MEMREAD(32, paddr, oldval);
    uint32_t newval = fn(oldval, data);
    bemu::pmemwrite32(paddr, newval);
    LOG_MEMWRITE(32, paddr, newval);
    log_mem_read_write(true, 4, vaddr, paddr, data);
    return oldval;
}


uint64_t mmu_global_atomic64(uint64_t eaddr, uint64_t data,
                             std::function<uint64_t(uint64_t, uint64_t)> fn)
{
    uint64_t vaddr = sextVA(eaddr);
    check_store_breakpoint(vaddr);
    if (!addr_is_size_aligned(vaddr, 8)) {
        throw trap_store_access_fault(vaddr);
    }
    uint64_t paddr = vmemtranslate(vaddr, 8, Mem_Access_AtomicG);
    uint64_t oldval = bemu::pmemread64(paddr);
    LOG_MEMREAD(64, paddr, oldval);
    uint64_t newval = fn(oldval, data);
    bemu::pmemwrite64(paddr, newval);
    LOG_MEMWRITE(64, paddr, newval);
    log_mem_read_write(true, 8, vaddr, paddr, data);
    return oldval;
}


uint32_t mmu_local_atomic32(uint64_t eaddr, uint32_t data,
                            std::function<uint32_t(uint32_t, uint32_t)> fn)
{
    uint64_t vaddr = sextVA(eaddr);
    check_store_breakpoint(vaddr);
    if (!addr_is_size_aligned(vaddr, 4)) {
        throw trap_store_access_fault(vaddr);
    }
    uint64_t paddr = vmemtranslate(vaddr, 4, Mem_Access_AtomicL);
    uint32_t oldval = bemu::pmemread32(paddr);
    LOG_MEMREAD(32, paddr, oldval);
    uint32_t newval = fn(oldval, data);
    bemu::pmemwrite32(paddr, newval);
    LOG_MEMWRITE(32, paddr, newval);
    log_mem_read_write(true, 4, vaddr, paddr, data);
    return oldval;
}


uint64_t mmu_local_atomic64(uint64_t eaddr, uint64_t data,
                            std::function<uint64_t(uint64_t, uint64_t)> fn)
{
    uint64_t vaddr = sextVA(eaddr);
    check_store_breakpoint(vaddr);
    if (!addr_is_size_aligned(vaddr, 8)) {
        throw trap_store_access_fault(vaddr);
    }
    uint64_t paddr = vmemtranslate(vaddr, 8, Mem_Access_AtomicL);
    uint64_t oldval = bemu::pmemread64(paddr);
    LOG_MEMREAD(64, paddr, oldval);
    uint64_t newval = fn(oldval, data);
    bemu::pmemwrite64(paddr, newval);
    LOG_MEMWRITE(64, paddr, newval);
    log_mem_read_write(true, 8, vaddr, paddr, data);
    return oldval;
}


uint32_t mmu_global_compare_exchange32(uint64_t eaddr, uint32_t expected,
                                       uint32_t desired)
{
    uint64_t vaddr = sextVA(eaddr);
    check_store_breakpoint(vaddr);
    if (!addr_is_size_aligned(vaddr, 4)) {
        throw trap_store_access_fault(vaddr);
    }
    uint64_t paddr = vmemtranslate(vaddr, 4, Mem_Access_AtomicG);
    uint32_t oldval = bemu::pmemread32(paddr);
    LOG_MEMREAD(32, paddr, oldval);
    if (oldval == expected) {
        bemu::pmemwrite32(paddr, desired);
        LOG_MEMWRITE(32, paddr, desired);

    }
    log_mem_read_write(true, 4, vaddr, paddr, desired);
    return oldval;
}


uint64_t mmu_global_compare_exchange64(uint64_t eaddr, uint64_t expected,
                                       uint64_t desired)
{
    uint64_t vaddr = sextVA(eaddr);
    check_store_breakpoint(vaddr);
    if (!addr_is_size_aligned(vaddr, 8)) {
        throw trap_store_access_fault(vaddr);
    }
    uint64_t paddr = vmemtranslate(vaddr, 8, Mem_Access_AtomicG);
    uint64_t oldval = bemu::pmemread64(paddr);
    LOG_MEMREAD(64, paddr, oldval);
    if (oldval == expected) {
        bemu::pmemwrite64(paddr, desired);
        LOG_MEMWRITE(64, paddr, desired);
    }
    log_mem_read_write(true, 8, vaddr, paddr, desired);
    return oldval;
}


uint32_t mmu_local_compare_exchange32(uint64_t eaddr, uint32_t expected,
                                      uint32_t desired)
{
    uint64_t vaddr = sextVA(eaddr);
    check_store_breakpoint(vaddr);
    if (!addr_is_size_aligned(vaddr, 4)) {
        throw trap_store_access_fault(vaddr);
    }
    uint64_t paddr = vmemtranslate(vaddr, 4, Mem_Access_AtomicL);
    uint32_t oldval = bemu::pmemread32(paddr);
    LOG_MEMREAD(32, paddr, oldval);
    if (oldval == expected) {
        bemu::pmemwrite32(paddr, desired);
        LOG_MEMWRITE(32, paddr, desired);
    }
    log_mem_read_write(true, 4, vaddr, paddr, desired);
    return oldval;
}


uint64_t mmu_local_compare_exchange64(uint64_t eaddr, uint64_t expected,
                                      uint64_t desired)
{
    uint64_t vaddr = sextVA(eaddr);
    check_store_breakpoint(vaddr);
    if (!addr_is_size_aligned(vaddr, 8)) {
        throw trap_store_access_fault(vaddr);
    }
    uint64_t paddr = vmemtranslate(vaddr, 8, Mem_Access_AtomicL);
    uint64_t oldval = bemu::pmemread64(paddr);
    LOG_MEMREAD(64, paddr, oldval);
    if (oldval == expected) {
        bemu::pmemwrite64(paddr, desired);
        LOG_MEMWRITE(64, paddr, desired);
    }
    log_mem_read_write(true, 8, vaddr, paddr, desired);
    return oldval;
}


//------------------------------------------------------------------------------
//
// External methods: cache ops
//
//------------------------------------------------------------------------------

bool mmu_check_cacheop_access(uint64_t paddr)
{
    bool spio = (current_thread / EMU_THREADS_PER_SHIRE) == EMU_IO_SHIRE_SP;

    if (paddr_is_scratchpad(paddr))
        return true;

    if (paddr_is_dram_mbox(paddr))
        return effective_execution_mode(Mem_Access_CacheOp) == PRV_M;

    if (paddr_is_dram_osbox(paddr)) {
        uint8_t mprot = neigh_esrs[current_thread/EMU_THREADS_PER_NEIGH].mprot;
        return spio || (~mprot & 0x4)/*!mprot.disable_osbox_access*/;
    }

    return paddr_is_dram(paddr);
}<|MERGE_RESOLUTION|>--- conflicted
+++ resolved
@@ -521,7 +521,7 @@
             uint64_t paddr = vmemtranslate(vaddr, 2, Mem_Access_Fetch);
             uint16_t low = bemu::pmemread16(paddr);
             if ((low & 3) != 3) {
-                LOG(DEBUG, "Fetched compressed instruction from PC %" PRIx64
+                LOG(DEBUG, "Fetched compressed instruction from PC 0x%" PRIx64
                     ": 0x%04x", vaddr, low);
                 return low;
             }
@@ -530,32 +530,25 @@
                     : vmemtranslate(vaddr + 2, 2, Mem_Access_Fetch);
             uint16_t high = bemu::pmemread16(paddr);
             uint32_t bits = uint32_t(low) + (uint32_t(high) << 16);
-            LOG(DEBUG, "Fetched instruction from PC %" PRIx64 ": 0x%08x",
-                vaddr, bits);
+            LOG(DEBUG, "Fetched instruction from PC 0x%" PRIx64
+                ": 0x%08x", vaddr, bits);
             return bits;
         }
         // 4B-aligned fetch
         uint64_t paddr = vmemtranslate(vaddr, 4, Mem_Access_Fetch);
         uint32_t bits = bemu::pmemread32(paddr);
-        LOG(DEBUG, "Fetched instruction from PC %" PRIx64 ": 0x%08x",
-            vaddr, bits);
+        if ((bits & 3) != 3) {
+            uint16_t low = uint16_t(bits);
+            LOG(DEBUG, "Fetched compressed instruction from PC 0x%" PRIx64
+                ": 0x%04x", vaddr, low);
+            return low;
+        }
+        LOG(DEBUG, "Fetched instruction from PC 0x%" PRIx64
+            ": 0x%08x", vaddr, bits);
         return bits;
     } catch (const bemu::memory_error&) {
         throw trap_instruction_bus_error();
     }
-<<<<<<< HEAD
-=======
-    // 4B-aligned fetch
-    uint64_t paddr = vmemtranslate(vaddr, 4, Mem_Access_Fetch);
-    uint32_t bits = bemu::pmemread32(paddr);
-    if ((bits & 3) != 3) {
-        uint16_t low = uint16_t(bits);
-        LOG(DEBUG, "Fetched compressed instruction from PC %" PRIx64 ": 0x%04x", vaddr, low);
-        return low;
-    }
-    LOG(DEBUG, "Fetched instruction from PC %" PRIx64 ": 0x%08x", vaddr, bits);
-    return bits;
->>>>>>> 9bb5fae3
 }
 
 
