--- conflicted
+++ resolved
@@ -224,10 +224,6 @@
 
   case req::Type::LOAD_CODE: {
     auto& req = std::get<req::LoadCode>(request.payload_);
-<<<<<<< HEAD
-    // instead of serialize and unserialize the code here, do a process_vm_readv as we do for memcpies
-    auto resp = runtime_.loadCode(req.stream_, req.elf_.data(), req.elf_.size());
-=======
     std::vector<std::byte> tmpBuffer(req.elfSize_);
     // there is no problem using a tmpBuffer in the stack because the loadCode function does not return until it has
     // already copied the data into a CMA buffer. A further improvement could be to make the copy directly to the CMA
@@ -236,7 +232,6 @@
                      CmaCopyType::TO_CMA);
 
     auto resp = runtime_.loadCode(req.stream_, tmpBuffer.data(), tmpBuffer.size());
->>>>>>> e7e01b71
     events_.emplace(resp.event_);
     kernels_.emplace(resp.kernel_);
     sendResponse({resp::Type::LOAD_CODE, request.id_,
