--- conflicted
+++ resolved
@@ -201,14 +201,9 @@
 
     void destroy() {
         dev->mutex.unlock();
-<<<<<<< HEAD
-        delete my_et_device;
-        my_et_device = NULL;
-=======
         EtDevice *ptr = my_et_device;
         my_et_device = NULL;
         delete ptr;
->>>>>>> bdc9e871
     }
 
     EtDevice *operator->() {
